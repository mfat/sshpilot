--- conflicted
+++ resolved
@@ -80,8 +80,6 @@
 flatpak install flathub io.github.mfat.sshpilot
 `
 
-Please see the relevant [wiki entry](https://github.com/mfat/sshpilot/wiki/Flatpak) for more information on the Flatpak. 
-
 - ### Arch linux
 Arch linux package via AUR: https://aur.archlinux.org/packages/sshpilot
 
@@ -148,22 +146,6 @@
 python3 run.py --verbose
 ```
 
-<<<<<<< HEAD
-Optional terminal backends
---------------------------
-
-The default terminal uses the native VTE widget. sshPilot also ships with a
-vendored copy of `pyxtermjs` (version 0.5.0.2). To enable the optional
-PyXterm.js backend and its Flask Socket.IO server, install the extra
-dependencies with:
-
-```
-pip install "sshpilot[pyxterm]"
-```
-
-Manual setups can also install `Flask>=2.3` and `flask-socketio>=5.3`
-directly if preferred.
-=======
 ## Testing
 
 - **Unit & integration:**
@@ -177,7 +159,6 @@
   ```bash
   dbus-run-session -- xvfb-run -s "-screen 0 1024x768x24" pytest -m e2e tests_e2e
   ```
->>>>>>> d2421ad5
 
 ### Telegram channel
 https://t.me/sshpilot
