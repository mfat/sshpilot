--- conflicted
+++ resolved
@@ -16,10 +16,7 @@
         module = types.ModuleType(name)
         setattr(repository, name, module)
         monkeypatch.setitem(sys.modules, f"gi.repository.{name}", module)
-<<<<<<< HEAD
-=======
     repository.Gtk.Window = type("Window", (), {})
->>>>>>> d2421ad5
     repository.Adw.Toast = types.SimpleNamespace(new=lambda *_args, **_kwargs: object())
     repository.Adw.Window = type("Window", (), {})
     repository.Adw.PreferencesWindow = type("PreferencesWindow", (), {})
