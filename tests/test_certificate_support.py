--- conflicted
+++ resolved
@@ -42,10 +42,7 @@
     sys.modules['gi.repository.GLib'] = repository.GLib
     sys.modules['gi.repository.GObject'] = repository.GObject
     sys.modules['gi.repository.Gtk'] = repository.Gtk
-<<<<<<< HEAD
-=======
-    sys.modules['gi.repository.Secret'] = repository.Secret
->>>>>>> 441ab82d
+
 
 # Ensure the project root is on sys.path for imports
 sys.path.insert(0, os.path.abspath(os.path.join(os.path.dirname(__file__), '..')))
