import os
import sys
import types
import asyncio

# Stub external dependencies required by connection_manager


gi_repo = types.ModuleType('gi.repository')
gi_repo.GObject = types.SimpleNamespace(
    SignalFlags=types.SimpleNamespace(RUN_FIRST=0),
    Object=type('GObject', (object,), {})
)
gi_repo.GLib = types.SimpleNamespace(idle_add=lambda *args, **kwargs: None)
gi_repo.Gtk = types.SimpleNamespace()
gi_repo.Secret = types.SimpleNamespace(
    Schema=types.SimpleNamespace(new=lambda *a, **k: object()),
    SchemaFlags=types.SimpleNamespace(NONE=0),
    SchemaAttributeType=types.SimpleNamespace(STRING=0),
    password_store_sync=lambda *a, **k: True,
    password_lookup_sync=lambda *a, **k: None,
    password_clear_sync=lambda *a, **k: None,
    COLLECTION_DEFAULT=None,
)

gi_mod = types.ModuleType('gi')
gi_mod.repository = gi_repo
gi_mod.require_version = lambda *args, **kwargs: None
sys.modules['gi'] = gi_mod
sys.modules['gi.repository'] = gi_repo
sys.modules['gi.repository.Secret'] = gi_repo.Secret

# Ensure the project package is importable
sys.path.insert(0, os.path.abspath(os.path.join(os.path.dirname(__file__), '..')))

from sshpilot.connection_manager import ConnectionManager


def test_host_token_used_when_hostname_missing(tmp_path):
    """Entries without HostName should use Host token for both nickname and hostname."""
    asyncio.set_event_loop(asyncio.new_event_loop())

    manager = ConnectionManager.__new__(ConnectionManager)
    manager.connections = []

    config_path = tmp_path / 'config'
    config_path.write_text('Host example.com\n    User testuser\n')
    manager.ssh_config_path = str(config_path)

    manager.load_ssh_config()

    assert len(manager.connections) == 1
    conn = manager.connections[0]
    assert conn.nickname == 'example.com'
    assert conn.host == 'example.com'


def test_multiple_labels_without_hostname_have_no_aliases(tmp_path):
    """Multiple labels without HostName produce separate entries without aliases."""
    asyncio.set_event_loop(asyncio.new_event_loop())

    manager = ConnectionManager.__new__(ConnectionManager)
    manager.connections = []

    cfg = """Host primary alias1 alias2
    User testuser
"""
    config_path = tmp_path / 'config'
    config_path.write_text(cfg)
    manager.ssh_config_path = str(config_path)

    manager.load_ssh_config()

    assert sorted(c.nickname for c in manager.connections) == ['alias1', 'alias2', 'primary']
    for c in manager.connections:
        assert c.host == c.nickname
        assert not hasattr(c, 'aliases')

    primary = next(c for c in manager.connections if c.nickname == 'primary')

    entry = manager.format_ssh_config_entry(primary.data)
    assert 'HostName' not in entry
    assert entry.splitlines()[0] == 'Host primary'
    assert 'alias1' not in entry and 'alias2' not in entry


def test_alias_labels_with_hostname(tmp_path):
<<<<<<< HEAD
    """Alias groups with HostName create entries for each label."""
    asyncio.set_event_loop(asyncio.new_event_loop())

    manager = ConnectionManager.__new__(ConnectionManager)
    manager.connections = []

    cfg = """Host app1 app2
    HostName 192.168.1.50
    User testuser
"""
    config_path = tmp_path / 'config'
    config_path.write_text(cfg)
    manager.ssh_config_path = str(config_path)

    manager.load_ssh_config()

    assert sorted(c.nickname for c in manager.connections) == ['app1', 'app2']
    for c in manager.connections:
        assert c.host == '192.168.1.50'
        assert c.username == 'testuser'
        assert not hasattr(c, 'aliases')


def test_alias_labels_with_hostname(tmp_path):
    """Alias groups with HostName create entries for each label."""
=======
    """Alias groups with HostName create independent entries for each label."""
>>>>>>> 4cbdd656
    asyncio.set_event_loop(asyncio.new_event_loop())

    manager = ConnectionManager.__new__(ConnectionManager)
    manager.connections = []

    cfg = """Host app1 app2
    HostName 192.168.1.50
    User testuser
"""
    config_path = tmp_path / 'config'
    config_path.write_text(cfg)
    manager.ssh_config_path = str(config_path)

    manager.load_ssh_config()

    assert sorted(c.nickname for c in manager.connections) == ['app1', 'app2']
    for c in manager.connections:
        assert c.host == '192.168.1.50'
        assert c.username == 'testuser'
<<<<<<< HEAD
        assert not hasattr(c, 'aliases')
=======
        assert c.aliases == []
>>>>>>> 4cbdd656
<|MERGE_RESOLUTION|>--- conflicted
+++ resolved
@@ -85,8 +85,7 @@
 
 
 def test_alias_labels_with_hostname(tmp_path):
-<<<<<<< HEAD
-    """Alias groups with HostName create entries for each label."""
+    """Alias groups with HostName create independent entries for each label."""
     asyncio.set_event_loop(asyncio.new_event_loop())
 
     manager = ConnectionManager.__new__(ConnectionManager)
@@ -106,35 +105,4 @@
     for c in manager.connections:
         assert c.host == '192.168.1.50'
         assert c.username == 'testuser'
-        assert not hasattr(c, 'aliases')
-
-
-def test_alias_labels_with_hostname(tmp_path):
-    """Alias groups with HostName create entries for each label."""
-=======
-    """Alias groups with HostName create independent entries for each label."""
->>>>>>> 4cbdd656
-    asyncio.set_event_loop(asyncio.new_event_loop())
-
-    manager = ConnectionManager.__new__(ConnectionManager)
-    manager.connections = []
-
-    cfg = """Host app1 app2
-    HostName 192.168.1.50
-    User testuser
-"""
-    config_path = tmp_path / 'config'
-    config_path.write_text(cfg)
-    manager.ssh_config_path = str(config_path)
-
-    manager.load_ssh_config()
-
-    assert sorted(c.nickname for c in manager.connections) == ['app1', 'app2']
-    for c in manager.connections:
-        assert c.host == '192.168.1.50'
-        assert c.username == 'testuser'
-<<<<<<< HEAD
-        assert not hasattr(c, 'aliases')
-=======
         assert c.aliases == []
->>>>>>> 4cbdd656
