import asyncio
import logging
import shlex

from sshpilot.connection_manager import Connection
from sshpilot import config as config_module


class DummyConfig:
    def __init__(self):
        self._ssh_config = {
            'apply_advanced': True,
            'batch_mode': True,
            'connection_timeout': 15,
            'connection_attempts': 4,
            'keepalive_interval': 30,
            'keepalive_count_max': 2,
            'strict_host_key_checking': 'no',
            'auto_add_host_keys': False,
            'exit_on_forward_failure': True,
            'compression': False,
        }

    def get_ssh_config(self):
        return self._ssh_config


def run_native_connect(connection: Connection) -> bool:
    loop = asyncio.new_event_loop()
    old_loop = None
    try:
        try:
            old_loop = asyncio.get_event_loop()
        except RuntimeError:
            old_loop = None
        asyncio.set_event_loop(loop)
        return loop.run_until_complete(connection.native_connect())
    finally:
        loop.close()
        asyncio.set_event_loop(old_loop)


def test_native_connect_includes_advanced_options(monkeypatch):
    monkeypatch.setattr(config_module, 'Config', DummyConfig)

    connection = Connection(
        {
            'hostname': 'example.com',
            'nickname': 'example',
            'username': 'alice',
            'extra_ssh_config': 'Compression yes\nUserKnownHostsFile /tmp/custom_known_hosts',
        }
    )

    assert run_native_connect(connection) is True

    ssh_cmd = connection.ssh_cmd
    host_label = connection.resolve_host_identifier()
    assert ssh_cmd[-1] == host_label

    host_index = ssh_cmd.index(host_label)
    advanced_section = ssh_cmd[:host_index]

    def has_option_pair(value: str) -> bool:
        return any(
            advanced_section[idx] == '-o' and advanced_section[idx + 1] == value
            for idx in range(len(advanced_section) - 1)
        )

    assert has_option_pair('BatchMode=yes')
    assert has_option_pair('ConnectTimeout=15')
    assert has_option_pair('ConnectionAttempts=4')
    assert has_option_pair('ServerAliveInterval=30')
    assert has_option_pair('ServerAliveCountMax=2')
    assert has_option_pair('StrictHostKeyChecking=no')
    assert has_option_pair('ExitOnForwardFailure=yes')
    assert has_option_pair('Compression=yes')
    assert has_option_pair('UserKnownHostsFile=/tmp/custom_known_hosts')

<<<<<<< HEAD
    assert has_option('ConnectTimeout=15')
    assert has_option('ConnectionAttempts=4')
    assert has_option('ServerAliveInterval=30')
    assert has_option('ServerAliveCountMax=2')
    assert has_option('StrictHostKeyChecking=no')
    assert has_option('ExitOnForwardFailure=yes')
    assert has_option('Compression=yes')
    assert has_option('UserKnownHostsFile=/tmp/custom_known_hosts')


def test_native_connect_logs_raw_command(monkeypatch, caplog):
    monkeypatch.setattr(config_module, 'Config', DummyConfig)

    connection = Connection(
        {
            'hostname': 'example.com',
            'nickname': 'example',
            'username': 'alice',
            'extra_ssh_config': 'Compression yes\nUserKnownHostsFile /tmp/custom_known_hosts',
        }
    )

    caplog.set_level(logging.INFO, logger='sshpilot.connection_manager')

    assert run_native_connect(connection) is True

    if hasattr(shlex, 'join'):
        expected_command = shlex.join(connection.ssh_cmd)
    else:
        expected_command = ' '.join(connection.ssh_cmd)

    messages = [
        record.getMessage()
        for record in caplog.records
        if record.name == 'sshpilot.connection_manager' and record.levelno == logging.INFO
    ]

    assert any(expected_command in message for message in messages)
=======
    assert '-i' not in advanced_section
    assert '-X' not in advanced_section
>>>>>>> 9e0be483
<|MERGE_RESOLUTION|>--- conflicted
+++ resolved
@@ -77,7 +77,6 @@
     assert has_option_pair('Compression=yes')
     assert has_option_pair('UserKnownHostsFile=/tmp/custom_known_hosts')
 
-<<<<<<< HEAD
     assert has_option('ConnectTimeout=15')
     assert has_option('ConnectionAttempts=4')
     assert has_option('ServerAliveInterval=30')
@@ -116,7 +115,3 @@
     ]
 
     assert any(expected_command in message for message in messages)
-=======
-    assert '-i' not in advanced_section
-    assert '-X' not in advanced_section
->>>>>>> 9e0be483
