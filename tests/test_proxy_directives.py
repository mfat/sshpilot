import asyncio
from sshpilot.connection_manager import Connection, ConnectionManager

# Ensure an event loop for Connection objects
asyncio.set_event_loop(asyncio.new_event_loop())

def test_parse_and_load_proxy_directives(tmp_path):
    cfg_path = tmp_path / "config"
    cfg_path.write_text(
        "\n".join(
            [
                "Host proxycmd",
                "    HostName example.com",
                "    ProxyCommand ssh -W %h:%p bastion",
                "",
                "Host proxyjump",
                "    HostName example.com",
                "    ProxyJump bastion",
                "",
                "Host forwardagent",
                "    HostName example.com",
                "    ForwardAgent yes",
                "",
                "Host multijump",
                "    HostName example.com",
                "    ProxyJump bastion1,bastion2",
            ]
        )
    )

    cm = ConnectionManager.__new__(ConnectionManager)
    cm.connections = []
    cm.ssh_config_path = str(cfg_path)
    cm.load_ssh_config()

    assert len(cm.connections) == 4
    proxy_cmd_conn = next(c for c in cm.connections if c.nickname == "proxycmd")
    proxy_jump_conn = next(c for c in cm.connections if c.nickname == "proxyjump")
    forward_agent_conn = next(c for c in cm.connections if c.nickname == "forwardagent")
    multijump_conn = next(c for c in cm.connections if c.nickname == "multijump")

    assert proxy_cmd_conn.proxy_command == "ssh -W %h:%p bastion"
    assert proxy_jump_conn.proxy_jump == "bastion"
    assert forward_agent_conn.forward_agent is True
    assert multijump_conn.proxy_jump == "bastion1,bastion2"

async def _connect(conn: Connection):
    await conn.connect()

def test_connection_passes_proxy_options():
    loop = asyncio.get_event_loop()
    conn1 = Connection({"host": "example.com", "proxy_command": "ssh -W %h:%p bastion"})
    conn2 = Connection({"host": "example.com", "proxy_jump": "bastion"})
    loop.run_until_complete(_connect(conn1))
    loop.run_until_complete(_connect(conn2))
    assert "ProxyCommand=ssh -W %h:%p bastion" in conn1.ssh_cmd
    assert "ProxyJump=bastion" in conn2.ssh_cmd


def test_connection_multiple_jump_hosts_and_agent_forwarding():
    loop = asyncio.get_event_loop()
    conn = Connection(
        {"host": "example.com", "proxy_jump": ["b1", "b2"], "forward_agent": True}
    )
    loop.run_until_complete(_connect(conn))
    assert "ProxyJump=b1,b2" in conn.ssh_cmd
<<<<<<< HEAD
    assert "-A" in conn.ssh_cmd


def test_format_writes_jump_hosts_and_forward_agent():
    cm = ConnectionManager.__new__(ConnectionManager)
    data = {
        "nickname": "test",
        "host": "example.com",
        "username": "user",
        "jump_hosts": ["b1", "b2"],
        "forward_agent": True,
    }
    entry = cm.format_ssh_config_entry(data)
    assert "ProxyJump b1,b2" in entry
    assert "ForwardAgent yes" in entry


def test_update_config_persists_jump_and_agent(tmp_path):
    cm = ConnectionManager.__new__(ConnectionManager)
    cm.ssh_config_path = str(tmp_path / "cfg")
    data = {
        "nickname": "test",
        "host": "example.com",
        "username": "user",
        "jump_hosts": ["b1", "b2"],
        "forward_agent": True,
    }
    conn = Connection(data)
    cm.update_ssh_config_file(conn, data)
    content = (tmp_path / "cfg").read_text()
    assert "ProxyJump b1,b2" in content
    assert "ForwardAgent yes" in content
=======
    assert "-A" in conn.ssh_cmd
>>>>>>> 93d6e20b
<|MERGE_RESOLUTION|>--- conflicted
+++ resolved
@@ -64,7 +64,6 @@
     )
     loop.run_until_complete(_connect(conn))
     assert "ProxyJump=b1,b2" in conn.ssh_cmd
-<<<<<<< HEAD
     assert "-A" in conn.ssh_cmd
 
 
@@ -97,6 +96,3 @@
     content = (tmp_path / "cfg").read_text()
     assert "ProxyJump b1,b2" in content
     assert "ForwardAgent yes" in content
-=======
-    assert "-A" in conn.ssh_cmd
->>>>>>> 93d6e20b
