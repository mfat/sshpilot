import asyncio
from sshpilot.connection_manager import Connection, ConnectionManager

# Ensure an event loop for Connection objects
asyncio.set_event_loop(asyncio.new_event_loop())

def test_parse_and_load_proxy_directives(tmp_path):
    cfg_path = tmp_path / "config"
    cfg_path.write_text(
        "\n".join(
            [
                "Host proxycmd",
                "    HostName example.com",
                "    ProxyCommand ssh -W %h:%p bastion",
                "",
                "Host proxyjump",
                "    HostName example.com",
                "    ProxyJump bastion",
                "",
                "Host forwardagent",
                "    HostName example.com",
                "    ForwardAgent yes",
                "",
                "Host multijump",
                "    HostName example.com",
                "    ProxyJump bastion1,bastion2",
            ]
        )
    )

    cm = ConnectionManager.__new__(ConnectionManager)
    cm.connections = []
    cm.ssh_config_path = str(cfg_path)
    cm.load_ssh_config()

    assert len(cm.connections) == 4
    proxy_cmd_conn = next(c for c in cm.connections if c.nickname == "proxycmd")
    proxy_jump_conn = next(c for c in cm.connections if c.nickname == "proxyjump")
    forward_agent_conn = next(c for c in cm.connections if c.nickname == "forwardagent")
    multijump_conn = next(c for c in cm.connections if c.nickname == "multijump")

    assert proxy_cmd_conn.proxy_command == "ssh -W %h:%p bastion"
    assert proxy_jump_conn.proxy_jump == "bastion"
    assert forward_agent_conn.forward_agent is True
    assert multijump_conn.proxy_jump == "bastion1,bastion2"
<<<<<<< HEAD
    # Ensure advanced config does not duplicate handled directives
    assert 'proxyjump' not in (proxy_jump_conn.extra_ssh_config or '').lower()
    assert 'forwardagent' not in (forward_agent_conn.extra_ssh_config or '').lower()
=======
>>>>>>> ef933366

async def _connect(conn: Connection):
    await conn.connect()

def test_connection_passes_proxy_options():
    loop = asyncio.get_event_loop()
    conn1 = Connection({"host": "example.com", "proxy_command": "ssh -W %h:%p bastion"})
    conn2 = Connection({"host": "example.com", "proxy_jump": "bastion"})
    loop.run_until_complete(_connect(conn1))
    loop.run_until_complete(_connect(conn2))
    assert "ProxyCommand=ssh -W %h:%p bastion" in conn1.ssh_cmd
    assert "ProxyJump=bastion" in conn2.ssh_cmd


def test_connection_multiple_jump_hosts_and_agent_forwarding():
    loop = asyncio.get_event_loop()
    conn = Connection(
        {"host": "example.com", "proxy_jump": ["b1", "b2"], "forward_agent": True}
    )
    loop.run_until_complete(_connect(conn))
    assert "ProxyJump=b1,b2" in conn.ssh_cmd
    assert "-A" in conn.ssh_cmd


def test_format_writes_jump_hosts_and_forward_agent():
    cm = ConnectionManager.__new__(ConnectionManager)
    data = {
        "nickname": "test",
        "host": "example.com",
        "username": "user",
        "jump_hosts": ["b1", "b2"],
        "forward_agent": True,
    }
    entry = cm.format_ssh_config_entry(data)
    assert "ProxyJump b1,b2" in entry
    assert "ForwardAgent yes" in entry


def test_update_config_persists_jump_and_agent(tmp_path):
    cm = ConnectionManager.__new__(ConnectionManager)
    cm.ssh_config_path = str(tmp_path / "cfg")
    data = {
        "nickname": "test",
        "host": "example.com",
        "username": "user",
        "jump_hosts": ["b1", "b2"],
        "forward_agent": True,
    }
    conn = Connection(data)
    cm.update_ssh_config_file(conn, data)
    content = (tmp_path / "cfg").read_text()
    assert "ProxyJump b1,b2" in content
    assert "ForwardAgent yes" in content
<<<<<<< HEAD


def test_connection_update_data_preserves_jump_and_agent():
    conn = Connection({"host": "example.com"})
    conn.update_data({"jump_hosts": ["b1", "b2"], "forward_agent": True})
    assert conn.jump_hosts == ["b1", "b2"]
    assert conn.forward_agent is True
=======
>>>>>>> ef933366
<|MERGE_RESOLUTION|>--- conflicted
+++ resolved
@@ -43,12 +43,10 @@
     assert proxy_jump_conn.proxy_jump == "bastion"
     assert forward_agent_conn.forward_agent is True
     assert multijump_conn.proxy_jump == "bastion1,bastion2"
-<<<<<<< HEAD
     # Ensure advanced config does not duplicate handled directives
     assert 'proxyjump' not in (proxy_jump_conn.extra_ssh_config or '').lower()
     assert 'forwardagent' not in (forward_agent_conn.extra_ssh_config or '').lower()
-=======
->>>>>>> ef933366
+
 
 async def _connect(conn: Connection):
     await conn.connect()
@@ -102,7 +100,6 @@
     content = (tmp_path / "cfg").read_text()
     assert "ProxyJump b1,b2" in content
     assert "ForwardAgent yes" in content
-<<<<<<< HEAD
 
 
 def test_connection_update_data_preserves_jump_and_agent():
@@ -110,5 +107,3 @@
     conn.update_data({"jump_hosts": ["b1", "b2"], "forward_agent": True})
     assert conn.jump_hosts == ["b1", "b2"]
     assert conn.forward_agent is True
-=======
->>>>>>> ef933366
