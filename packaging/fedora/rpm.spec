Name:           sshpilot
<<<<<<< HEAD
Version:        %{?version}%{!?version:4.6.5}
=======
Version:        %{?version}%{!?version:4.7.0}
>>>>>>> d5ef56fb
Release:        1%{?dist}
Summary:        SSH connection manager with integrated terminal

License:        GPL-3.0-or-later
URL:            https://github.com/mfat/sshpilot
Source0:        https://github.com/mfat/sshpilot/archive/refs/tags/v%{version}.tar.gz



BuildArch:      noarch
BuildRequires:  python3-devel
BuildRequires:  desktop-file-utils

# Exclude automatic Python ABI dependency to allow compatibility across Python 3.x versions
%global __requires_exclude ^python\\(abi\\)

Requires:       python3
Requires:       python3-gobject
Requires:       gtk4 >= 4.6
Requires:       libadwaita >= 1.4
Requires:       vte291-gtk4 >= 0.70
Requires:       gtksourceview5 >= 5.0
Requires:       python3-paramiko
Requires:       python3-cryptography
Requires:       python3-secretstorage 
Requires:       libsecret
Requires:       sshpass
Requires:       openssh-askpass
Requires:       webkitgtk6

%description
SSH Pilot is a user-friendly SSH connection manager featuring built-in tabbed terminal, remote file management, key transfer, port forwarding and more. It's an alternative to Putty, Termius and Mobaxterm.


%prep
%autosetup -n sshpilot-%{version}


%build
# No build step needed - standalone Python application

%install
# Show directory structure for debugging
ls -la
ls -la sshpilot/ || echo "sshpilot directory check"

# Install the main executable
install -D -m 755 run.py %{buildroot}%{_bindir}/sshpilot

# Install Python modules
install -d %{buildroot}%{python3_sitelib}/sshpilot
cp -a sshpilot/*.py %{buildroot}%{python3_sitelib}/sshpilot/

# Install resources
install -d %{buildroot}%{python3_sitelib}/sshpilot/resources
cp -a sshpilot/resources/* %{buildroot}%{python3_sitelib}/sshpilot/resources/

# Install desktop file and icon
install -D -m 644 io.github.mfat.sshpilot.desktop %{buildroot}%{_datadir}/applications/io.github.mfat.sshpilot.desktop
install -D -m 644 sshpilot/resources/sshpilot.svg %{buildroot}%{_datadir}/pixmaps/io.github.mfat.sshpilot.svg

%check
# Validate desktop file
desktop-file-validate %{buildroot}%{_datadir}/applications/io.github.mfat.sshpilot.desktop || true

%files
%license LICENSE*
%doc README*
%{_bindir}/sshpilot
%{python3_sitelib}/sshpilot/
%{_datadir}/applications/io.github.mfat.sshpilot.desktop
%{_datadir}/pixmaps/io.github.mfat.sshpilot.svg

%changelog
<<<<<<< HEAD
* Fri Dec 05 2025 mFat <newmfat@gmail.com> - 4.6.5
- - Unified look across GNOME and KDE Plasma
- - Minor UI fixes
=======
* Mon Dec 08 2025 mFat <newmfat@gmail.com> - 4.7.0
- - Make terminal fullscreen with F11
- - Added xterm.js as an alternative terminal backend
- - Added graphical prompts for passwords/passphrases
>>>>>>> d5ef56fb

* Tue Dec 02 2025 mFat <newmfat@gmail.com> - 4.6.4
- - Bug fixes

* Tue Dec 02 2025 mFat <newmfat@gmail.com> - 4.6.3
- - Fixed black toolbar in file manager
- - Fixed nano editor issue when run under KDE Plasma desktop

* Thu Nov 27 2025 mFat <newmfat@gmail.com> - 4.6.0
- - Improvements to built-in file manager, new text editor
- - Added file mmanager button to connection rows
- - Sort button now sorts groups too

* Mon Nov 24 2025 mFat <newmfat@gmail.com> - 4.5.1
- - Fixed file manager bug when password authentication is seected

* Mon Nov 24 2025 mFat <newmfat@gmail.com> - 4.5.0
- - Redesigned start page, with card and list layouts
- - Minor UI fixes

* Sat Nov 22 2025 mFat <newmfat@gmail.com> - 4.4.4
- - Update notifier fixes

* Sat Nov 22 2025 mFat <newmfat@gmail.com> - 4.4.3
- - Bug fixes

* Sat Nov 22 2025 mFat <newmfat@gmail.com> - 4.4.2
- - Added update notifier

* Fri Nov 21 2025 mFat <newmfat@gmail.com> - 4.4.1
- - New feature: Import/Export configuration
- - Better log output

* Wed Oct 08 2025 mFat <newmfat@gmail.com>
- Automated COPR build<|MERGE_RESOLUTION|>--- conflicted
+++ resolved
@@ -1,9 +1,5 @@
 Name:           sshpilot
-<<<<<<< HEAD
-Version:        %{?version}%{!?version:4.6.5}
-=======
 Version:        %{?version}%{!?version:4.7.0}
->>>>>>> d5ef56fb
 Release:        1%{?dist}
 Summary:        SSH connection manager with integrated terminal
 
@@ -78,16 +74,10 @@
 %{_datadir}/pixmaps/io.github.mfat.sshpilot.svg
 
 %changelog
-<<<<<<< HEAD
-* Fri Dec 05 2025 mFat <newmfat@gmail.com> - 4.6.5
-- - Unified look across GNOME and KDE Plasma
-- - Minor UI fixes
-=======
 * Mon Dec 08 2025 mFat <newmfat@gmail.com> - 4.7.0
 - - Make terminal fullscreen with F11
 - - Added xterm.js as an alternative terminal backend
 - - Added graphical prompts for passwords/passphrases
->>>>>>> d5ef56fb
 
 * Tue Dec 02 2025 mFat <newmfat@gmail.com> - 4.6.4
 - - Bug fixes
