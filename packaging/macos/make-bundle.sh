--- conflicted
+++ resolved
@@ -14,24 +14,8 @@
 rm -rf "${BUILD_DIR}"
 mkdir -p "${BUILD_DIR}"
 
-<<<<<<< HEAD
 # Determine Homebrew prefix
-=======
-# Ensure gtk-mac-bundler is available
-if ! command -v gtk-mac-bundler >/dev/null 2>&1; then
-  echo "gtk-mac-bundler not found. Running gtk-osx-setup.sh..."
-  # shellcheck source=packaging/macos/gtk-osx-setup.sh
-  source "${SCRIPT_DIR}/gtk-osx-setup.sh"
-fi
 
-# Verify installation succeeded
-if ! command -v gtk-mac-bundler >/dev/null 2>&1; then
-  echo "gtk-mac-bundler installation failed." >&2
-  exit 1
-fi
-
-# Check if Homebrew GTK stack is available
->>>>>>> b9091cf1
 if ! command -v brew >/dev/null 2>&1; then
   echo "Homebrew not found. Install it first." >&2
   exit 1
