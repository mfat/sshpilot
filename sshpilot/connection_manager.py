--- conflicted
+++ resolved
@@ -560,11 +560,8 @@
         self.username = data.get('username', '')
         self.port = data.get('port', 22)
         self.keyfile = data.get('keyfile') or data.get('private_key', '') or ''
-<<<<<<< HEAD
-        self.certificate = data.get('certificate', '')
-=======
+
         self.certificate = data.get('certificate') or ''
->>>>>>> 35759f39
         self.password = data.get('password', '')
         self.key_passphrase = data.get('key_passphrase', '')
         self.local_command = data.get('local_command', '')
@@ -818,13 +815,9 @@
                 'port': int(_unwrap(config.get('port', 22))),
                 'username': _unwrap(config.get('user', getpass.getuser())),
                 # previously: 'private_key': config.get('identityfile'),
-<<<<<<< HEAD
-                'keyfile': os.path.expanduser(_unwrap(config.get('identityfile'))) if config.get('identityfile') else None,
-                'certificate': os.path.expanduser(_unwrap(config.get('certificatefile'))) if config.get('certificatefile') else None,
-=======
+
                 'keyfile': os.path.expanduser(_unwrap(config.get('identityfile'))) if config.get('identityfile') else '',
                 'certificate': os.path.expanduser(_unwrap(config.get('certificatefile'))) if config.get('certificatefile') else '',
->>>>>>> 35759f39
                 'forwarding_rules': []
             }
             
