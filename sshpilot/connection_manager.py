--- conflicted
+++ resolved
@@ -87,20 +87,13 @@
 
         if 'aliases' in data:
             self.aliases = data.get('aliases', [])
-<<<<<<< HEAD
         resolved_hostname = data.get('hostname') or data.get('host', '')
         self.hostname = resolved_hostname
         host_alias = data.get('host')
         if not host_alias:
             host_alias = self.nickname
         self.host = host_alias
-=======
-        raw_hostname = data.get('hostname', '')
-        alias_host = data.get('host', '')
-        self.hostname = raw_hostname or ''
-        self.host = alias_host or self.hostname  # Backward compatibility for legacy references
-
->>>>>>> b79f19ed
+
 
         self.username = data.get('username', '')
         self.port = data.get('port', 22)
