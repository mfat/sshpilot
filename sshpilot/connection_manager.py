--- conflicted
+++ resolved
@@ -560,12 +560,9 @@
         self.username = data.get('username', '')
         self.port = data.get('port', 22)
         self.keyfile = data.get('keyfile') or data.get('private_key', '') or ''
-<<<<<<< HEAD
-        self.certificate = data.get('certificate', '')
-=======
+
 
         self.certificate = data.get('certificate') or ''
->>>>>>> 68938abb
         self.password = data.get('password', '')
         self.key_passphrase = data.get('key_passphrase', '')
         self.local_command = data.get('local_command', '')
