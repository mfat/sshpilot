"""Action handlers for MainWindow and registration helper."""

import logging
from gettext import gettext as _

from gi.repository import Adw, Gdk, Gio, GLib, Gtk

from .platform_utils import is_macos
from .preferences import (
    should_hide_external_terminal_options,
    should_hide_file_manager_options,
)
from .sftp_utils import open_remote_in_file_manager
from .shortcut_utils import get_primary_modifier_label

HAS_NAV_SPLIT = hasattr(Adw, "NavigationSplitView")
HAS_OVERLAY_SPLIT = hasattr(Adw, "OverlaySplitView")

logger = logging.getLogger(__name__)


class WindowActions:
    """Mixin providing action handlers for :class:`MainWindow`."""

    def on_toggle_sidebar_action(self, action, param):
        """Handle sidebar toggle action (for keyboard shortcuts)"""
        try:
            # Get current sidebar visibility
            if hasattr(self, "split_view") and hasattr(self, "_toggle_sidebar_visibility"):
                if HAS_NAV_SPLIT or HAS_OVERLAY_SPLIT:
                    current_visible = self.split_view.get_show_sidebar()
                else:
                    sidebar_widget = self.split_view.get_start_child()
                    current_visible = sidebar_widget.get_visible() if sidebar_widget else True

                # Toggle to opposite state
                new_visible = not current_visible

                # Update sidebar visibility
                self._toggle_sidebar_visibility(new_visible)

                # Update button state if it exists (inverted logic: active = should hide)
                if hasattr(self, "sidebar_toggle_button"):
                    self.sidebar_toggle_button.set_active(not new_visible)
        except Exception as e:
            logger.error(f"Failed to toggle sidebar via action: {e}")

    def on_open_new_connection_action(self, action, param=None):
        """Open a new tab for the selected connection via context menu."""
        try:
            connection = getattr(self, "_context_menu_connection", None)
            if connection is None:
                # Fallback to selected row if any
                row = self.connection_list.get_selected_row()
                connection = getattr(row, "connection", None) if row else None
            if connection is None:
                return
            self.terminal_manager.connect_to_host(connection, force_new=True)
        except Exception as e:
            logger.error(f"Failed to open new connection tab: {e}")

    def on_duplicate_connection_action(self, action, param=None):
        """Duplicate the currently selected connection."""
        try:
            connection = getattr(self, "_context_menu_connection", None)
            if connection is None:
                row = self.connection_list.get_selected_row()
                connection = getattr(row, "connection", None) if row else None
            if connection is None:
                return
            if hasattr(self, "duplicate_connection"):
                self.duplicate_connection(connection)
        except Exception as e:
            logger.error(f"Failed to duplicate connection: {e}")

    def on_open_new_connection_tab_action(self, action, param=None):
        """Open a new tab for the selected connection via global shortcut (Ctrl/⌘+Alt+N)."""
        try:
            # Get the currently selected connection
            row = self.connection_list.get_selected_row()
            if row and hasattr(row, "connection"):
                connection = row.connection
                self.terminal_manager.connect_to_host(connection, force_new=True)
            else:
                # If no connection is selected, show a message or fall back to new connection dialog
                logger.debug(
                    "No connection selected for %s+Alt+N, opening new connection dialog",
                    get_primary_modifier_label(),
                )
                self.show_connection_dialog()
        except Exception as e:
            logger.error(
                "Failed to open new connection tab with %s+Alt+N: %s",
                get_primary_modifier_label(),
                e,
            )

    def on_manage_files_action(self, action, param=None):
        """Handle manage files action from context menu"""
        if hasattr(self, "_context_menu_connection") and self._context_menu_connection:
            connection = self._context_menu_connection
            try:
                # Define error callback for async operation
                def error_callback(error_msg):
                    logger.error(f"Failed to open file manager for {connection.nickname}: {error_msg}")
                    # Show error dialog to user
                    self._show_manage_files_error(connection.nickname, error_msg or "Failed to open file manager")

                host_value = getattr(
                    connection, "hostname", getattr(connection, "host", getattr(connection, "nickname", ""))
                )
                success, error_msg = open_remote_in_file_manager(
                    user=connection.username,
                    host=host_value,
                    port=connection.port if connection.port != 22 else None,
                    error_callback=error_callback,
                    parent_window=self,
                    connection=connection,
                    connection_manager=getattr(self, "connection_manager", None),
                    ssh_config=getattr(self.config, "get_ssh_config", lambda: {})(),
                )
                if success:
                    logger.info(f"Started file manager process for {connection.nickname}")
                else:
                    logger.error(f"Failed to start file manager process for {connection.nickname}: {error_msg}")
                    # Show error dialog to user
                    self._show_manage_files_error(
                        connection.nickname, error_msg or "Failed to start file manager process"
                    )
            except Exception as e:
                logger.error(f"Error opening file manager: {e}")
                # Show error dialog to user
                self._show_manage_files_error(connection.nickname, str(e))

    def on_edit_connection_action(self, action, param=None):
        """Handle edit connection action from context menu"""
        try:
            connection = getattr(self, "_context_menu_connection", None)
            if connection is None:
                # Fallback to selected row if any
                row = self.connection_list.get_selected_row()
                connection = getattr(row, "connection", None) if row else None
            if connection is None:
                return
            self.show_connection_dialog(connection)
        except Exception as e:
            logger.error(f"Failed to edit connection: {e}")

    def on_delete_connection_action(self, action, param=None):
        """Handle delete connection action from context menu"""
        try:
            connection = getattr(self, "_context_menu_connection", None)
            if connection is None:
                # Fallback to selected row if any
                row = self.connection_list.get_selected_row()
                connection = getattr(row, "connection", None) if row else None
            if connection is None:
                return

            # Use the same logic as the button click handler
            # If host has active connections/tabs, warn about closing them first
            has_active_terms = bool(self.connection_to_terminals.get(connection, []))
            if getattr(connection, "is_connected", False) or has_active_terms:
                dialog = Adw.MessageDialog(
                    transient_for=self,
                    modal=True,
                    heading=_("Remove host?"),
                    body=_("Close connections and remove host?"),
                )
                dialog.add_response("cancel", _("Cancel"))
                dialog.add_response("close_remove", _("Close and Remove"))
                dialog.set_response_appearance("close_remove", Adw.ResponseAppearance.DESTRUCTIVE)
                dialog.set_default_response("close")
                dialog.set_close_response("cancel")
            else:
                # Simple delete confirmation when not connected
                dialog = Adw.MessageDialog.new(
                    self,
                    _("Delete Connection?"),
                    _('Are you sure you want to delete "{}"?').format(connection.nickname),
                )
                dialog.add_response("cancel", _("Cancel"))
                dialog.add_response("delete", _("Delete"))
                dialog.set_response_appearance("delete", Adw.ResponseAppearance.DESTRUCTIVE)
                dialog.set_default_response("cancel")
                dialog.set_close_response("cancel")

            dialog.connect("response", self.on_delete_connection_response, connection)
            dialog.present()
        except Exception as e:
            logger.error(f"Failed to delete connection: {e}")

    def on_open_in_system_terminal_action(self, action, param=None):
        """Handle open in system terminal action from context menu"""
        try:
            connection = getattr(self, "_context_menu_connection", None)
            if connection is None:
                # Fallback to selected row if any
                row = self.connection_list.get_selected_row()
                connection = getattr(row, "connection", None) if row else None
            if connection is None:
                return

            self.open_in_system_terminal(connection)
        except Exception as e:
            logger.error(f"Failed to open in system terminal: {e}")

    def on_broadcast_command_action(self, action, param=None):
        """Handle broadcast command action - shows dialog to input command"""
        try:
            dialog = Adw.MessageDialog(
                transient_for=self,
                modal=True,
                heading=_("Broadcast Command"),
                body=_("Enter a command to send to all open SSH terminals:"),
            )

            entry = Gtk.Entry()
            entry.set_placeholder_text(_("e.g., ls -la"))
            entry.set_activates_default(True)
            entry.set_hexpand(True)
            dialog.set_extra_child(entry)

            dialog.add_response("cancel", _("Cancel"))
            dialog.add_response("send", _("Send"))
            dialog.set_response_appearance("send", Adw.ResponseAppearance.SUGGESTED)
            dialog.set_default_response("send")
            dialog.set_close_response("cancel")

            def on_response(dialog, response):
                if response == "send":
                    command = entry.get_text().strip()
                    if command:
                        sent_count, failed_count = self.terminal_manager.broadcast_command(command)

                        result_dialog = Adw.MessageDialog(
                            transient_for=self,
                            modal=True,
                            heading=_("Command Sent"),
                            body=_("Command sent to {} SSH terminals. {} failed.").format(sent_count, failed_count),
                        )
                        result_dialog.add_response("ok", _("OK"))
                        result_dialog.present()
                    else:
                        error_dialog = Adw.MessageDialog(
                            transient_for=self,
                            modal=True,
                            heading=_("Error"),
                            body=_("Please enter a command to send."),
                        )
                        error_dialog.add_response("ok", _("OK"))
                        error_dialog.present()
                dialog.destroy()

            dialog.connect("response", on_response)
            dialog.present()

            def focus_entry():
                entry.grab_focus()
                return False

            GLib.idle_add(focus_entry)

        except Exception as e:
            logger.error(f"Failed to show broadcast command dialog: {e}")
            try:
                error_dialog = Adw.MessageDialog(
                    transient_for=self,
                    modal=True,
                    heading=_("Error"),
                    body=_("Failed to open broadcast command dialog: {}").format(str(e)),
                )
                error_dialog.add_response("ok", _("OK"))
                error_dialog.present()
            except Exception:
                pass

    def on_edit_known_hosts_action(self, action, param=None):
        """Open the known hosts editor window."""
        try:
            if hasattr(self, "show_known_hosts_editor"):
                self.show_known_hosts_editor()
        except Exception as e:
            logger.error(f"Failed to open known hosts editor: {e}")

<<<<<<< HEAD
    def on_edit_shortcuts_action(self, action, param=None):
        """Open the shortcut editor window."""
        try:
            if hasattr(self, "show_shortcut_editor"):
                self.show_shortcut_editor()
        except Exception as e:
            logger.error(f"Failed to open shortcut editor: {e}")

=======
>>>>>>> ecd0367a
    def on_create_group_action(self, action, param=None):
        """Handle create group action"""
        try:
            dialog = Adw.MessageDialog(
                transient_for=self,
                modal=True,
                heading=_("Create Group"),
                body=_("Enter a name for the new group:"),
            )

            # Create content box for name and color
            content_box = Gtk.Box(orientation=Gtk.Orientation.VERTICAL, spacing=12)

            # Name entry
            entry = Gtk.Entry()
            entry.set_placeholder_text(_("e.g., Work Servers"))
            entry.set_activates_default(True)
            entry.set_hexpand(True)
            content_box.append(entry)

            # Color picker row
            color_row = Gtk.Box(orientation=Gtk.Orientation.HORIZONTAL, spacing=12)
            color_label = Gtk.Label(label=_("Color:"))
            color_label.set_halign(Gtk.Align.START)
            color_row.append(color_label)

            # Color button
            color_button = Gtk.ColorButton()
            color_button.set_hexpand(True)
            color_button.set_halign(Gtk.Align.END)
            color_row.append(color_button)

            # Remove color button
            remove_color_button = Gtk.Button()
            remove_color_button.set_icon_name("edit-clear-symbolic")
            remove_color_button.set_tooltip_text(_("Remove color"))
            remove_color_button.add_css_class("flat")
            remove_color_button.set_sensitive(False)
            color_row.append(remove_color_button)

            content_box.append(color_row)
            dialog.set_extra_child(content_box)

            dialog.add_response("cancel", _("Cancel"))
            dialog.add_response("create", _("Create"))
            dialog.set_response_appearance("create", Adw.ResponseAppearance.SUGGESTED)
            dialog.set_default_response("create")
            dialog.set_close_response("cancel")

            def on_color_changed(button):
                remove_color_button.set_sensitive(True)

            def on_remove_color_clicked(button):
                color_button.set_rgba(Gdk.RGBA(red=0, green=0, blue=0, alpha=0))  # Transparent
                remove_color_button.set_sensitive(False)

            def on_response(dialog, response):
                if response == "create":
                    name = entry.get_text().strip()
                    if name:
                        # Get color from color button
                        color_rgba = color_button.get_rgba()
                        if color_rgba.alpha > 0:  # If not transparent
                            color = f"#{int(color_rgba.red * 255):02x}{int(color_rgba.green * 255):02x}{int(color_rgba.blue * 255):02x}"
                        else:
                            color = None

                        self.group_manager.create_group(name, color=color)
                        self.rebuild_connection_list()
                    else:
                        error_dialog = Adw.MessageDialog(
                            transient_for=self,
                            modal=True,
                            heading=_("Error"),
                            body=_("Please enter a group name."),
                        )
                        error_dialog.add_response("ok", _("OK"))
                        error_dialog.present()
                dialog.destroy()

            color_button.connect("color-set", on_color_changed)
            remove_color_button.connect("clicked", on_remove_color_clicked)
            dialog.connect("response", on_response)
            dialog.present()

            def focus_entry():
                entry.grab_focus()
                return False

            GLib.idle_add(focus_entry)

        except Exception as e:
            logger.error(f"Failed to show create group dialog: {e}")

    def on_edit_group_action(self, action, param=None):
        """Handle edit group action"""
        try:
            selected_row = getattr(self, "_context_menu_group_row", None)
            if not selected_row:
                selected_row = self.connection_list.get_selected_row()
            if not selected_row or not hasattr(selected_row, "group_id"):
                return

            group_id = selected_row.group_id
            group_info = self.group_manager.groups.get(group_id)
            if not group_info:
                return

            dialog = Adw.MessageDialog(
                transient_for=self,
                modal=True,
                heading=_("Edit Group"),
                body=_("Enter a new name for the group:"),
            )

            # Create content box for name and color
            content_box = Gtk.Box(orientation=Gtk.Orientation.VERTICAL, spacing=12)

            # Name entry
            entry = Gtk.Entry(text=group_info["name"])
            entry.set_activates_default(True)
            entry.set_hexpand(True)
            content_box.append(entry)

            # Color picker row
            color_row = Gtk.Box(orientation=Gtk.Orientation.HORIZONTAL, spacing=12)
            color_label = Gtk.Label(label=_("Color:"))
            color_label.set_halign(Gtk.Align.START)
            color_row.append(color_label)

            # Color button
            color_button = Gtk.ColorButton()
            color_button.set_hexpand(True)
            color_button.set_halign(Gtk.Align.END)

            # Set current color if exists
            current_color = group_info.get("color")
            if current_color:
                try:
                    # Parse hex color
                    if current_color.startswith("#"):
                        hex_color = current_color[1:]
                        r = int(hex_color[0:2], 16) / 255.0
                        g = int(hex_color[2:4], 16) / 255.0
                        b = int(hex_color[4:6], 16) / 255.0
                        color_rgba = Gdk.RGBA(red=r, green=g, blue=b, alpha=1.0)
                        color_button.set_rgba(color_rgba)
                except (ValueError, IndexError):
                    pass  # Invalid color format, use default

            color_row.append(color_button)

            # Remove color button
            remove_color_button = Gtk.Button()
            remove_color_button.set_icon_name("edit-clear-symbolic")
            remove_color_button.set_tooltip_text(_("Remove color"))
            remove_color_button.add_css_class("flat")
            remove_color_button.set_sensitive(bool(current_color))
            color_row.append(remove_color_button)

            content_box.append(color_row)
            dialog.set_extra_child(content_box)

            dialog.add_response("cancel", _("Cancel"))
            dialog.add_response("save", _("Save"))
            dialog.set_response_appearance("save", Adw.ResponseAppearance.SUGGESTED)
            dialog.set_default_response("save")
            dialog.set_close_response("cancel")

            def on_color_changed(button):
                remove_color_button.set_sensitive(True)

            def on_remove_color_clicked(button):
                color_button.set_rgba(Gdk.RGBA(red=0, green=0, blue=0, alpha=0))  # Transparent
                remove_color_button.set_sensitive(False)

            def on_response(dialog, response):
                if response == "save":
                    new_name = entry.get_text().strip()
                    if new_name:
                        # Update name
                        group_info["name"] = new_name

                        # Update color
                        color_rgba = color_button.get_rgba()
                        if color_rgba.alpha > 0:  # If not transparent
                            color = f"#{int(color_rgba.red * 255):02x}{int(color_rgba.green * 255):02x}{int(color_rgba.blue * 255):02x}"
                        else:
                            color = None
                        group_info["color"] = color

                        self.group_manager._save_groups()
                        self.rebuild_connection_list()
                    else:
                        error_dialog = Adw.MessageDialog(
                            transient_for=self,
                            modal=True,
                            heading=_("Error"),
                            body=_("Please enter a group name."),
                        )
                        error_dialog.add_response("ok", _("OK"))
                        error_dialog.present()
                dialog.destroy()

            color_button.connect("color-set", on_color_changed)
            remove_color_button.connect("clicked", on_remove_color_clicked)
            dialog.connect("response", on_response)
            dialog.present()

            def focus_entry():
                entry.grab_focus()
                entry.select_region(0, -1)
                return False

            GLib.idle_add(focus_entry)

        except Exception as e:
            logger.error(f"Failed to show edit group dialog: {e}")

    def on_delete_group_action(self, action, param=None):
        """Handle delete group action"""
        try:
            # Get the group row from context menu or selected row
            selected_row = getattr(self, "_context_menu_group_row", None)
            if not selected_row:
                selected_row = self.connection_list.get_selected_row()
            if not selected_row or not hasattr(selected_row, "group_id"):
                return

            group_id = selected_row.group_id
            group_info = self.group_manager.groups.get(group_id)
            if not group_info:
                return

            # Check if group has connections (filter to only existing connections)
            all_connections = self.connection_manager.get_connections()
            connections_dict = {conn.nickname: conn for conn in all_connections}

            actual_connections = [c for c in group_info.get("connections", []) if c in connections_dict]
            connection_count = len(actual_connections)

            if connection_count > 0:
                # Show dialog asking what to do with connections
                dialog = Adw.MessageDialog(
                    transient_for=self,
                    modal=True,
                    heading=_("Delete Group"),
                    body=_(
                        "The group '{}' contains {} connection(s).\n\nWhat would you like to do with the connections?"
                    ).format(group_info["name"], connection_count),
                )

                dialog.add_response("cancel", _("Cancel"))
                dialog.add_response("move", _("Move to Parent/Ungrouped"))
                dialog.add_response("delete_all", _("Delete All Connections"))
                dialog.set_response_appearance("delete_all", Adw.ResponseAppearance.DESTRUCTIVE)
                dialog.set_default_response("move")

                def on_response_with_connections(dialog, response):
                    if response == "move":
                        # Just delete the group, connections will be moved
                        self.group_manager.delete_group(group_id)
                        self.rebuild_connection_list()
                    elif response == "delete_all":
                        # Delete all connections in the group first
                        connections_to_delete = list(actual_connections)  # Use filtered list
                        for conn_nickname in connections_to_delete:
                            # Find the connection object and delete it
                            connection = connections_dict.get(conn_nickname)
                            if connection:
                                self.connection_manager.remove_connection(connection)

                        # Then delete the group
                        self.group_manager.delete_group(group_id)
                        self.rebuild_connection_list()
                    dialog.destroy()

                dialog.connect("response", on_response_with_connections)
                dialog.present()
            else:
                # Group is empty, show simple confirmation
                dialog = Adw.MessageDialog(
                    transient_for=self,
                    modal=True,
                    heading=_("Delete Group"),
                    body=_("Are you sure you want to delete the empty group '{}'?").format(group_info["name"]),
                )

                dialog.add_response("cancel", _("Cancel"))
                dialog.add_response("delete", _("Delete"))
                dialog.set_response_appearance("delete", Adw.ResponseAppearance.DESTRUCTIVE)
                dialog.set_default_response("cancel")

                def on_response_empty_group(dialog, response):
                    if response == "delete":
                        self.group_manager.delete_group(group_id)
                        self.rebuild_connection_list()
                    dialog.destroy()

                dialog.connect("response", on_response_empty_group)
                dialog.present()

        except Exception as e:
            logger.error(f"Failed to show delete group dialog: {e}")

    def on_move_to_ungrouped_action(self, action, param=None):
        """Handle move to ungrouped action"""
        try:
            # Get the connection from context menu or selected row
            selected_row = getattr(self, "_context_menu_connection", None)
            if not selected_row:
                selected_row = self.connection_list.get_selected_row()
                if selected_row and hasattr(selected_row, "connection"):
                    selected_row = selected_row.connection

            if not selected_row:
                return

            connection_nickname = selected_row.nickname if hasattr(selected_row, "nickname") else selected_row

            # Move to ungrouped (None group)
            self.group_manager.move_connection(connection_nickname, None)
            self.rebuild_connection_list()

        except Exception as e:
            logger.error(f"Failed to move connection to ungrouped: {e}")

    def on_move_to_group_action(self, action, param=None):
        """Handle move to group action"""
        try:
            # Get the connection from context menu or selected row
            selected_row = getattr(self, "_context_menu_connection", None)
            if not selected_row:
                selected_row = self.connection_list.get_selected_row()
                if selected_row and hasattr(selected_row, "connection"):
                    selected_row = selected_row.connection

            if not selected_row:
                return

            connection_nickname = selected_row.nickname if hasattr(selected_row, "nickname") else selected_row

            # Get available groups
            available_groups = self.get_available_groups()
            logger.debug(f"Available groups for move dialog: {len(available_groups)} groups")

            dialog = Adw.MessageDialog(
                transient_for=self,
                modal=True,
                heading=_("Move to Group"),
                body=_("Select a group to move the connection to:"),
            )

            content_box = Gtk.Box(orientation=Gtk.Orientation.VERTICAL, spacing=12)
            content_box.set_margin_start(20)
            content_box.set_margin_end(20)
            content_box.set_margin_top(20)
            content_box.set_margin_bottom(20)

            listbox = Gtk.ListBox()
            listbox.set_selection_mode(Gtk.SelectionMode.SINGLE)
            listbox.set_vexpand(True)

            create_section_box = Gtk.Box(orientation=Gtk.Orientation.VERTICAL, spacing=6)
            create_section_box.set_margin_start(12)
            create_section_box.set_margin_end(12)
            create_section_box.set_margin_top(6)
            create_section_box.set_margin_bottom(6)

            create_label = Gtk.Label(label=_("Create New Group"))
            create_label.set_xalign(0)
            create_label.add_css_class("heading")
            create_section_box.append(create_label)

            create_box = Gtk.Box(orientation=Gtk.Orientation.HORIZONTAL, spacing=6)

            self.create_group_entry = Gtk.Entry()
            self.create_group_entry.set_placeholder_text(_("Enter group name"))
            self.create_group_entry.set_hexpand(True)
            create_box.append(self.create_group_entry)

            self.create_group_button = Gtk.Button(label=_("Create"))
            self.create_group_button.add_css_class("suggested-action")
            self.create_group_button.set_sensitive(False)
            create_box.append(self.create_group_button)

            create_section_box.append(create_box)
            content_box.append(create_section_box)

            separator = Gtk.Separator(orientation=Gtk.Orientation.HORIZONTAL)
            content_box.append(separator)

            if available_groups:
                existing_label = Gtk.Label(label=_("Existing Groups"))
                existing_label.set_xalign(0)
                existing_label.add_css_class("heading")
                content_box.append(existing_label)

            for group in available_groups:
                row = Gtk.ListBoxRow()
                box = Gtk.Box(orientation=Gtk.Orientation.HORIZONTAL, spacing=12)

                icon = Gtk.Image.new_from_icon_name("folder-symbolic")
                icon.set_pixel_size(16)
                box.append(icon)

                name_label = Gtk.Label(label=group["name"])
                name_label.set_xalign(0)
                name_label.set_hexpand(True)
                box.append(name_label)

                row.set_child(box)
                row.group_id = group["id"]
                listbox.append(row)

            content_box.append(listbox)

            dialog.set_extra_child(content_box)

            dialog.add_response("cancel", _("Cancel"))
            dialog.add_response("move", _("Move"))
            dialog.set_response_appearance("move", Adw.ResponseAppearance.SUGGESTED)
            dialog.set_default_response("move")
            dialog.set_close_response("cancel")

            # Connect entry and button events
            def on_entry_changed(entry):
                text = entry.get_text().strip()
                self.create_group_button.set_sensitive(bool(text))

            def on_entry_activated(entry):
                text = entry.get_text().strip()
                if text:
                    on_create_group_clicked()

            def on_create_group_clicked():
                group_name = self.create_group_entry.get_text().strip()
                if group_name:
                    try:
                        # Create the new group
                        new_group_id = self.group_manager.create_group(group_name)
                        # Move the connection to the new group
                        self.group_manager.move_connection(connection_nickname, new_group_id)
                        # Rebuild the connection list
                        self.rebuild_connection_list()
                        # Close the dialog
                        dialog.destroy()
                    except ValueError as e:
                        # Show error dialog for duplicate group name
                        error_dialog = Gtk.Dialog(
                            title=_("Group Already Exists"), transient_for=dialog, modal=True, destroy_with_parent=True
                        )
                        error_dialog.set_default_size(400, 150)
                        error_dialog.set_resizable(False)

                        content_area = error_dialog.get_content_area()
                        content_area.set_margin_start(20)
                        content_area.set_margin_end(20)
                        content_area.set_margin_top(20)
                        content_area.set_margin_bottom(20)

                        # Add error message
                        error_label = Gtk.Label(label=str(e))
                        error_label.set_wrap(True)
                        error_label.set_xalign(0)
                        content_area.append(error_label)

                        # Add OK button
                        error_dialog.add_button(_("OK"), Gtk.ResponseType.OK)
                        error_dialog.set_default_response(Gtk.ResponseType.OK)

                        def on_error_response(dialog, response):
                            dialog.destroy()

                        error_dialog.connect("response", on_error_response)
                        error_dialog.present()

                        # Clear the entry and focus it for retry
                        self.create_group_entry.set_text("")
                        self.create_group_entry.grab_focus()

            self.create_group_entry.connect("changed", on_entry_changed)
            self.create_group_entry.connect("activate", on_entry_activated)
            self.create_group_button.connect("clicked", lambda btn: on_create_group_clicked())

            def on_response(dialog, response):
                if response == "move":
                    selected_row = listbox.get_selected_row()
                    if selected_row:
                        target_group_id = selected_row.group_id
                        self.group_manager.move_connection(connection_nickname, target_group_id)
                        self.rebuild_connection_list()
                dialog.destroy()

            dialog.connect("response", on_response)
            dialog.present()

        except Exception as e:
            logger.error(f"Failed to show move to group dialog: {e}")


def register_window_actions(window):
    """Register SimpleActions with the provided main window."""
    # Context menu action to force opening a new connection tab
    window.open_new_connection_action = Gio.SimpleAction.new("open-new-connection", None)
    window.open_new_connection_action.connect("activate", window.on_open_new_connection_action)
    window.add_action(window.open_new_connection_action)

    # Global action for opening new connection tab (Ctrl/⌘+Alt+N)
    window.open_new_connection_tab_action = Gio.SimpleAction.new("open-new-connection-tab", None)
    window.open_new_connection_tab_action.connect("activate", window.on_open_new_connection_tab_action)
    window.add_action(window.open_new_connection_tab_action)

    # Action for managing files on remote server (skip on macOS and Flatpak)
    if not should_hide_file_manager_options():
        window.manage_files_action = Gio.SimpleAction.new("manage-files", None)
        window.manage_files_action.connect("activate", window.on_manage_files_action)
        window.add_action(window.manage_files_action)

    if hasattr(window, "on_duplicate_connection_action"):
        window.duplicate_connection_action = Gio.SimpleAction.new("duplicate-connection", None)
        window.duplicate_connection_action.connect("activate", window.on_duplicate_connection_action)
        window.add_action(window.duplicate_connection_action)

    # Action for editing connections via context menu
    window.edit_connection_action = Gio.SimpleAction.new("edit-connection", None)
    window.edit_connection_action.connect("activate", window.on_edit_connection_action)
    window.add_action(window.edit_connection_action)

    # Action for deleting connections via context menu
    window.delete_connection_action = Gio.SimpleAction.new("delete-connection", None)
    window.delete_connection_action.connect("activate", window.on_delete_connection_action)
    window.add_action(window.delete_connection_action)

    # Action for opening connections in the system terminal when external
    # terminal support is available and not hidden via preferences.
    if not should_hide_external_terminal_options():
        window.open_in_system_terminal_action = Gio.SimpleAction.new("open-in-system-terminal", None)
        window.open_in_system_terminal_action.connect("activate", window.on_open_in_system_terminal_action)
        window.add_action(window.open_in_system_terminal_action)

    # Action for broadcasting commands to all SSH terminals
    window.broadcast_command_action = Gio.SimpleAction.new("broadcast-command", None)
    window.broadcast_command_action.connect("activate", window.on_broadcast_command_action)
    window.add_action(window.broadcast_command_action)

    # Action for editing known hosts
    if hasattr(window, "on_edit_known_hosts_action"):
        window.edit_known_hosts_action = Gio.SimpleAction.new("edit-known-hosts", None)
        window.edit_known_hosts_action.connect("activate", window.on_edit_known_hosts_action)
        window.add_action(window.edit_known_hosts_action)

<<<<<<< HEAD
    # Action for editing shortcuts
    if hasattr(window, "on_edit_shortcuts_action"):
        window.edit_shortcuts_action = Gio.SimpleAction.new("edit-shortcuts", None)
        window.edit_shortcuts_action.connect("activate", window.on_edit_shortcuts_action)
        window.add_action(window.edit_shortcuts_action)

=======
>>>>>>> ecd0367a
    # Group management actions
    window.create_group_action = Gio.SimpleAction.new("create-group", None)
    window.create_group_action.connect("activate", window.on_create_group_action)
    window.add_action(window.create_group_action)

    window.edit_group_action = Gio.SimpleAction.new("edit-group", None)
    window.edit_group_action.connect("activate", window.on_edit_group_action)
    window.add_action(window.edit_group_action)

    window.delete_group_action = Gio.SimpleAction.new("delete-group", None)
    window.delete_group_action.connect("activate", window.on_delete_group_action)
    window.add_action(window.delete_group_action)

    # Add move to ungrouped action
    window.move_to_ungrouped_action = Gio.SimpleAction.new("move-to-ungrouped", None)
    window.move_to_ungrouped_action.connect("activate", window.on_move_to_ungrouped_action)
    window.add_action(window.move_to_ungrouped_action)

    # Add move to group action
    window.move_to_group_action = Gio.SimpleAction.new("move-to-group", None)
    window.move_to_group_action.connect("activate", window.on_move_to_group_action)
    window.add_action(window.move_to_group_action)

    # Sidebar toggle action and accelerators
    try:
        sidebar_action = Gio.SimpleAction.new("toggle_sidebar", None)
        sidebar_action.connect("activate", window.on_toggle_sidebar_action)
        window.add_action(sidebar_action)
        app = window.get_application()
        if app:
            shortcuts = ["F9"]
            if is_macos():
                shortcuts.append("<Meta>b")
            app.set_accels_for_action("win.toggle_sidebar", shortcuts)
    except Exception as e:
        logger.error(f"Failed to register sidebar toggle action: {e}")<|MERGE_RESOLUTION|>--- conflicted
+++ resolved
@@ -283,7 +283,6 @@
         except Exception as e:
             logger.error(f"Failed to open known hosts editor: {e}")
 
-<<<<<<< HEAD
     def on_edit_shortcuts_action(self, action, param=None):
         """Open the shortcut editor window."""
         try:
@@ -292,8 +291,7 @@
         except Exception as e:
             logger.error(f"Failed to open shortcut editor: {e}")
 
-=======
->>>>>>> ecd0367a
+
     def on_create_group_action(self, action, param=None):
         """Handle create group action"""
         try:
@@ -846,15 +844,13 @@
         window.edit_known_hosts_action.connect("activate", window.on_edit_known_hosts_action)
         window.add_action(window.edit_known_hosts_action)
 
-<<<<<<< HEAD
     # Action for editing shortcuts
     if hasattr(window, "on_edit_shortcuts_action"):
         window.edit_shortcuts_action = Gio.SimpleAction.new("edit-shortcuts", None)
         window.edit_shortcuts_action.connect("activate", window.on_edit_shortcuts_action)
         window.add_action(window.edit_shortcuts_action)
 
-=======
->>>>>>> ecd0367a
+
     # Group management actions
     window.create_group_action = Gio.SimpleAction.new("create-group", None)
     window.create_group_action.connect("activate", window.on_create_group_action)
