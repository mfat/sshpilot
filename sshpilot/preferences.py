"""Preferences dialog and font selection utilities."""

import os
import logging
import subprocess

import gi
gi.require_version('Gtk', '4.0')
gi.require_version('Adw', '1')
from gi.repository import Gtk, Adw, Pango, PangoFT2

logger = logging.getLogger(__name__)

def is_running_in_flatpak() -> bool:
    """Check if running inside Flatpak sandbox"""
    return os.path.exists("/.flatpak-info") or os.environ.get("FLATPAK_ID") is not None

def should_hide_external_terminal_options() -> bool:
    """Check if external terminal options should be hidden (Flatpak or macOS)"""
    return is_running_in_flatpak() or os.name == 'posix' and hasattr(os, 'uname') and os.uname().sysname == 'Darwin'

class MonospaceFontDialog(Adw.Window):
    def __init__(self, parent=None, current_font="Monospace 12"):
        super().__init__()
        
        self.set_title("Select Terminal Font")
        self.set_default_size(500, 600)
        self.set_transient_for(parent)
        self.set_modal(True)
        
        # Store callback
        self.callback = None
        
        # Parse current font
        self.current_font_desc = Pango.FontDescription.from_string(current_font)
        
        # Create main content
        self.setup_ui()
        self.populate_fonts()
        
    def setup_ui(self):
        # Main box
        main_box = Gtk.Box(orientation=Gtk.Orientation.VERTICAL, spacing=12)
        main_box.set_margin_top(12)
        main_box.set_margin_bottom(12)
        main_box.set_margin_start(12)
        main_box.set_margin_end(12)
        
        # Header
        header = Adw.HeaderBar()
        header.set_show_start_title_buttons(False)
        header.set_show_end_title_buttons(False)
        
        # Cancel button
        cancel_btn = Gtk.Button(label="Cancel")
        cancel_btn.connect("clicked", self.on_cancel)
        header.pack_start(cancel_btn)
        
        # Select button
        select_btn = Gtk.Button(label="Select")
        select_btn.add_css_class("suggested-action")
        select_btn.connect("clicked", self.on_select)
        header.pack_end(select_btn)
        
        # Create search entry
        self.search_entry = Gtk.SearchEntry()
        self.search_entry.set_placeholder_text("Search fonts...")
        self.search_entry.connect("search-changed", self.on_search_changed)
        
        # Create font list
        self.font_model = Gtk.ListStore(str, str, object)  # display_name, family, font_desc
        self.font_filter = Gtk.TreeModelFilter(child_model=self.font_model)
        self.font_filter.set_visible_func(self.filter_fonts)
        
        self.font_view = Gtk.TreeView(model=self.font_filter)
        self.font_view.set_headers_visible(False)
        
        # Font name column
        name_renderer = Gtk.CellRendererText()
        name_column = Gtk.TreeViewColumn("Font", name_renderer, text=0)
        self.font_view.append_column(name_column)
        
        # Selection handling
        selection = self.font_view.get_selection()
        selection.connect("changed", self.on_selection_changed)
        
        # Scrolled window for font list
        scrolled = Gtk.ScrolledWindow()
        scrolled.set_policy(Gtk.PolicyType.NEVER, Gtk.PolicyType.AUTOMATIC)
        scrolled.set_child(self.font_view)
        scrolled.set_vexpand(True)
        
        # Size selection
        size_box = Gtk.Box(orientation=Gtk.Orientation.HORIZONTAL, spacing=6)
        size_label = Gtk.Label(label="Size:")
        size_label.set_halign(Gtk.Align.START)
        
        self.size_spin = Gtk.SpinButton.new_with_range(6, 72, 1)
        self.size_spin.set_value(self.current_font_desc.get_size() / Pango.SCALE)
        self.size_spin.connect("value-changed", self.on_size_changed)
        
        size_box.append(size_label)
        size_box.append(self.size_spin)
        
        # Preview text
        preview_frame = Gtk.Frame()
        preview_frame.set_label("Preview")
        
        self.preview_label = Gtk.Label()
        self.preview_label.set_text("The quick brown fox jumps over the lazy dog\n0123456789 !@#$%^&*()_+-=[]{}|;:,.<>?")
        self.preview_label.set_margin_top(12)
        self.preview_label.set_margin_bottom(12)
        self.preview_label.set_margin_start(12)
        self.preview_label.set_margin_end(12)
        self.preview_label.set_selectable(True)
        preview_frame.set_child(self.preview_label)
        
        # Add everything to main box
        main_box.append(header)
        main_box.append(self.search_entry)
        main_box.append(scrolled)
        main_box.append(size_box)
        main_box.append(preview_frame)
        
        self.set_content(main_box)
        
    def populate_fonts(self):
        # Get font map
        fontmap = PangoFT2.FontMap.new()
        families = fontmap.list_families()
        
        monospace_families = []
        for family in families:
            if family.is_monospace():
                family_name = family.get_name()
                
                # Get available faces for this family
                faces = family.list_faces()
                for face in faces:
                    face_name = face.get_face_name()
                    
                    # Create font description
                    desc = Pango.FontDescription()
                    desc.set_family(family_name)
                    desc.set_size(12 * Pango.SCALE)
                    
                    # Set style if not regular
                    if face_name.lower() != "regular":
                        if "bold" in face_name.lower():
                            desc.set_weight(Pango.Weight.BOLD)
                        if "italic" in face_name.lower() or "oblique" in face_name.lower():
                            desc.set_style(Pango.Style.ITALIC)
                    
                    # Display name
                    if face_name.lower() == "regular":
                        display_name = family_name
                    else:
                        display_name = f"{family_name} {face_name}"
                    
                    monospace_families.append((display_name, family_name, desc))
        
        # Sort by family name
        monospace_families.sort(key=lambda x: x[0].lower())
        
        # Add to model
        for display_name, family_name, desc in monospace_families:
            self.font_model.append([display_name, family_name, desc])
            
        # Select current font if possible
        self.select_current_font()
        
    def select_current_font(self):
        current_family = self.current_font_desc.get_family()
        if not current_family:
            return
            
        iter = self.font_model.get_iter_first()
        while iter:
            family = self.font_model.get_value(iter, 1)
            if family.lower() == current_family.lower():
                # Convert to filter iter
                filter_iter = self.font_filter.convert_child_iter_to_iter(iter)
                if filter_iter[1]:  # Check if conversion was successful
                    selection = self.font_view.get_selection()
                    selection.select_iter(filter_iter[1])
                    
                    # Scroll to selection
                    path = self.font_filter.get_path(filter_iter[1])
                    self.font_view.scroll_to_cell(path, None, False, 0.0, 0.0)
                break
            iter = self.font_model.iter_next(iter)
    
    def filter_fonts(self, model, iter, data):
        search_text = self.search_entry.get_text().lower()
        if not search_text:
            return True
            
        font_name = model.get_value(iter, 0).lower()
        return search_text in font_name
    
    def on_search_changed(self, entry):
        self.font_filter.refilter()
    
    def on_selection_changed(self, selection):
        model, iter = selection.get_selected()
        if iter:
            font_desc = model.get_value(iter, 2).copy()
            font_desc.set_size(int(self.size_spin.get_value()) * Pango.SCALE)
            self.update_preview(font_desc)
    
    def on_size_changed(self, spin):
        selection = self.font_view.get_selection()
        model, iter = selection.get_selected()
        if iter:
            font_desc = model.get_value(iter, 2).copy()
            font_desc.set_size(int(spin.get_value()) * Pango.SCALE)
            self.update_preview(font_desc)
    
    def update_preview(self, font_desc):
        # Remove previous CSS provider if it exists
        if hasattr(self, '_css_provider'):
            context = self.preview_label.get_style_context()
            context.remove_provider(self._css_provider)
        
        # Create CSS for the font
        css = f"""
        .preview-font {{
            font-family: "{font_desc.get_family()}";
            font-size: {font_desc.get_size() / Pango.SCALE}pt;
            font-weight: normal;
            font-style: normal;
        """
        
        if font_desc.get_weight() == Pango.Weight.BOLD:
            css += "font-weight: bold;"
        if font_desc.get_style() == Pango.Style.ITALIC:
            css += "font-style: italic;"
            
        css += "}"
        
        # Apply CSS
        self._css_provider = Gtk.CssProvider()
        self._css_provider.load_from_data(css.encode())
        
        context = self.preview_label.get_style_context()
        context.add_provider(self._css_provider, Gtk.STYLE_PROVIDER_PRIORITY_APPLICATION)
        
        # Ensure the class is added (but only once)
        if not context.has_class("preview-font"):
            context.add_class("preview-font")
    
    def on_cancel(self, button):
        self.close()
    
    def on_select(self, button):
        selection = self.font_view.get_selection()
        model, iter = selection.get_selected()
        if iter and self.callback:
            font_desc = model.get_value(iter, 2).copy()
            font_desc.set_size(int(self.size_spin.get_value()) * Pango.SCALE)
            font_string = font_desc.to_string()
            self.callback(font_string)
        self.close()
    
    def set_callback(self, callback):
        """Set callback function that receives the selected font string"""
        self.callback = callback


class PreferencesWindow(Adw.PreferencesWindow):
    """Preferences dialog window"""
    
    def __init__(self, parent_window, config):
        super().__init__()
        self.set_transient_for(parent_window)
        self.set_modal(True)
        self.config = config
        
        # Set window properties
        self.set_title("Preferences")
        self.set_default_size(600, 500)
        
        # Initialize the preferences UI
        self.setup_preferences()

        # Save on close to persist advanced SSH settings
        self.connect('close-request', self.on_close_request)
    
    def setup_preferences(self):
        """Set up preferences UI with current values"""
        try:
            # Create Terminal preferences page
            terminal_page = Adw.PreferencesPage()
            terminal_page.set_title("Terminal")
            terminal_page.set_icon_name("utilities-terminal-symbolic")
            
            # Terminal appearance group
            appearance_group = Adw.PreferencesGroup()
            appearance_group.set_title("Appearance")
            
            # Font selection row
            self.font_row = Adw.ActionRow()
            self.font_row.set_title("Font")
            current_font = self.config.get_setting('terminal.font', 'Monospace 12')
            self.font_row.set_subtitle(current_font)
            
            font_button = Gtk.Button()
            font_button.set_label("Choose")
            font_button.connect('clicked', self.on_font_button_clicked)
            self.font_row.add_suffix(font_button)
            
            appearance_group.add(self.font_row)
            
            # Terminal color scheme
            self.color_scheme_row = Adw.ComboRow()
            self.color_scheme_row.set_title("Color Scheme")
            self.color_scheme_row.set_subtitle("Terminal color theme")
            
            color_schemes = Gtk.StringList()
            color_schemes.append("Default")
            color_schemes.append("Solarized Dark")
            color_schemes.append("Solarized Light")
            color_schemes.append("Monokai")
            color_schemes.append("Dracula")
            color_schemes.append("Nord")
            color_schemes.append("Gruvbox Dark")
            color_schemes.append("One Dark")
            color_schemes.append("Tomorrow Night")
            color_schemes.append("Material Dark")
            self.color_scheme_row.set_model(color_schemes)
            
            # Set current color scheme from config
            current_scheme_key = self.config.get_setting('terminal.theme', 'default')
            
            # Get the display name for the current scheme key
            theme_mapping = self.get_theme_name_mapping()
            reverse_mapping = {v: k for k, v in theme_mapping.items()}
            current_scheme_display = reverse_mapping.get(current_scheme_key, 'Default')
            
            # Find the index of the current scheme in the dropdown
            scheme_names = [
                "Default", "Solarized Dark", "Solarized Light",
                "Monokai", "Dracula", "Nord",
                "Gruvbox Dark", "One Dark", "Tomorrow Night", "Material Dark"
            ]
            try:
                current_index = scheme_names.index(current_scheme_display)
                self.color_scheme_row.set_selected(current_index)
            except ValueError:
                # If the saved scheme isn't found, default to the first option
                self.color_scheme_row.set_selected(0)
                # Also update the config to use the default value
                self.config.set_setting('terminal.theme', 'default')
            
            self.color_scheme_row.connect('notify::selected', self.on_color_scheme_changed)
            
            appearance_group.add(self.color_scheme_row)
            
            # Color scheme preview
            preview_group = Adw.PreferencesGroup()
            preview_group.set_title("Preview")
            
            # Create preview terminal widget
            self.color_preview_terminal = Gtk.DrawingArea()
            self.color_preview_terminal.set_draw_func(self.draw_color_preview)
            self.color_preview_terminal.set_size_request(400, 120)
            self.color_preview_terminal.add_css_class("terminal-preview")
            
            # Add some margin around the preview
            preview_box = Gtk.Box(orientation=Gtk.Orientation.VERTICAL)
            preview_box.set_margin_top(6)
            preview_box.set_margin_bottom(6)
            preview_box.set_margin_start(12)
            preview_box.set_margin_end(12)
            preview_box.append(self.color_preview_terminal)
            
            preview_group.add(preview_box)
            appearance_group.add(preview_group)
            terminal_page.add(appearance_group)
            
            # Preferred Terminal group (only show when not in Flatpak or macOS)
            if not should_hide_external_terminal_options():
                terminal_choice_group = Adw.PreferencesGroup()
                terminal_choice_group.set_title("Preferred Terminal")
                
                # Radio buttons for terminal choice
                self.builtin_terminal_radio = Gtk.CheckButton(label="Use built-in terminal")
                self.builtin_terminal_radio.set_can_focus(True)
                self.external_terminal_radio = Gtk.CheckButton(label="Use other terminal")
                self.external_terminal_radio.set_can_focus(True)
                
                # Make them behave like radio buttons
                self.external_terminal_radio.set_group(self.builtin_terminal_radio)
                
                # Set current preference
                use_external = self.config.get_setting('use-external-terminal', False)
                if use_external:
                    self.external_terminal_radio.set_active(True)
                else:
                    self.builtin_terminal_radio.set_active(True)
                
                # Connect radio button changes
                self.builtin_terminal_radio.connect('toggled', self.on_terminal_choice_changed)
                self.external_terminal_radio.connect('toggled', self.on_terminal_choice_changed)
                
                # Add radio buttons to group
                terminal_choice_group.add(self.builtin_terminal_radio)
                terminal_choice_group.add(self.external_terminal_radio)
                
                # External terminal dropdown and custom path
                self.external_terminal_box = Gtk.Box(orientation=Gtk.Orientation.VERTICAL, spacing=6)
                self.external_terminal_box.set_margin_start(24)
                self.external_terminal_box.set_margin_top(6)
                self.external_terminal_box.set_margin_bottom(6)
                
                # Terminal dropdown
                self.terminal_dropdown = Gtk.DropDown()
                self.terminal_dropdown.set_can_focus(True)
                
                # Populate dropdown with available terminals
                self._populate_terminal_dropdown()
                
                # Set current selection
                current_terminal = self.config.get_setting('external-terminal', 'gnome-terminal')
                
                # Connect dropdown changes
                self.terminal_dropdown.connect('notify::selected', self.on_terminal_dropdown_changed)
                
                # Custom path entry (initially hidden)
                self.custom_terminal_box = Gtk.Box(orientation=Gtk.Orientation.HORIZONTAL, spacing=6)
                self.custom_terminal_entry = Gtk.Entry()
                self.custom_terminal_entry.set_placeholder_text("/usr/bin/gnome-terminal")
                self.custom_terminal_entry.set_can_focus(True)
                
                # Set current custom path if any
                custom_path = self.config.get_setting('custom-terminal-path', '')
                if custom_path:
                    self.custom_terminal_entry.set_text(custom_path)
                
                # Connect custom path changes
                self.custom_terminal_entry.connect('changed', self.on_custom_terminal_path_changed)
                
                self.custom_terminal_box.append(self.custom_terminal_entry)
                
                # Add dropdown and custom path to box
                self.external_terminal_box.append(self.terminal_dropdown)
                self.external_terminal_box.append(self.custom_terminal_box)
                
                # Now set the dropdown selection and show/hide custom path entry
                self._set_terminal_dropdown_selection(current_terminal)
                
                # Initial sensitivity will be set by radio button state
                
                # Add to group
                terminal_choice_group.add(self.external_terminal_box)
                
                # Set initial sensitivity based on radio button state
                self.external_terminal_box.set_sensitive(self.external_terminal_radio.get_active())
                
                terminal_page.add(terminal_choice_group)
            
            # Create Interface preferences page
            interface_page = Adw.PreferencesPage()
            interface_page.set_title("Interface")
            interface_page.set_icon_name("applications-graphics-symbolic")
            
            # App startup behavior
            startup_group = Adw.PreferencesGroup()
            startup_group.set_title("App Startup")
            
            # Radio buttons for startup behavior
            self.terminal_startup_radio = Gtk.CheckButton(label="Show Terminal")
            self.terminal_startup_radio.set_can_focus(True)
            self.welcome_startup_radio = Gtk.CheckButton(label="Show Welcome Page")
            self.welcome_startup_radio.set_can_focus(True)
            
            # Make them behave like radio buttons
            self.welcome_startup_radio.set_group(self.terminal_startup_radio)
            
            # Set current preference (default to terminal)
            startup_behavior = self.config.get_setting('app-startup-behavior', 'terminal')
            if startup_behavior == 'welcome':
                self.welcome_startup_radio.set_active(True)
            else:
                self.terminal_startup_radio.set_active(True)
            
            # Connect radio button changes
            self.terminal_startup_radio.connect('toggled', self.on_startup_behavior_changed)
            self.welcome_startup_radio.connect('toggled', self.on_startup_behavior_changed)
            
            # Add radio buttons to group
            startup_group.add(self.terminal_startup_radio)
            startup_group.add(self.welcome_startup_radio)
            
            interface_page.add(startup_group)
            
            # Appearance group
            interface_appearance_group = Adw.PreferencesGroup()
            interface_appearance_group.set_title("Appearance")
            
            # Theme selection
            self.theme_row = Adw.ComboRow()
            self.theme_row.set_title("Application Theme")
            self.theme_row.set_subtitle("Choose light, dark, or follow system theme")
            
            themes = Gtk.StringList()
            themes.append("Follow System")
            themes.append("Light")
            themes.append("Dark")
            self.theme_row.set_model(themes)
            
            # Load saved theme preference
            saved_theme = self.config.get_setting('app-theme', 'default')
            theme_mapping = {'default': 0, 'light': 1, 'dark': 2}
            self.theme_row.set_selected(theme_mapping.get(saved_theme, 0))
            
            self.theme_row.connect('notify::selected', self.on_theme_changed)
            
            interface_appearance_group.add(self.theme_row)
            interface_page.add(interface_appearance_group)
            
            # Window group
            window_group = Adw.PreferencesGroup()
            window_group.set_title("Window")
            
            # Remember window size switch
            remember_size_switch = Adw.SwitchRow()
            remember_size_switch.set_title("Remember Window Size")
            remember_size_switch.set_subtitle("Restore window size on startup")
            remember_size_switch.set_active(True)
            
            # Auto focus terminal switch
            auto_focus_switch = Adw.SwitchRow()
            auto_focus_switch.set_title("Auto Focus Terminal")
            auto_focus_switch.set_subtitle("Focus terminal when connecting")
            auto_focus_switch.set_active(True)
            
            window_group.add(remember_size_switch)
            window_group.add(auto_focus_switch)
            interface_page.add(window_group)

            # Advanced SSH settings
            advanced_page = Adw.PreferencesPage()
            advanced_page.set_title("Advanced")
            advanced_page.set_icon_name("applications-system-symbolic")

            # Operation mode selection
            operation_group = Adw.PreferencesGroup()
            operation_group.set_title("Operation Mode")

            mode_group = Adw.ToggleGroup()

            # Default mode row
            self.default_mode_row = Adw.ActionRow()
            self.default_mode_row.set_title("Default Mode")
            self.default_mode_row.set_subtitle("sshPilot loads and modifies ~/.ssh/config")
            self.default_mode_toggle = Gtk.CheckButton()
            self.default_mode_toggle.set_group(mode_group)
            self.default_mode_row.add_suffix(self.default_mode_toggle)
            self.default_mode_row.set_activatable_widget(self.default_mode_toggle)
            operation_group.add(self.default_mode_row)

            # Isolated mode row
            self.isolated_mode_row = Adw.ActionRow()
            self.isolated_mode_row.set_title("Isolated Mode")
            self.isolated_mode_row.set_subtitle("sshPilot stores its own configuration file in ~/.config/sshpilot/")
            self.isolated_mode_toggle = Gtk.CheckButton()
            self.isolated_mode_toggle.set_group(mode_group)
            self.isolated_mode_row.add_suffix(self.isolated_mode_toggle)
            self.isolated_mode_row.set_activatable_widget(self.isolated_mode_toggle)
            operation_group.add(self.isolated_mode_row)

            use_isolated = bool(self.config.get_setting('ssh.use_isolated_config', False))
            self.isolated_mode_toggle.set_active(use_isolated)
            self.default_mode_toggle.set_active(not use_isolated)

            self.default_mode_toggle.connect('toggled', self.on_operation_mode_toggled)
            self.isolated_mode_toggle.connect('toggled', self.on_operation_mode_toggled)

            advanced_page.add(operation_group)

            advanced_group = Adw.PreferencesGroup()
            advanced_group.set_title("SSH Settings")

<<<<<<< HEAD
=======
            self.isolated_config_row = Adw.SwitchRow()
            self.isolated_config_row.set_title("Use isolated SSH configuration")
            self.isolated_config_row.set_active(bool(self.config.get_setting('ssh.use_isolated_config', False)))
            self.isolated_config_row.connect('notify::active', self.on_isolated_mode_changed)
            advanced_group.add(self.isolated_config_row)
>>>>>>> ebccfc34
            # Use custom options toggle
            self.apply_advanced_row = Adw.SwitchRow()
            self.apply_advanced_row.set_title("Use custom connection options")
            self.apply_advanced_row.set_subtitle("Enable and edit the options below")
            self.apply_advanced_row.set_active(bool(self.config.get_setting('ssh.apply_advanced', False)))
            advanced_group.add(self.apply_advanced_row)


            # Connect timeout
            self.connect_timeout_row = Adw.SpinRow.new_with_range(1, 120, 1)
            self.connect_timeout_row.set_title("Connect Timeout (s)")
            self.connect_timeout_row.set_value(self.config.get_setting('ssh.connection_timeout', 10))
            advanced_group.add(self.connect_timeout_row)

            # Connection attempts
            self.connection_attempts_row = Adw.SpinRow.new_with_range(1, 10, 1)
            self.connection_attempts_row.set_title("Connection Attempts")
            self.connection_attempts_row.set_value(self.config.get_setting('ssh.connection_attempts', 1))
            advanced_group.add(self.connection_attempts_row)

            # Keepalive interval
            self.keepalive_interval_row = Adw.SpinRow.new_with_range(0, 300, 5)
            self.keepalive_interval_row.set_title("ServerAlive Interval (s)")
            self.keepalive_interval_row.set_value(self.config.get_setting('ssh.keepalive_interval', 30))
            advanced_group.add(self.keepalive_interval_row)

            # Keepalive count max
            self.keepalive_count_row = Adw.SpinRow.new_with_range(1, 10, 1)
            self.keepalive_count_row.set_title("ServerAlive CountMax")
            self.keepalive_count_row.set_value(self.config.get_setting('ssh.keepalive_count_max', 3))
            advanced_group.add(self.keepalive_count_row)

            # Strict host key checking
            self.strict_host_row = Adw.ComboRow()
            self.strict_host_row.set_title("StrictHostKeyChecking")
            strict_model = Gtk.StringList()
            for item in ["accept-new", "yes", "no", "ask"]:
                strict_model.append(item)
            self.strict_host_row.set_model(strict_model)
            # Map current value
            current_strict = str(self.config.get_setting('ssh.strict_host_key_checking', 'accept-new'))
            try:
                idx = ["accept-new", "yes", "no", "ask"].index(current_strict)
            except ValueError:
                idx = 0
            self.strict_host_row.set_selected(idx)
            advanced_group.add(self.strict_host_row)

            # BatchMode (non-interactive)
            self.batch_mode_row = Adw.SwitchRow()
            self.batch_mode_row.set_title("BatchMode (disable prompts)")
            self.batch_mode_row.set_active(bool(self.config.get_setting('ssh.batch_mode', True)))
            advanced_group.add(self.batch_mode_row)

            # Compression
            self.compression_row = Adw.SwitchRow()
            self.compression_row.set_title("Enable Compression (-C)")
            self.compression_row.set_active(bool(self.config.get_setting('ssh.compression', True)))
            advanced_group.add(self.compression_row)

            # SSH verbosity (-v levels)
            self.verbosity_row = Adw.SpinRow.new_with_range(0, 3, 1)
            self.verbosity_row.set_title("SSH Verbosity (-v)")
            self.verbosity_row.set_value(int(self.config.get_setting('ssh.verbosity', 0)))
            advanced_group.add(self.verbosity_row)

            # Debug logging toggle
            self.debug_enabled_row = Adw.SwitchRow()
            self.debug_enabled_row.set_title("Enable SSH Debug Logging")
            self.debug_enabled_row.set_active(bool(self.config.get_setting('ssh.debug_enabled', False)))
            advanced_group.add(self.debug_enabled_row)

            # Confirm before disconnecting
            self.confirm_disconnect_switch = Adw.SwitchRow()
            self.confirm_disconnect_switch.set_title("Confirm before disconnecting")
            self.confirm_disconnect_switch.set_subtitle("Show a confirmation dialog when disconnecting from a host")
            self.confirm_disconnect_switch.set_active(
                self.config.get_setting('confirm-disconnect', True)
            )
            self.confirm_disconnect_switch.connect('notify::active', self.on_confirm_disconnect_changed)
            advanced_group.add(self.confirm_disconnect_switch)

            # Reset button
            # Add spacing before reset button
            advanced_group.add(Gtk.Separator(orientation=Gtk.Orientation.HORIZONTAL))
            
            # Use Adw.ActionRow for proper spacing and layout
            reset_row = Adw.ActionRow()
            reset_row.set_title("Reset Advanced SSH Settings")
            reset_row.set_subtitle("Restore all advanced SSH settings to their default values")
            
            reset_btn = Gtk.Button.new_with_label("Reset")
            reset_btn.add_css_class('destructive-action')
            reset_btn.connect('clicked', self.on_reset_advanced_ssh)
            reset_row.add_suffix(reset_btn)
            
            advanced_group.add(reset_row)

            # Disable/enable advanced controls based on toggle
            def _sync_advanced_sensitivity(row=None, *_):
                enabled = bool(self.apply_advanced_row.get_active())
                for w in [self.connect_timeout_row, self.connection_attempts_row,
                          self.keepalive_interval_row, self.keepalive_count_row,
                          self.strict_host_row, self.batch_mode_row,
                          self.compression_row, self.verbosity_row,
                          self.debug_enabled_row]:
                    try:
                        w.set_sensitive(enabled)
                    except Exception:
                        pass
            _sync_advanced_sensitivity()
            self.apply_advanced_row.connect('notify::active', _sync_advanced_sensitivity)

            advanced_page.add(advanced_group)

            # Add pages to the preferences window
            self.add(interface_page)
            self.add(terminal_page)
            self.add(advanced_page)
            
            logger.info("Preferences window initialized")
        except Exception as e:
            logger.error(f"Failed to setup preferences: {e}")

    def on_close_request(self, *args):
        """Persist settings when the preferences window closes"""
        try:
            self.save_advanced_ssh_settings()
            # Ensure preferences are flushed to disk
            if hasattr(self.config, 'save_json_config'):
                self.config.save_json_config()
        except Exception:
            pass
        return False  # allow close
    
    def on_font_button_clicked(self, button):
        """Handle font button click"""
        logger.info("Font button clicked")
        
        # Get current font from config
        current_font = self.config.get_setting('terminal.font', 'Monospace 12')
        
        # Create custom monospace font dialog
        font_dialog = MonospaceFontDialog(parent=self, current_font=current_font)
        
        def on_font_selected(font_string):
            self.font_row.set_subtitle(font_string)
            logger.info(f"Font selected: {font_string}")
            
            # Save to config
            self.config.set_setting('terminal.font', font_string)
            
            # Apply to all active terminals
            self.apply_font_to_terminals(font_string)
        
        font_dialog.set_callback(on_font_selected)
        font_dialog.present()
    
    def apply_font_to_terminals(self, font_string):
        """Apply font to all active terminal widgets"""
        try:
            parent_window = self.get_transient_for()
            if parent_window and hasattr(parent_window, 'connection_to_terminals'):
                font_desc = Pango.FontDescription.from_string(font_string)
                count = 0
                for terms in parent_window.connection_to_terminals.values():
                    for terminal in terms:
                        if hasattr(terminal, 'vte'):
                            terminal.vte.set_font(font_desc)
                            count += 1
                logger.info(f"Applied font {font_string} to {count} terminals")
        except Exception as e:
            logger.error(f"Failed to apply font to terminals: {e}")
    
    def on_theme_changed(self, combo_row, param):
        """Handle theme selection change"""
        selected = combo_row.get_selected()
        theme_names = ["Follow System", "Light", "Dark"]
        selected_theme = theme_names[selected] if selected < len(theme_names) else "Follow System"
        
        logger.info(f"Theme changed to: {selected_theme}")
        
        # Apply theme immediately
        style_manager = Adw.StyleManager.get_default()
        
        if selected == 0:  # Follow System
            style_manager.set_color_scheme(Adw.ColorScheme.DEFAULT)
            self.config.set_setting('app-theme', 'default')
        elif selected == 1:  # Light
            style_manager.set_color_scheme(Adw.ColorScheme.FORCE_LIGHT)
            self.config.set_setting('app-theme', 'light')
        elif selected == 2:  # Dark
            style_manager.set_color_scheme(Adw.ColorScheme.FORCE_DARK)
            self.config.set_setting('app-theme', 'dark')

    def save_advanced_ssh_settings(self):
        """Persist advanced SSH settings from the preferences UI"""
        try:
            if hasattr(self, 'apply_advanced_row'):
                self.config.set_setting('ssh.apply_advanced', bool(self.apply_advanced_row.get_active()))
            if hasattr(self, 'connect_timeout_row'):
                self.config.set_setting('ssh.connection_timeout', int(self.connect_timeout_row.get_value()))
            if hasattr(self, 'connection_attempts_row'):
                self.config.set_setting('ssh.connection_attempts', int(self.connection_attempts_row.get_value()))
            if hasattr(self, 'keepalive_interval_row'):
                self.config.set_setting('ssh.keepalive_interval', int(self.keepalive_interval_row.get_value()))
            if hasattr(self, 'keepalive_count_row'):
                self.config.set_setting('ssh.keepalive_count_max', int(self.keepalive_count_row.get_value()))
            if hasattr(self, 'strict_host_row'):
                options = ["accept-new", "yes", "no", "ask"]
                idx = self.strict_host_row.get_selected()
                value = options[idx] if 0 <= idx < len(options) else 'accept-new'
                self.config.set_setting('ssh.strict_host_key_checking', value)
            if hasattr(self, 'batch_mode_row'):
                self.config.set_setting('ssh.batch_mode', bool(self.batch_mode_row.get_active()))
            if hasattr(self, 'compression_row'):
                self.config.set_setting('ssh.compression', bool(self.compression_row.get_active()))
            if hasattr(self, 'verbosity_row'):
                self.config.set_setting('ssh.verbosity', int(self.verbosity_row.get_value()))
            if hasattr(self, 'debug_enabled_row'):
                self.config.set_setting('ssh.debug_enabled', bool(self.debug_enabled_row.get_active()))
        except Exception as e:
            logger.error(f"Failed to save advanced SSH settings: {e}")

    def on_reset_advanced_ssh(self, *args):
        """Reset only advanced SSH keys to defaults and update UI."""
        try:
            defaults = self.config.get_default_config().get('ssh', {})
            # Persist defaults and disable apply
            self.config.set_setting('ssh.apply_advanced', False)
            for key in ['connection_timeout', 'connection_attempts', 'keepalive_interval', 'keepalive_count_max', 'compression', 'auto_add_host_keys', 'verbosity', 'debug_enabled']:
                self.config.set_setting(f'ssh.{key}', defaults.get(key))
            # Update UI
            if hasattr(self, 'apply_advanced_row'):
                self.apply_advanced_row.set_active(False)
            if hasattr(self, 'connect_timeout_row'):
                self.connect_timeout_row.set_value(int(defaults.get('connection_timeout', 30)))
            if hasattr(self, 'connection_attempts_row'):
                self.connection_attempts_row.set_value(int(defaults.get('connection_attempts', 1)))
            if hasattr(self, 'keepalive_interval_row'):
                self.keepalive_interval_row.set_value(int(defaults.get('keepalive_interval', 60)))
            if hasattr(self, 'keepalive_count_row'):
                self.keepalive_count_row.set_value(int(defaults.get('keepalive_count_max', 3)))
            if hasattr(self, 'strict_host_row'):
                try:
                    self.strict_host_row.set_selected(["accept-new", "yes", "no", "ask"].index('accept-new'))
                except ValueError:
                    self.strict_host_row.set_selected(0)
            if hasattr(self, 'batch_mode_row'):
                self.batch_mode_row.set_active(False)
            if hasattr(self, 'compression_row'):
                self.compression_row.set_active(bool(defaults.get('compression', True)))
            if hasattr(self, 'verbosity_row'):
                self.verbosity_row.set_value(int(defaults.get('verbosity', 0)))
            if hasattr(self, 'debug_enabled_row'):
                self.debug_enabled_row.set_active(bool(defaults.get('debug_enabled', False)))
        except Exception as e:
            logger.error(f"Failed to reset advanced SSH settings: {e}")

<<<<<<< HEAD
    def on_operation_mode_toggled(self, button):
        """Handle switching between default and isolated SSH modes"""
        try:
            if not button.get_active():
                return

            use_isolated = button is getattr(self, 'isolated_mode_toggle', None)
            self.config.set_setting('ssh.use_isolated_config', bool(use_isolated))

            parent_window = self.get_transient_for()
            if parent_window and hasattr(parent_window, 'connection_manager'):
                parent_window.connection_manager.set_isolated_mode(bool(use_isolated))
=======
    def on_isolated_mode_changed(self, row, _param):
        """Handle toggling of isolated SSH configuration"""
        try:
            active = bool(row.get_active())
            self.config.set_setting('ssh.use_isolated_config', active)
            parent_window = self.get_transient_for()
            if parent_window and hasattr(parent_window, 'connection_manager'):
                parent_window.connection_manager.set_isolated_mode(active)
>>>>>>> ebccfc34
        except Exception as e:
            logger.error(f"Failed to toggle isolated SSH mode: {e}")

    def get_theme_name_mapping(self):
        """Get mapping between display names and config keys"""
        return {
            "Default": "default",
            "Solarized Dark": "solarized_dark", 
            "Solarized Light": "solarized_light",
            "Monokai": "monokai",
            "Dracula": "dracula",
            "Nord": "nord",
            "Gruvbox Dark": "gruvbox_dark",
            "One Dark": "one_dark",
            "Tomorrow Night": "tomorrow_night",
            "Material Dark": "material_dark",
        }
    
    def get_reverse_theme_mapping(self):
        """Get mapping from config keys to display names"""
        mapping = self.get_theme_name_mapping()
        return {v: k for k, v in mapping.items()}
    
    def on_color_scheme_changed(self, combo_row, param):
        """Handle terminal color scheme change"""
        selected = combo_row.get_selected()
        scheme_names = [
            "Default", "Solarized Dark", "Solarized Light",
            "Monokai", "Dracula", "Nord",
            "Gruvbox Dark", "One Dark", "Tomorrow Night", "Material Dark"
        ]
        selected_scheme = scheme_names[selected] if selected < len(scheme_names) else "Default"
        
        logger.info(f"Terminal color scheme changed to: {selected_scheme}")
        
        # Convert display name to config key
        theme_mapping = self.get_theme_name_mapping()
        config_key = theme_mapping.get(selected_scheme, "default")
        
        # Save to config using the consistent key
        self.config.set_setting('terminal.theme', config_key)
        
        # Apply to all active terminals
        self.apply_color_scheme_to_terminals(config_key)
        
        # Refresh the color preview
        if hasattr(self, 'color_preview_terminal'):
            self.color_preview_terminal.queue_draw()
    
    def draw_color_preview(self, drawing_area, cr, width, height):
        """Draw a preview of the selected color scheme"""
        # Get current color scheme
        current_scheme_key = self.config.get_setting('terminal.theme', 'default')
        
        # Get color scheme colors
        colors = self.get_color_scheme_colors(current_scheme_key)
        
        # Draw background
        bg_color = colors.get('background', '#000000')
        r, g, b, a = self.hex_to_rgba(bg_color)
        cr.set_source_rgba(r, g, b, a)
        cr.paint()
        
        # Draw terminal-like content
        cr.set_font_size(10)
        
        # Draw prompt line
        prompt_color = colors.get('foreground', '#ffffff')
        r, g, b, a = self.hex_to_rgba(prompt_color)
        cr.set_source_rgba(r, g, b, a)
        cr.move_to(10, 25)
        cr.show_text("user@host:~$ ")
        
        # Draw command
        command_color = colors.get('foreground', '#ffffff')
        r, g, b, a = self.hex_to_rgba(command_color)
        cr.set_source_rgba(r, g, b, a)
        cr.move_to(120, 25)
        cr.show_text("ls -la")
        
        # Draw output lines
        output_color = colors.get('foreground', '#ffffff')
        r, g, b, a = self.hex_to_rgba(output_color)
        cr.set_source_rgba(r, g, b, a)
        
        # Directory line
        cr.move_to(10, 45)
        cr.show_text("drwxr-xr-x  2 user user 4096 Jan 15 10:30 .")
        
        # File line with different color
        file_color = colors.get('blue', '#0088ff')
        r, g, b, a = self.hex_to_rgba(file_color)
        cr.set_source_rgba(r, g, b, a)
        cr.move_to(10, 65)
        cr.show_text("-rw-r--r--  1 user user  1234 Jan 15 10:25 file.txt")
        
        # Executable file
        exec_color = colors.get('green', '#00ff00')
        r, g, b, a = self.hex_to_rgba(exec_color)
        cr.set_source_rgba(r, g, b, a)
        cr.move_to(10, 85)
        cr.show_text("-rwxr-xr-x  1 user user 5678 Jan 15 10:20 script.sh")
        
        # Prompt line 2
        prompt_color = colors.get('foreground', '#ffffff')
        r, g, b, a = self.hex_to_rgba(prompt_color)
        cr.set_source_rgba(r, g, b, a)
        cr.move_to(10, 105)
        cr.show_text("user@host:~$ ")
        
    def get_color_scheme_colors(self, scheme_key):
        """Get colors for a specific color scheme"""
        schemes = {
            'default': {
                'background': '#000000',
                'foreground': '#ffffff',
                'blue': '#0088ff',
                'green': '#00ff00',
                'red': '#ff0000',
                'yellow': '#ffff00',
                'magenta': '#ff00ff',
                'cyan': '#00ffff'
            },
            'solarized_dark': {
                'background': '#002b36',
                'foreground': '#839496',
                'blue': '#268bd2',
                'green': '#859900',
                'red': '#dc322f',
                'yellow': '#b58900',
                'magenta': '#d33682',
                'cyan': '#2aa198'
            },
            'solarized_light': {
                'background': '#fdf6e3',
                'foreground': '#657b83',
                'blue': '#268bd2',
                'green': '#859900',
                'red': '#dc322f',
                'yellow': '#b58900',
                'magenta': '#d33682',
                'cyan': '#2aa198'
            },
            'monokai': {
                'background': '#272822',
                'foreground': '#f8f8f2',
                'blue': '#66d9ef',
                'green': '#a6e22e',
                'red': '#f92672',
                'yellow': '#e6db74',
                'magenta': '#fd5ff0',
                'cyan': '#a1efe4'
            },
            'dracula': {
                'background': '#282a36',
                'foreground': '#f8f8f2',
                'blue': '#6272a4',
                'green': '#50fa7b',
                'red': '#ff5555',
                'yellow': '#f1fa8c',
                'magenta': '#bd93f9',
                'cyan': '#8be9fd'
            },
            'nord': {
                'background': '#2e3440',
                'foreground': '#eceff4',
                'blue': '#5e81ac',
                'green': '#a3be8c',
                'red': '#bf616a',
                'yellow': '#ebcb8b',
                'magenta': '#b48ead',
                'cyan': '#88c0d0'
            },
            'gruvbox_dark': {
                'background': '#282828',
                'foreground': '#ebdbb2',
                'blue': '#83a598',
                'green': '#b8bb26',
                'red': '#fb4934',
                'yellow': '#fabd2f',
                'magenta': '#d3869b',
                'cyan': '#8ec07c'
            },
            'one_dark': {
                'background': '#282c34',
                'foreground': '#abb2bf',
                'blue': '#61afef',
                'green': '#98c379',
                'red': '#e06c75',
                'yellow': '#e5c07b',
                'magenta': '#c678dd',
                'cyan': '#56b6c2'
            },
            'tomorrow_night': {
                'background': '#1d1f21',
                'foreground': '#c5c8c6',
                'blue': '#81a2be',
                'green': '#b5bd68',
                'red': '#cc6666',
                'yellow': '#f0c674',
                'magenta': '#b294bb',
                'cyan': '#8abeb7'
            },
            'material_dark': {
                'background': '#263238',
                'foreground': '#eeffff',
                'blue': '#82aaff',
                'green': '#c3e88d',
                'red': '#f07178',
                'yellow': '#ffcb6b',
                'magenta': '#c792ea',
                'cyan': '#89ddff'
            }
        }
        return schemes.get(scheme_key, schemes['default'])
    
    def hex_to_rgba(self, hex_color):
        """Convert hex color to RGBA values (0-1 range)"""
        hex_color = hex_color.lstrip('#')
        r = int(hex_color[0:2], 16) / 255.0
        g = int(hex_color[2:4], 16) / 255.0
        b = int(hex_color[4:6], 16) / 255.0
        return (r, g, b, 1.0)
        
    def on_confirm_disconnect_changed(self, switch, *args):
        """Handle confirm disconnect setting change"""
        confirm = switch.get_active()
        logger.info(f"Confirm before disconnect setting changed to: {confirm}")
        self.config.set_setting('confirm-disconnect', confirm)
    
    def on_startup_behavior_changed(self, radio_button, *args):
        """Handle startup behavior radio button change"""
        show_terminal = self.terminal_startup_radio.get_active()
        behavior = 'terminal' if show_terminal else 'welcome'
        logger.info(f"App startup behavior changed to: {behavior}")
        self.config.set_setting('app-startup-behavior', behavior)
    
    def on_terminal_choice_changed(self, radio_button, *args):
        """Handle terminal choice radio button change"""
        use_external = self.external_terminal_radio.get_active()
        logger.info(f"Terminal choice changed to: {'external' if use_external else 'built-in'}")
        
        # Enable/disable external terminal options
        self.external_terminal_box.set_sensitive(use_external)
        
        # Save preference
        self.config.set_setting('use-external-terminal', use_external)
    
    def on_terminal_dropdown_changed(self, dropdown, *args):
        """Handle terminal dropdown selection change"""
        selected = dropdown.get_selected()
        if selected is None or selected < 0:
            return
        
        # Get the selected terminal from the model
        model = dropdown.get_model()
        if model and selected < model.get_n_items():
            terminal_name = model.get_string(selected)
            logger.info(f"Terminal dropdown selection changed to: {terminal_name}")
            
            # Show/hide custom path entry based on selection
            if hasattr(self, 'custom_terminal_box'):
                if terminal_name == "Custom":
                    self.custom_terminal_box.set_visible(True)
                else:
                    self.custom_terminal_box.set_visible(False)
            
            # Save the selected terminal
            if terminal_name != "Custom":
                self.config.set_setting('external-terminal', terminal_name)
    
    def on_custom_terminal_path_changed(self, entry, *args):
        """Handle custom terminal path entry change"""
        custom_path = entry.get_text().strip()
        logger.info(f"Custom terminal path changed to: {custom_path}")
        
        # Save the path if not empty
        if custom_path:
            self.config.set_setting('custom-terminal-path', custom_path)
            self.config.set_setting('external-terminal', 'custom')
        else:
            # Clear empty path
            self.config.set_setting('custom-terminal-path', '')
    
    def _populate_terminal_dropdown(self):
        """Populate the terminal dropdown with available terminals"""
        try:
            # Create string list for dropdown
            terminals_list = Gtk.StringList()
            
            # Add common terminals
            common_terminals = [
                'gnome-terminal', 'konsole', 'xfce4-terminal', 'alacritty', 
                'kitty', 'terminator', 'tilix', 'xterm', 'guake'
            ]
            
            # Check which terminals are available
            available_terminals = []
            for terminal in common_terminals:
                try:
                    result = subprocess.run(['which', terminal], capture_output=True, text=True, timeout=2)
                    if result.returncode == 0:
                        available_terminals.append(terminal)
                except Exception:
                    continue
            
            # Add available terminals to dropdown
            for terminal in available_terminals:
                terminals_list.append(terminal)
            
            # Add "Custom" option
            terminals_list.append("Custom")
            
            # Set the model
            self.terminal_dropdown.set_model(terminals_list)
            
            logger.info(f"Populated terminal dropdown with {len(available_terminals)} available terminals")
            
        except Exception as e:
            logger.error(f"Failed to populate terminal dropdown: {e}")
    
    def _set_terminal_dropdown_selection(self, terminal_name):
        """Set the dropdown selection to the specified terminal"""
        try:
            model = self.terminal_dropdown.get_model()
            if not model:
                return
            
            # Handle the case where terminal_name is 'custom' but dropdown has 'Custom'
            if terminal_name == 'custom':
                terminal_name = 'Custom'
            
            # Find the terminal in the model
            for i in range(model.get_n_items()):
                if model.get_string(i) == terminal_name:
                    self.terminal_dropdown.set_selected(i)
                    
                    # Show/hide custom path entry based on selection
                    if hasattr(self, 'custom_terminal_box'):
                        if terminal_name == "Custom":
                            self.custom_terminal_box.set_visible(True)
                        else:
                            self.custom_terminal_box.set_visible(False)
                    return
            
            # If not found, default to first available terminal
            if model.get_n_items() > 0:
                self.terminal_dropdown.set_selected(0)
                
        except Exception as e:
            logger.error(f"Failed to set terminal dropdown selection: {e}")
    

    
    def apply_color_scheme_to_terminals(self, scheme_key):
        """Apply color scheme to all active terminal widgets"""
        try:
            parent_window = self.get_transient_for()
            if parent_window and hasattr(parent_window, 'connection_to_terminals'):
                count = 0
                for terms in parent_window.connection_to_terminals.values():
                    for terminal in terms:
                        if hasattr(terminal, 'apply_theme'):
                            terminal.apply_theme(scheme_key)
                            count += 1
                logger.info(f"Applied color scheme {scheme_key} to {count} terminals")
        except Exception as e:
            logger.error(f"Failed to apply color scheme to terminals: {e}")
<|MERGE_RESOLUTION|>--- conflicted
+++ resolved
@@ -582,14 +582,7 @@
             advanced_group = Adw.PreferencesGroup()
             advanced_group.set_title("SSH Settings")
 
-<<<<<<< HEAD
-=======
-            self.isolated_config_row = Adw.SwitchRow()
-            self.isolated_config_row.set_title("Use isolated SSH configuration")
-            self.isolated_config_row.set_active(bool(self.config.get_setting('ssh.use_isolated_config', False)))
-            self.isolated_config_row.connect('notify::active', self.on_isolated_mode_changed)
-            advanced_group.add(self.isolated_config_row)
->>>>>>> ebccfc34
+
             # Use custom options toggle
             self.apply_advanced_row = Adw.SwitchRow()
             self.apply_advanced_row.set_title("Use custom connection options")
@@ -849,7 +842,6 @@
         except Exception as e:
             logger.error(f"Failed to reset advanced SSH settings: {e}")
 
-<<<<<<< HEAD
     def on_operation_mode_toggled(self, button):
         """Handle switching between default and isolated SSH modes"""
         try:
@@ -862,16 +854,7 @@
             parent_window = self.get_transient_for()
             if parent_window and hasattr(parent_window, 'connection_manager'):
                 parent_window.connection_manager.set_isolated_mode(bool(use_isolated))
-=======
-    def on_isolated_mode_changed(self, row, _param):
-        """Handle toggling of isolated SSH configuration"""
-        try:
-            active = bool(row.get_active())
-            self.config.set_setting('ssh.use_isolated_config', active)
-            parent_window = self.get_transient_for()
-            if parent_window and hasattr(parent_window, 'connection_manager'):
-                parent_window.connection_manager.set_isolated_mode(active)
->>>>>>> ebccfc34
+
         except Exception as e:
             logger.error(f"Failed to toggle isolated SSH mode: {e}")
 
