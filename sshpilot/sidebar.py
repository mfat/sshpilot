--- conflicted
+++ resolved
@@ -553,15 +553,11 @@
         if hide:
             self.host_label.set_text("••••••••••")
         else:
-<<<<<<< HEAD
             host_value = getattr(
                 self.connection, "hostname", getattr(self.connection, "host", getattr(self.connection, "nickname", ""))
             )
             self.host_label.set_text(f"{self.connection.username}@{host_value}")
-=======
-            display = _format_connection_host_display(self.connection)
-            self.host_label.set_text(display or '')
->>>>>>> ecd0367a
+
 
     def apply_hide_hosts(self, hide: bool):
         self._apply_host_label_text()
@@ -587,16 +583,11 @@
 
             if has_active_terminal:
                 self.status_icon.set_from_icon_name("network-idle-symbolic")
-<<<<<<< HEAD
                 host_value = getattr(
                     self.connection,
                     "hostname",
                     getattr(self.connection, "host", getattr(self.connection, "nickname", "")),
-=======
-                host_value = _get_connection_host(self.connection) or _get_connection_alias(self.connection)
-                self.status_icon.set_tooltip_text(
-                    f"Connected to {host_value}"
->>>>>>> ecd0367a
+
                 )
                 self.status_icon.set_tooltip_text(f"Connected to {host_value}")
             else:
@@ -612,16 +603,12 @@
             self.nickname_label.set_markup(f"<b>{self.connection.nickname}</b>")
 
         if hasattr(self.connection, "username") and hasattr(self, "host_label"):
-<<<<<<< HEAD
             host_value = getattr(
                 self.connection, "hostname", getattr(self.connection, "host", getattr(self.connection, "nickname", ""))
             )
             port_text = f":{self.connection.port}" if getattr(self.connection, "port", 22) != 22 else ""
             self.host_label.set_text(f"{self.connection.username}@{host_value}{port_text}")
-=======
-            display = _format_connection_host_display(self.connection, include_port=True)
-            self.host_label.set_text(display or '')
->>>>>>> ecd0367a
+
         self._update_forwarding_indicators()
         self.update_status()
 
@@ -779,10 +766,8 @@
 def _on_connection_list_leave(window, target):
     _clear_drop_indicator(window)
     _hide_ungrouped_area(window)
-<<<<<<< HEAD
-=======
+
     _stop_connection_autoscroll(window)
->>>>>>> ecd0367a
 
     # Restore selection mode after drag
     if hasattr(window, "_drag_in_progress"):
@@ -905,10 +890,7 @@
     try:
         _clear_drop_indicator(window)
         _hide_ungrouped_area(window)
-<<<<<<< HEAD
-=======
-        _stop_connection_autoscroll(window)
->>>>>>> ecd0367a
+
 
         # Restore selection mode after drag
         if hasattr(window, "_drag_in_progress"):
