"""Sidebar components and drag-and-drop helpers for sshPilot."""

from __future__ import annotations

import logging
from typing import Dict

import gi
gi.require_version("Gtk", "4.0")
gi.require_version("Adw", "1")
from gi.repository import Gtk, Gdk, GObject, GLib, Adw

from gettext import gettext as _

from .connection_manager import Connection
from .groups import GroupManager

logger = logging.getLogger(__name__)


# ---------------------------------------------------------------------------
# Row widgets
# ---------------------------------------------------------------------------


class GroupRow(Gtk.ListBoxRow):
    """Row widget for group headers."""

    __gsignals__ = {
        "group-toggled": (GObject.SignalFlags.RUN_FIRST, None, (str, bool)),
    }

    def __init__(self, group_info: Dict, group_manager: GroupManager, connections_dict: Dict | None = None):
        super().__init__()
        self.add_css_class("navigation-sidebar")
        self.group_info = group_info
        self.group_manager = group_manager
        self.group_id = group_info["id"]
        self.connections_dict = connections_dict or {}

        # Main content
        content = Gtk.Box(orientation=Gtk.Orientation.HORIZONTAL, spacing=12)
        content.set_margin_start(12)
        content.set_margin_end(12)
        content.set_margin_top(6)
        content.set_margin_bottom(6)

        icon = Gtk.Image.new_from_icon_name("folder-symbolic")
        icon.set_icon_size(Gtk.IconSize.NORMAL)
        content.append(icon)

        info_box = Gtk.Box(orientation=Gtk.Orientation.VERTICAL, spacing=2)
        info_box.set_hexpand(True)

        self.name_label = Gtk.Label()
        self.name_label.set_halign(Gtk.Align.START)
        info_box.append(self.name_label)

        content.append(info_box)

        self.expand_button = Gtk.Button()
        self.expand_button.set_icon_name("pan-end-symbolic")
        self.expand_button.add_css_class("flat")
        self.expand_button.add_css_class("group-expand-button")
        self.expand_button.set_can_focus(False)
        self.expand_button.connect("clicked", self._on_expand_clicked)
        content.append(self.expand_button)

        self.set_child(content)
        self.set_selectable(True)
        self.set_can_focus(True)

        self._update_display()
        self._setup_drag_source()
        self._setup_double_click_gesture()

    # -- internal helpers -------------------------------------------------

    def _update_display(self):
        if self.group_info.get("expanded", True):
            self.expand_button.set_icon_name("pan-down-symbolic")
        else:
            self.expand_button.set_icon_name("pan-end-symbolic")

        actual_connections = [
            c
            for c in self.group_info.get("connections", [])
            if c in self.connections_dict
        ]
        count = len(actual_connections)
        group_name = self.group_info['name']
        self.name_label.set_markup(f"<b>{group_name} ({count})</b>")
        


    def _on_expand_clicked(self, button):
        self._toggle_expand()

    def _setup_drag_source(self):
        drag_source = Gtk.DragSource()
        drag_source.set_actions(Gdk.DragAction.MOVE)
        drag_source.connect("prepare", self._on_drag_prepare)
        self.add_controller(drag_source)
        # Store reference for cleanup
        self._drag_source = drag_source

    def _on_drag_prepare(self, source, x, y):
        data = {"type": "group", "group_id": self.group_id}
        return Gdk.ContentProvider.new_for_value(
            GObject.Value(GObject.TYPE_PYOBJECT, data)
        )

    def _setup_double_click_gesture(self):
        gesture = Gtk.GestureClick()
        gesture.set_button(1)
        gesture.connect("pressed", self._on_double_click)
        self.add_controller(gesture)

    def _on_double_click(self, gesture, n_press, x, y):
        if n_press == 2:
            self._toggle_expand()

    def _toggle_expand(self):
        expanded = not self.group_info.get("expanded", True)
        self.group_info["expanded"] = expanded
        self.group_manager.set_group_expanded(self.group_id, expanded)
        self._update_display()
        self.emit("group-toggled", self.group_id, expanded)


class ConnectionRow(Gtk.ListBoxRow):
    """Row widget for connection list."""

    def __init__(self, connection: Connection):
        super().__init__()
        self.add_css_class("navigation-sidebar")
        self.connection = connection

        overlay = Gtk.Overlay()
        self.set_child(overlay)

        content = Gtk.Box(orientation=Gtk.Orientation.HORIZONTAL, spacing=12)
        content.set_margin_start(12)
        content.set_margin_end(12)
        content.set_margin_top(6)
        content.set_margin_bottom(6)

        icon = Gtk.Image.new_from_icon_name("computer-symbolic")
        icon.set_icon_size(Gtk.IconSize.NORMAL)
        content.append(icon)

        info_box = Gtk.Box(orientation=Gtk.Orientation.VERTICAL, spacing=2)
        info_box.set_hexpand(True)

        self.nickname_label = Gtk.Label()
        self.nickname_label.set_markup(f"<b>{connection.nickname}</b>")
        self.nickname_label.set_halign(Gtk.Align.START)
        info_box.append(self.nickname_label)

        self.host_label = Gtk.Label()
        self.host_label.set_halign(Gtk.Align.START)
        self.host_label.add_css_class("dim-label")
        self._apply_host_label_text()
        info_box.append(self.host_label)

        content.append(info_box)

        self.indicator_box = Gtk.Box(orientation=Gtk.Orientation.HORIZONTAL, spacing=6)
        self.indicator_box.set_halign(Gtk.Align.CENTER)
        self.indicator_box.set_valign(Gtk.Align.CENTER)
        content.append(self.indicator_box)

        self.status_icon = Gtk.Image.new_from_icon_name("network-offline-symbolic")
        self.status_icon.set_pixel_size(16)
        content.append(self.status_icon)

        overlay.set_child(content)

        self._pulse = Gtk.Box()
        self._pulse.add_css_class("pulse-highlight")
        self._pulse.set_can_target(False)
        self._pulse.set_hexpand(True)
        self._pulse.set_vexpand(True)
        overlay.add_overlay(self._pulse)

        self.set_selectable(True)

        self.update_status()
        self._update_forwarding_indicators()
        self._setup_drag_source()

    # -- drag source ------------------------------------------------------

    def _setup_drag_source(self):
        drag_source = Gtk.DragSource()
        drag_source.set_actions(Gdk.DragAction.MOVE)
        drag_source.connect("prepare", self._on_drag_prepare)
        drag_source.connect("drag-begin", self._on_drag_begin)
        drag_source.connect("drag-end", self._on_drag_end)
        self.add_controller(drag_source)
        # Store reference for cleanup
        self._drag_source = drag_source

    def _on_drag_prepare(self, source, x, y):
        data = {"type": "connection", "connection_nickname": self.connection.nickname}
        return Gdk.ContentProvider.new_for_value(
            GObject.Value(GObject.TYPE_PYOBJECT, data)
        )

    def _on_drag_begin(self, source, drag):
        try:
            window = self.get_root()
            if window:
                _show_ungrouped_area(window)
        except Exception as e:
            logger.error(f"Error in drag begin: {e}")

    def _on_drag_end(self, source, drag, delete_data):
        try:
            window = self.get_root()
            if window:
                _hide_ungrouped_area(window)
        except Exception as e:
            logger.error(f"Error in drag end: {e}")

    # -- display updates --------------------------------------------------

    @staticmethod
    def _install_pf_css():
        try:
            display = Gdk.Display.get_default()
            if not display:
                return
            if getattr(display, "_pf_css_installed", False):
                return
            provider = Gtk.CssProvider()
            css = """
            .pf-indicator {}
            .pf-local { color: #E01B24; }
            .pf-remote { color: #2EC27E; }
            .pf-dynamic { color: #3584E4; }
            """
            provider.load_from_data(css.encode("utf-8"))
            Gtk.StyleContext.add_provider_for_display(
                display, provider, Gtk.STYLE_PROVIDER_PRIORITY_APPLICATION
            )
            setattr(display, "_pf_css_installed", True)
        except Exception:
            pass

    def _update_forwarding_indicators(self):
        self._install_pf_css()
        try:
            while self.indicator_box.get_first_child():
                self.indicator_box.remove(self.indicator_box.get_first_child())
        except Exception:
            return

        rules = getattr(self.connection, "forwarding_rules", []) or []
        has_local = any(r.get("enabled", True) and r.get("type") == "local" for r in rules)
        has_remote = any(r.get("enabled", True) and r.get("type") == "remote" for r in rules)
        has_dynamic = any(r.get("enabled", True) and r.get("type") == "dynamic" for r in rules)

        def make_badge(letter: str, cls: str):
            circled_map = {"L": "\u24C1", "R": "\u24C7", "D": "\u24B9"}
            glyph = circled_map.get(letter, letter)
            lbl = Gtk.Label(label=glyph)
            lbl.add_css_class(cls)
            lbl.set_halign(Gtk.Align.CENTER)
            lbl.set_valign(Gtk.Align.CENTER)
            try:
                lbl.set_xalign(0.5)
                lbl.set_yalign(0.5)
            except Exception:
                pass
            return lbl

        if has_local:
            self.indicator_box.append(make_badge("L", "pf-local"))
        if has_remote:
            self.indicator_box.append(make_badge("R", "pf-remote"))
        if has_dynamic:
            self.indicator_box.append(make_badge("D", "pf-dynamic"))

    def _apply_host_label_text(self):
        try:
            window = self.get_root()
            hide = bool(getattr(window, "_hide_hosts", False)) if window else False
        except Exception:
            hide = False
        if hide:
            self.host_label.set_text("••••••••••")
        else:
            self.host_label.set_text(f"{self.connection.username}@{self.connection.host}")

    def apply_hide_hosts(self, hide: bool):
        self._apply_host_label_text()

    def update_status(self):
        try:
            window = self.get_root()
            has_active_terminal = False

            if hasattr(window, "connection_to_terminals") and self.connection in getattr(window, "connection_to_terminals", {}):
                for t in window.connection_to_terminals.get(self.connection, []) or []:
                    if getattr(t, "is_connected", False):
                        has_active_terminal = True
                        break
            elif hasattr(window, "active_terminals") and self.connection in window.active_terminals:
                terminal = window.active_terminals[self.connection]
                if terminal and hasattr(terminal, "is_connected"):
                    has_active_terminal = terminal.is_connected

            self.connection.is_connected = has_active_terminal

            if has_active_terminal:
                self.status_icon.set_from_icon_name("network-idle-symbolic")
                self.status_icon.set_tooltip_text(
                    f"Connected to {getattr(self.connection, 'hname', '') or self.connection.host}"
                )
            else:
                self.status_icon.set_from_icon_name("network-offline-symbolic")
                self.status_icon.set_tooltip_text("Disconnected")

            self.status_icon.queue_draw()
        except Exception as e:
            logger.error(
                f"Error updating status for {getattr(self.connection, 'nickname', 'connection')}: {e}"
            )

    def update_display(self):
        if hasattr(self.connection, "nickname") and hasattr(self, "nickname_label"):
            self.nickname_label.set_markup(f"<b>{self.connection.nickname}</b>")

        if hasattr(self.connection, "username") and hasattr(self.connection, "host") and hasattr(self, "host_label"):
            port_text = f":{self.connection.port}" if getattr(self.connection, "port", 22) != 22 else ""
            self.host_label.set_text(f"{self.connection.username}@{self.connection.host}{port_text}")
        self._update_forwarding_indicators()
        self.update_status()


# ---------------------------------------------------------------------------
# Drag-and-drop helpers
# ---------------------------------------------------------------------------


def setup_connection_list_dnd(window):
    """Set up drag and drop for the window's connection list."""

    drop_target = Gtk.DropTarget.new(type=GObject.TYPE_PYOBJECT, actions=Gdk.DragAction.MOVE)
    drop_target.connect("drop", lambda t, v, x, y: _on_connection_list_drop(window, t, v, x, y))
    drop_target.connect("motion", lambda t, x, y: _on_connection_list_motion(window, t, x, y))
    drop_target.connect("leave", lambda t: _on_connection_list_leave(window, t))
    window.connection_list.add_controller(drop_target)

    window._drop_indicator_row = None
    window._drop_indicator_position = None
    window._ungrouped_area_row = None
    window._ungrouped_area_visible = False


def _on_connection_list_motion(window, target, x, y):
    try:
        # Prevent row selection during drag by temporarily disabling selection
        if not hasattr(window, '_drag_in_progress'):
            window._drag_in_progress = True
            window.connection_list.set_selection_mode(Gtk.SelectionMode.NONE)
        
        # Throttle motion events to improve performance
        current_time = GLib.get_monotonic_time()
        if hasattr(window, '_last_motion_time'):
            if current_time - window._last_motion_time < 16000:  # ~16ms = 60fps
                return Gdk.DragAction.MOVE
        window._last_motion_time = current_time

        _clear_drop_indicator(window)
        _show_ungrouped_area(window)

        row = window.connection_list.get_row_at_y(int(y))
        if not row:
            return Gdk.DragAction.MOVE

        if getattr(row, "ungrouped_area", False):
            Gtk.drag_highlight(row)
            window._drop_indicator_row = row
            window._drop_indicator_position = "ungrouped"
            return Gdk.DragAction.MOVE

        row_y = row.get_allocation().y
        row_height = row.get_allocation().height
        relative_y = y - row_y
        position = "above" if relative_y < row_height / 2 else "below"

        _show_drop_indicator(window, row, position)
        return Gdk.DragAction.MOVE
    except Exception as e:
        logger.error(f"Error handling motion: {e}")
        return Gdk.DragAction.MOVE


def _on_connection_list_leave(window, target):
    _clear_drop_indicator(window)
    _hide_ungrouped_area(window)
    
    # Restore selection mode after drag
    if hasattr(window, '_drag_in_progress'):
        window._drag_in_progress = False
        window.connection_list.set_selection_mode(Gtk.SelectionMode.SINGLE)
    
    return True


def _show_drop_indicator(window, row, position):
    try:
        # Only update if the indicator has changed
        if (window._drop_indicator_row != row or 
            window._drop_indicator_position != position):
            
<<<<<<< HEAD
            window.connection_list.drag_highlight_row(row)
=======
            Gtk.drag_highlight(row)
>>>>>>> 08fb1bc7
            window._drop_indicator_row = row
            window._drop_indicator_position = position
    except Exception as e:
        logger.error(f"Error showing drop indicator: {e}")


def _create_ungrouped_area(window):
    if window._ungrouped_area_row:
        return window._ungrouped_area_row

    ungrouped_area = Gtk.Box(orientation=Gtk.Orientation.VERTICAL, spacing=8)

    icon = Gtk.Image.new_from_icon_name("folder-open-symbolic")
    icon.set_pixel_size(24)
    icon.add_css_class("dim-label")

    label = Gtk.Label(label=_("Drop connections here to ungroup them"))
    label.add_css_class("dim-label")
    label.add_css_class("caption")

    ungrouped_area.append(icon)
    ungrouped_area.append(label)

    ungrouped_row = Gtk.ListBoxRow()
    ungrouped_row.set_child(ungrouped_area)
    ungrouped_row.set_selectable(False)
    ungrouped_row.set_activatable(False)
    ungrouped_row.ungrouped_area = True

    window._ungrouped_area_row = ungrouped_row
    return ungrouped_row


def _show_ungrouped_area(window):
    try:
        if window._ungrouped_area_visible:
            return

        hierarchy = window.group_manager.get_group_hierarchy()
        if not hierarchy:
            return

        ungrouped_row = _create_ungrouped_area(window)
        window.connection_list.append(ungrouped_row)
        window._ungrouped_area_visible = True
    except Exception as e:
        logger.error(f"Error showing ungrouped area: {e}")


def _hide_ungrouped_area(window):
    try:
        if not window._ungrouped_area_visible or not window._ungrouped_area_row:
            return

        window.connection_list.remove(window._ungrouped_area_row)
        window._ungrouped_area_visible = False
    except Exception as e:
        logger.error(f"Error hiding ungrouped area: {e}")


def _clear_drop_indicator(window):
    try:
        if window._drop_indicator_row:
<<<<<<< HEAD
            window.connection_list.drag_unhighlight_row()
=======
            Gtk.drag_unhighlight(window._drop_indicator_row)
>>>>>>> 08fb1bc7
        window._drop_indicator_row = None
        window._drop_indicator_position = None
    except Exception as e:
        logger.error(f"Error clearing drop indicator: {e}")
        # Ensure cleanup even if there's an error
        window._drop_indicator_row = None
        window._drop_indicator_position = None


def _on_connection_list_drop(window, target, value, x, y):
    try:
        _clear_drop_indicator(window)
        _hide_ungrouped_area(window)
        
        # Restore selection mode after drag
        if hasattr(window, '_drag_in_progress'):
            window._drag_in_progress = False
            window.connection_list.set_selection_mode(Gtk.SelectionMode.SINGLE)

        # Extract Python object from GObject.Value drops
        if isinstance(value, GObject.Value):
            extracted = None
            for getter in ("get_boxed", "get_object", "get"):
                try:
                    extracted = getattr(value, getter)()
                    if extracted is not None:
                        break
                except Exception:
                    continue
            value = extracted

<<<<<<< HEAD
=======

>>>>>>> 08fb1bc7
        if not isinstance(value, dict):
            return False

        drop_type = value.get("type")
        changes_made = False

        if drop_type == "connection":
            connection_nickname = value.get("connection_nickname")
            if connection_nickname:
                current_group_id = window.group_manager.get_connection_group(connection_nickname)

                target_row = window.connection_list.get_row_at_y(int(y))
                if not target_row:
                    # Drop on empty space - ungroup the connection
                    window.group_manager.move_connection(connection_nickname, None)
                    changes_made = True
                elif getattr(target_row, "ungrouped_area", False):
                    # Drop on ungrouped area
                    window.group_manager.move_connection(connection_nickname, None)
                    changes_made = True
                else:
                    row_y = target_row.get_allocation().y
                    row_height = target_row.get_allocation().height
                    relative_y = y - row_y
                    position = "above" if relative_y < row_height / 2 else "below"

                    if hasattr(target_row, "group_id"):
                        # Drop on group row
                        target_group_id = target_row.group_id
                        if target_group_id != current_group_id:
                            window.group_manager.move_connection(connection_nickname, target_group_id)
                            changes_made = True
                    else:
                        # Drop on connection row
                        target_connection = getattr(target_row, "connection", None)
                        if target_connection:
                            target_group_id = window.group_manager.get_connection_group(
                                target_connection.nickname
                            )
                            if target_group_id != current_group_id:
                                window.group_manager.move_connection(connection_nickname, target_group_id)
                                changes_made = True
                            else:
                                window.group_manager.reorder_connection_in_group(
                                    connection_nickname, target_connection.nickname, position
                                )
                                changes_made = True

        elif drop_type == "group":
            group_id = value.get("group_id")
            if group_id:
                target_row = window.connection_list.get_row_at_y(int(y))
                if target_row and hasattr(target_row, "group_id"):
                    target_group_id = target_row.group_id
                    if target_group_id != group_id:
                        # Validate that the target group exists
                        if target_group_id in window.group_manager.groups:
                            if _move_group(window, group_id, target_group_id):
                                changes_made = True
                        else:
                            logger.warning(f"Target group '{target_group_id}' does not exist")

        # Only rebuild the connection list once if changes were made
        if changes_made:
            window.rebuild_connection_list()
            return True

        return False
    except Exception as e:
        logger.error(f"Error handling drop: {e}")
        return False


def _get_target_group_at_position(window, x, y):
    try:
        row = window.connection_list.get_row_at_y(int(y))
        if row and hasattr(row, "group_id"):
            return row.group_id
        elif row and hasattr(row, "connection"):
            connection = row.connection
            return window.group_manager.get_connection_group(connection.nickname)
        return None
    except Exception:
        return None


def _move_group(window, group_id, target_parent_id):
    try:
        if group_id not in window.group_manager.groups:
            return False

        # Prevent circular references
        if target_parent_id == group_id:
            logger.warning(f"Cannot move group '{group_id}' to itself")
            return False
        
        # Check if target_parent_id is a descendant of group_id (would create circular reference)
        current_parent = target_parent_id
        while current_parent:
            if current_parent == group_id:
                logger.warning(f"Cannot move group '{group_id}' to its descendant '{target_parent_id}'")
                return False
            current_parent = window.group_manager.groups.get(current_parent, {}).get('parent_id')

        group = window.group_manager.groups[group_id]
        old_parent_id = group.get("parent_id")

        # Remove from old parent's children
        if old_parent_id and old_parent_id in window.group_manager.groups:
            if group_id in window.group_manager.groups[old_parent_id]["children"]:
                window.group_manager.groups[old_parent_id]["children"].remove(group_id)

        # Update parent reference
        group["parent_id"] = target_parent_id
        
        # Add to new parent's children
        if target_parent_id and target_parent_id in window.group_manager.groups:
            if group_id not in window.group_manager.groups[target_parent_id]["children"]:
                window.group_manager.groups[target_parent_id]["children"].append(group_id)

        window.group_manager._save_groups()
        return True
    except Exception as e:
        logger.error(f"Error moving group: {e}")
        return False


# ---------------------------------------------------------------------------
# Public API
# ---------------------------------------------------------------------------


def build_sidebar(window):
    """Set up sidebar behaviour for ``window``."""

    setup_connection_list_dnd(window)
    return window.connection_list


__all__ = ["GroupRow", "ConnectionRow", "build_sidebar"]
<|MERGE_RESOLUTION|>--- conflicted
+++ resolved
@@ -416,11 +416,8 @@
         if (window._drop_indicator_row != row or 
             window._drop_indicator_position != position):
             
-<<<<<<< HEAD
             window.connection_list.drag_highlight_row(row)
-=======
-            Gtk.drag_highlight(row)
->>>>>>> 08fb1bc7
+
             window._drop_indicator_row = row
             window._drop_indicator_position = position
     except Exception as e:
@@ -484,11 +481,8 @@
 def _clear_drop_indicator(window):
     try:
         if window._drop_indicator_row:
-<<<<<<< HEAD
             window.connection_list.drag_unhighlight_row()
-=======
-            Gtk.drag_unhighlight(window._drop_indicator_row)
->>>>>>> 08fb1bc7
+
         window._drop_indicator_row = None
         window._drop_indicator_position = None
     except Exception as e:
@@ -520,10 +514,7 @@
                     continue
             value = extracted
 
-<<<<<<< HEAD
-=======
-
->>>>>>> 08fb1bc7
+
         if not isinstance(value, dict):
             return False
 
