--- conflicted
+++ resolved
@@ -64,17 +64,10 @@
             window.show_tab_view()
             window.tab_view.set_selected_page(page)
 
-<<<<<<< HEAD
         def _cleanup_failed_terminal():
             connection.is_connected = False
             window.tab_view.close_page(page)
-=======
-        def _cleanup_failed_terminal(message: str = None):
-            try:
-                window.tab_view.close_page(page)
-            except Exception:
-                pass
->>>>>>> 95ffb56e
+
             try:
                 if connection in window.active_terminals and window.active_terminals[connection] is terminal:
                     del window.active_terminals[connection]
@@ -87,30 +80,10 @@
             except Exception:
                 pass
 
-<<<<<<< HEAD
         def _set_terminal_colors():
-=======
-            if message:
-                try:
-                    dialog = Adw.MessageDialog(
-                        transient_for=window,
-                        modal=True,
-                        heading=_("Connection failed"),
-                        body=str(message),
-                    )
-                    dialog.add_response('ok', _("OK"))
-                    dialog.set_default_response('ok')
-                    dialog.present()
-                except Exception:
-                    logger.error(f"Unable to display connection error dialog: {message}")
-
-            return False
-
-        def _start_terminal_connection():
->>>>>>> 95ffb56e
+
             try:
                 terminal.apply_theme()
-<<<<<<< HEAD
                 terminal.vte.queue_draw()
                 if not terminal._connect_ssh():
                     logger.error('Failed to establish SSH connection')
@@ -122,63 +95,7 @@
                     _cleanup_failed_terminal()
 
         GLib.idle_add(_set_terminal_colors)
-=======
-            except Exception as e:
-                logger.error(f"Error applying terminal theme: {e}")
-            try:
-                terminal.vte.queue_draw()
-            except Exception:
-                pass
-
-            if not terminal._connect_ssh():
-                logger.error('Failed to establish SSH connection')
-                return _cleanup_failed_terminal()
-
-            return False
-
-        async def _prepare_connection():
-            return await connection.connect()
-
-        def _on_preparation_complete(fut):
-            try:
-                success = fut.result()
-            except Exception as exc:
-                logger.error(f"Failed to prepare connection for {connection.nickname}: {exc}")
-                return _cleanup_failed_terminal(str(exc))
-
-            if not success:
-                logger.error(f"Preparation for connection {connection.nickname} failed")
-                return _cleanup_failed_terminal(_("Could not prepare SSH connection."))
-
-            GLib.idle_add(_start_terminal_connection)
-            return False
-
-        loop = getattr(connection, 'loop', None)
-        if loop is None:
-            try:
-                loop = asyncio.get_event_loop()
-            except RuntimeError:
-                loop = asyncio.new_event_loop()
-                asyncio.set_event_loop(loop)
-            connection.loop = loop
-
-        if loop.is_running():
-            future = asyncio.run_coroutine_threadsafe(_prepare_connection(), loop)
-            future.add_done_callback(lambda fut: GLib.idle_add(_on_preparation_complete, fut))
-        else:
-            try:
-                result = loop.run_until_complete(_prepare_connection())
-            except Exception as exc:
-                logger.error(f"Failed to prepare connection for {connection.nickname}: {exc}")
-                GLib.idle_add(_cleanup_failed_terminal, str(exc))
-            else:
-                try:
-                    completed_future = loop.create_future()
-                except Exception:
-                    completed_future = asyncio.Future()
-                completed_future.set_result(result)
-                GLib.idle_add(_on_preparation_complete, completed_future)
->>>>>>> 95ffb56e
+
 
     def _on_disconnect_confirmed(self, dialog, response_id, connection):
         dialog.destroy()
