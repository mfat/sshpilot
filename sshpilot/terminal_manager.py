import os
import asyncio
import logging
<<<<<<< HEAD
import math

import cairo
=======
from typing import Optional
>>>>>>> ba3e61de

from gi.repository import Gio, GLib, Adw, Gdk, GdkPixbuf
from gettext import gettext as _

from .terminal import TerminalWidget
from .preferences import should_hide_external_terminal_options

logger = logging.getLogger(__name__)


class TerminalManager:
    """Manage terminal creation and connection lifecycle"""

    def __init__(self, window):
        self.window = window

    # Connecting/disconnecting hosts
    def connect_to_host(self, connection, force_new: bool = False):
        window = self.window
        group_color = self._resolve_connection_group_color(connection)
        if not force_new:
            if connection in window.active_terminals:
                terminal = window.active_terminals[connection]
                page = window.tab_view.get_page(terminal)
                if page is not None:
                    window.tab_view.set_selected_page(page)
                    return
                else:
                    logger.warning(
                        f"Terminal for {connection.nickname} not found in tab view, removing from active terminals"
                    )
                    del window.active_terminals[connection]
            existing_terms = window.connection_to_terminals.get(connection) or []
            for t in reversed(existing_terms):
                page = window.tab_view.get_page(t)
                if page is not None:
                    window.active_terminals[connection] = t
                    window.tab_view.set_selected_page(page)
                    return

        # The user's "use external terminal" preference is only applied when
        # external terminal options are not hidden by policy or environment.
        use_external = window.config.get_setting('use-external-terminal', False)
        if use_external and not should_hide_external_terminal_options():
            window._open_connection_in_external_terminal(connection)
            return
        group_color = self._resolve_group_color(connection)

        else:
            terminal = TerminalWidget(
                connection,
                window.config,
                window.connection_manager,
                group_color=group_color,
            )
            terminal.connect('connection-established', self.on_terminal_connected)
            terminal.connect('connection-failed', lambda w, e: logger.error(f"Connection failed: {e}"))
            terminal.connect('connection-lost', self.on_terminal_disconnected)
            terminal.connect('title-changed', self.on_terminal_title_changed)

            page = window.tab_view.append(terminal)
            page.set_title(connection.nickname)
            page.set_icon(Gio.ThemedIcon.new('utilities-terminal-symbolic'))
<<<<<<< HEAD
            self._apply_tab_group_color(page, group_color)
=======
            self._apply_tab_color(page, group_color)
>>>>>>> ba3e61de

            window.connection_to_terminals.setdefault(connection, []).append(terminal)
            window.terminal_to_connection[terminal] = connection
            window.active_terminals[connection] = terminal

            window.show_tab_view()
            window.tab_view.set_selected_page(page)

        def _cleanup_failed_terminal():
            connection.is_connected = False
            window.tab_view.close_page(page)

            try:
                if connection in window.active_terminals and window.active_terminals[connection] is terminal:
                    del window.active_terminals[connection]
                if terminal in window.terminal_to_connection:
                    del window.terminal_to_connection[terminal]
                if connection in window.connection_to_terminals and terminal in window.connection_to_terminals[connection]:
                    window.connection_to_terminals[connection].remove(terminal)
                    if not window.connection_to_terminals[connection]:
                        del window.connection_to_terminals[connection]
            except Exception:
                pass

        def _set_terminal_colors():

            try:
                if hasattr(window, 'get_application'):
                    try:
                        app = window.get_application()
                    except Exception:
                        app = None
                else:
                    app = None
                if app is None:
                    try:
                        app = Adw.Application.get_default()
                    except Exception:
                        app = None
                connection_manager = getattr(window, 'connection_manager', None)
                use_native = bool(getattr(connection_manager, 'native_connect_enabled', False))
                if not use_native and app is not None and hasattr(app, 'native_connect_enabled'):
                    use_native = bool(app.native_connect_enabled)
                if not getattr(connection, 'ssh_cmd', None):
                    try:
                        loop = asyncio.get_event_loop()
                        if loop.is_running():
                            fut = asyncio.run_coroutine_threadsafe(
                                connection.native_connect() if use_native and hasattr(connection, 'native_connect') else connection.connect(),
                                loop,
                            )
                            fut.result()
                        else:
                            if use_native and hasattr(connection, 'native_connect'):
                                loop.run_until_complete(connection.native_connect())
                            else:
                                loop.run_until_complete(connection.connect())
                    except Exception as prep_err:
                        logger.error(f"Failed to prepare SSH command: {prep_err}")

                terminal.apply_theme()
                terminal.vte.queue_draw()
                if not terminal._connect_ssh():
                    logger.error('Failed to establish SSH connection')
                    _cleanup_failed_terminal()
            except Exception as e:
                logger.error(f"Error setting terminal colors: {e}")
                if not terminal._connect_ssh():
                    logger.error('Failed to establish SSH connection')
                    _cleanup_failed_terminal()

        GLib.idle_add(_set_terminal_colors)

<<<<<<< HEAD
    def _resolve_group_color(self, connection):
        manager = getattr(self.window, 'group_manager', None)
        if not manager:
=======
    def _resolve_connection_group_color(self, connection) -> Optional[str]:
        window = self.window
        group_manager = getattr(window, 'group_manager', None)
        if group_manager is None:
>>>>>>> ba3e61de
            return None

        nickname = getattr(connection, 'nickname', None)
        if not nickname:
            return None

        try:
<<<<<<< HEAD
            group_id = manager.get_connection_group(nickname)
        except Exception:
            group_id = None

        visited = set()
        while group_id:
            if group_id in visited:
                break
            visited.add(group_id)

            try:
                group_info = getattr(manager, 'groups', {}).get(group_id)
            except Exception:
                group_info = None

            if not group_info:
                break

            color = group_info.get('color') if isinstance(group_info, dict) else None
            if color:
                return color

            group_id = group_info.get('parent_id') if isinstance(group_info, dict) else None

        return None

    def _create_tab_color_icon(self, rgba: Gdk.RGBA):
        try:
            size = 12
            surface = cairo.ImageSurface(cairo.FORMAT_ARGB32, size, size)
            ctx = cairo.Context(surface)
            ctx.set_source_rgba(0, 0, 0, 0)
            ctx.paint()

            ctx.set_source_rgba(rgba.red, rgba.green, rgba.blue, max(0.75, rgba.alpha))
            radius = (size - 2) / 2.0
            ctx.arc(size / 2.0, size / 2.0, radius, 0, math.tau if hasattr(math, 'tau') else 2 * math.pi)
            ctx.fill()

            pixbuf = Gdk.pixbuf_get_from_surface(surface, 0, 0, size, size)
            if pixbuf is None:
                return None

            data, _ = pixbuf.save_to_bufferv('png', [], [])
            if not data:
                return None

            return Gio.BytesIcon.new(GLib.Bytes.new(data))
        except Exception as exc:
            logger.debug("Failed to create tab color icon: %s", exc)
            return None

    def _apply_tab_group_color(self, page, color_value):
        use_pref = False
        try:
            use_pref = bool(
                self.window.config.get_setting('ui.use_group_color_in_tab', False)
            )
        except Exception:
            use_pref = False

        if not use_pref or not color_value:
            self._clear_tab_group_color(page)
            return

        rgba = Gdk.RGBA()
        try:
            if not rgba.parse(str(color_value)):
                self._clear_tab_group_color(page)
                return
        except Exception:
            self._clear_tab_group_color(page)
=======
            group_id = group_manager.get_connection_group(nickname)
        except Exception:
            return None

        if not group_id:
            return None

        group_info = group_manager.groups.get(group_id)
        if not isinstance(group_info, dict):
            return None

        color_value = group_info.get('color')
        rgba = self._parse_color(color_value)
        if rgba is None:
            return None
        try:
            return rgba.to_string()
        except Exception:
            return color_value

    @staticmethod
    def _parse_color(value: Optional[str]) -> Optional[Gdk.RGBA]:
        if not value:
            return None

        rgba = Gdk.RGBA()
        try:
            parsed = rgba.parse(str(value))
        except Exception:
            logger.debug("Failed to parse group color '%s'", value, exc_info=True)
            return None

        if not parsed:
            return None
        if rgba.alpha <= 0:
            return None
        return rgba

    def _create_tab_color_icon(self, rgba: Gdk.RGBA) -> Optional[Gio.Icon]:
        try:
            width = height = 12
            pixbuf = GdkPixbuf.Pixbuf.new(GdkPixbuf.Colorspace.RGB, True, 8, width, height)
            red = max(0, min(255, int(round(rgba.red * 255))))
            green = max(0, min(255, int(round(rgba.green * 255))))
            blue = max(0, min(255, int(round(rgba.blue * 255))))
            alpha = max(160, min(255, int(round(rgba.alpha * 255))))
            pixel_value = (red << 24) | (green << 16) | (blue << 8) | alpha
            pixbuf.fill(pixel_value)
            success, buffer = pixbuf.save_to_bufferv('png', [], [])
            if not success:
                return None
            return Gio.BytesIcon.new(GLib.Bytes.new(buffer))
        except Exception:
            logger.debug("Failed to create tab indicator icon", exc_info=True)
            return None

    def _apply_tab_color(self, page: Adw.TabPage, color_value: Optional[str]):
        try:
            use_tab_color = bool(
                self.window.config.get_setting('ui.use_group_color_in_tab', False)
            )
        except Exception:
            use_tab_color = False

        rgba = self._parse_color(color_value) if use_tab_color else None

        if rgba is None:
            try:
                page.set_indicator_icon(None)
                page.set_indicator_tooltip(None)
            except Exception:
                logger.debug("Failed to clear tab indicator", exc_info=True)
>>>>>>> ba3e61de
            return

        icon = self._create_tab_color_icon(rgba)
        if icon is None:
<<<<<<< HEAD
            self._clear_tab_group_color(page)
            return

        if hasattr(page, 'set_indicator_icon'):
            try:
                page.set_indicator_icon(icon)
                if hasattr(page, 'set_indicator_tooltip'):
                    page.set_indicator_tooltip(_('Group color'))
                setattr(page, '_sshpilot_group_indicator_icon', icon)
            except Exception as exc:
                logger.debug("Failed to set tab indicator icon: %s", exc)
        elif hasattr(page, 'set_icon') and hasattr(page, 'get_icon'):
            try:
                if not hasattr(page, '_sshpilot_original_icon'):
                    setattr(page, '_sshpilot_original_icon', page.get_icon())
                page.set_icon(icon)
                setattr(page, '_sshpilot_group_indicator_icon', icon)
            except Exception as exc:
                logger.debug("Failed to set tab icon for group color: %s", exc)

    def _clear_tab_group_color(self, page):
        if hasattr(page, 'set_indicator_icon'):
            try:
                page.set_indicator_icon(None)
                if hasattr(page, 'set_indicator_tooltip'):
                    page.set_indicator_tooltip(None)
            except Exception:
                pass
        elif hasattr(page, 'set_icon') and hasattr(page, '_sshpilot_original_icon'):
            try:
                original = getattr(page, '_sshpilot_original_icon')
                if original is not None:
                    page.set_icon(original)
            except Exception:
                pass

        setattr(page, '_sshpilot_group_indicator_icon', None)

    def restyle_open_terminals(self):
        window = self.window
        n_pages = window.tab_view.get_n_pages() if hasattr(window.tab_view, 'get_n_pages') else 0
        for index in range(n_pages):
            try:
                page = window.tab_view.get_nth_page(index)
            except Exception:
                continue
            if not page:
                continue

            terminal = page.get_child() if hasattr(page, 'get_child') else None
            if terminal is None:
                continue

            connection = window.terminal_to_connection.get(terminal)
            color_value = self._resolve_group_color(connection) if connection else None

            if hasattr(terminal, 'set_group_color'):
                try:
                    terminal.set_group_color(color_value, force=True)
                except Exception as exc:
                    logger.debug("Failed to update terminal group color: %s", exc)

            self._apply_tab_group_color(page, color_value)
=======
            try:
                page.set_indicator_icon(None)
                page.set_indicator_tooltip(None)
            except Exception:
                logger.debug("Failed to reset tab indicator after icon creation failure", exc_info=True)
            return

        try:
            page.set_indicator_icon(icon)
            page.set_indicator_tooltip(rgba.to_string())
            page.set_indicator_activatable(False)
        except Exception:
            logger.debug("Failed to apply tab indicator icon", exc_info=True)

    def restyle_open_terminals(self):
        window = self.window
        tab_view = getattr(window, 'tab_view', None)
        if tab_view is None:
            return

        try:
            pages = list(tab_view.get_pages())
        except Exception:
            pages = []

        for page in pages:
            child = page.get_child()
            if not isinstance(child, TerminalWidget):
                continue

            connection = window.terminal_to_connection.get(child)
            color_value = self._resolve_connection_group_color(connection) if connection else None
            child.set_group_color(color_value)
            self._apply_tab_color(page, color_value)

>>>>>>> ba3e61de

    def _on_disconnect_confirmed(self, dialog, response_id, connection):
        dialog.destroy()
        window = self.window
        if response_id == 'disconnect' and connection in window.active_terminals:
            terminal = window.active_terminals[connection]
            terminal.disconnect()
            if getattr(window, '_pending_delete_connection', None) is connection:
                try:
                    window.connection_manager.remove_connection(connection)
                finally:
                    window._pending_delete_connection = None

    def disconnect_from_host(self, connection):
        window = self.window
        if connection not in window.active_terminals:
            return
        confirm_disconnect = window.config.get_setting('confirm-disconnect', True)
        if confirm_disconnect:
            host_value = getattr(connection, 'hostname', getattr(connection, 'host', getattr(connection, 'nickname', '')))
            dialog = Adw.MessageDialog(
                transient_for=window,
                modal=True,
                heading=_("Disconnect from {}").format(connection.nickname or host_value),
                body=_("Are you sure you want to disconnect from this host?")
            )
            dialog.add_response('cancel', _("Cancel"))
            dialog.add_response('disconnect', _("Disconnect"))
            dialog.set_response_appearance('disconnect', Adw.ResponseAppearance.DESTRUCTIVE)
            dialog.set_default_response('close')
            dialog.set_close_response('cancel')
            dialog.connect('response', self._on_disconnect_confirmed, connection)
            dialog.present()
        else:
            terminal = window.active_terminals[connection]
            terminal.disconnect()

    # Tab management and local terminals
    def _add_terminal_tab(self, terminal_widget, title):
        try:
            page = self.window.tab_view.append(terminal_widget)
            page.set_title(title)
            page.set_icon(Gio.ThemedIcon.new('utilities-terminal-symbolic'))
            self.window.show_tab_view()
            self.window.tab_view.set_selected_page(page)
            logger.info(f"Added terminal tab: {title}")
        except Exception as e:
            logger.error(f"Failed to add terminal tab: {e}")

    def show_local_terminal(self):
        logger.info("Show local terminal tab")
        try:
            class LocalConnection:
                def __init__(self):
                    self.nickname = "Local Terminal"
                    self.hostname = "localhost"
                    self.host = self.hostname
                    self.username = os.getenv('USER', 'user')
                    self.port = 22
                    self.is_connected = True
            local_connection = LocalConnection()
            terminal_widget = TerminalWidget(local_connection, self.window.config, self.window.connection_manager)
            terminal_widget.setup_local_shell()
            self._add_terminal_tab(terminal_widget, "Local Terminal")

            # Register terminal so theme/font updates affect existing local tabs
            window = self.window
            window.connection_to_terminals.setdefault(local_connection, []).append(terminal_widget)
            window.terminal_to_connection[terminal_widget] = local_connection
            window.active_terminals[local_connection] = terminal_widget

            GLib.idle_add(terminal_widget.show)
            GLib.idle_add(terminal_widget.vte.show)

            def _focus_local_terminal():
                try:
                    if hasattr(terminal_widget, 'get_mapped') and not terminal_widget.get_mapped():
                        return
                    if hasattr(terminal_widget, 'vte') and hasattr(terminal_widget.vte, 'grab_focus'):
                        terminal_widget.vte.grab_focus()
                    elif hasattr(terminal_widget, 'grab_focus'):
                        terminal_widget.grab_focus()
                except Exception as focus_error:
                    logger.debug(f"Failed to focus local terminal: {focus_error}")

            # Use window's focus coordinator to avoid race conditions
            if hasattr(self.window, '_queue_focus_operation'):
                self.window._queue_focus_operation(_focus_local_terminal)
            else:
                # Fallback for older versions
                GLib.timeout_add(100, _focus_local_terminal)
            logger.info("Local terminal tab created successfully")
        except Exception as e:
            logger.error(f"Failed to show local terminal: {e}")
            try:
                dialog = Adw.MessageDialog(
                    transient_for=self.window,
                    modal=True,
                    heading="Error",
                    body=f"Could not open local terminal.\n\n{e}"
                )
                dialog.add_response("ok", "OK")
                dialog.present()
            except Exception:
                pass

    # Broadcast commands
    def broadcast_command(self, command: str):
        cmd = (command + "\n").encode("utf-8")
        sent_count = 0
        failed_count = 0
        for i in range(self.window.tab_view.get_n_pages()):
            page = self.window.tab_view.get_nth_page(i)
            if page is None:
                continue
            terminal_widget = page.get_child()
            if terminal_widget is None or not hasattr(terminal_widget, 'vte'):
                continue
            if hasattr(terminal_widget, 'connection'):
                if (hasattr(terminal_widget.connection, 'nickname') and
                        terminal_widget.connection.nickname == "Local Terminal"):
                    continue
                if not hasattr(terminal_widget.connection, 'hostname'):
                    continue
                try:
                    terminal_widget.vte.feed_child(cmd)
                    sent_count += 1
                    logger.debug(
                        f"Sent command to SSH terminal: {terminal_widget.connection.nickname}")
                except Exception as e:
                    failed_count += 1
                    logger.error(
                        f"Failed to send command to terminal {terminal_widget.connection.nickname}: {e}")
        logger.info(
            f"Broadcast command completed: {sent_count} terminals received command, {failed_count} failed")
        return sent_count, failed_count

    # Terminal signal handlers
    def on_terminal_connected(self, terminal):
        terminal.connection.is_connected = True
        if terminal.connection in self.window.connection_rows:
            row = self.window.connection_rows[terminal.connection]
            row.update_status()
            row.queue_draw()

        if hasattr(self.window, "_hide_reconnecting_message"):
            GLib.idle_add(self.window._hide_reconnecting_message)

        self.window._is_controlled_reconnect = False
        if not getattr(self.window, '_is_controlled_reconnect', False):
            host_value = getattr(terminal.connection, 'hostname', getattr(terminal.connection, 'host', getattr(terminal.connection, 'nickname', '')))
            logger.info(
                f"Terminal connected: {terminal.connection.nickname} ({terminal.connection.username}@{host_value})"
            )
        else:
            logger.debug(
                f"Terminal reconnected after settings update: {terminal.connection.nickname}")

    def on_terminal_disconnected(self, terminal):
        terminal.connection.is_connected = False
        if terminal.connection in self.window.connection_rows:
            row = self.window.connection_rows[terminal.connection]
            row.update_status()
            row.queue_draw()
        host_value = getattr(
            terminal.connection,
            'hostname',
            getattr(terminal.connection, 'host', getattr(terminal.connection, 'nickname', ''))
        )
        logger.info(
            f"Terminal disconnected: {terminal.connection.nickname} ({terminal.connection.username}@{host_value})"
        )

    def on_terminal_title_changed(self, terminal, title):
        page = self.window.tab_view.get_page(terminal)
        if page:
            if title and title != terminal.connection.nickname:
                page.set_title(f"{terminal.connection.nickname} - {title}")
            else:
                page.set_title(terminal.connection.nickname)

    def get_terminal_job_status(self, terminal):
        """
        Get the job status of a terminal.
        Only works for local terminals.
        
        Args:
            terminal: TerminalWidget instance
            
        Returns:
            dict: Job status information including idle state and status string
        """
        if not hasattr(terminal, 'is_terminal_idle'):
            return {
                'is_idle': False,
                'has_active_job': False,
                'status': 'UNKNOWN',
                'error': 'Terminal does not support job detection'
            }
        
        try:
            is_idle = terminal.is_terminal_idle()
            has_active_job = terminal.has_active_job()
            status = terminal.get_job_status()
            
            # Check if this is an SSH terminal
            is_ssh = status == "SSH_TERMINAL"
            
            return {
                'is_idle': is_idle,
                'has_active_job': has_active_job,
                'status': status,
                'is_ssh_terminal': is_ssh,
                'error': None
            }
        except Exception as e:
            return {
                'is_idle': False,
                'has_active_job': False,
                'status': 'ERROR',
                'is_ssh_terminal': False,
                'error': str(e)
            }

    def get_all_terminal_job_statuses(self):
        """
        Get job status for all active terminals.
        Only local terminals will have meaningful job detection.
        
        Returns:
            list: List of dicts with terminal info and job status
        """
        statuses = []
        
        for i in range(self.window.tab_view.get_n_pages()):
            page = self.window.tab_view.get_nth_page(i)
            if page is None:
                continue
                
            terminal_widget = page.get_child()
            if terminal_widget is None or not hasattr(terminal_widget, 'vte'):
                continue
            
            # Get connection info
            connection_info = terminal_widget.get_connection_info() if hasattr(terminal_widget, 'get_connection_info') else None
            
            # Get job status
            job_status = self.get_terminal_job_status(terminal_widget)
            
            statuses.append({
                'page_title': page.get_title(),
                'connection_info': connection_info,
                'job_status': job_status
            })
        
        return statuses<|MERGE_RESOLUTION|>--- conflicted
+++ resolved
@@ -1,13 +1,10 @@
 import os
 import asyncio
 import logging
-<<<<<<< HEAD
 import math
 
 import cairo
-=======
-from typing import Optional
->>>>>>> ba3e61de
+
 
 from gi.repository import Gio, GLib, Adw, Gdk, GdkPixbuf
 from gettext import gettext as _
@@ -71,11 +68,8 @@
             page = window.tab_view.append(terminal)
             page.set_title(connection.nickname)
             page.set_icon(Gio.ThemedIcon.new('utilities-terminal-symbolic'))
-<<<<<<< HEAD
             self._apply_tab_group_color(page, group_color)
-=======
-            self._apply_tab_color(page, group_color)
->>>>>>> ba3e61de
+
 
             window.connection_to_terminals.setdefault(connection, []).append(terminal)
             window.terminal_to_connection[terminal] = connection
@@ -149,16 +143,10 @@
 
         GLib.idle_add(_set_terminal_colors)
 
-<<<<<<< HEAD
     def _resolve_group_color(self, connection):
         manager = getattr(self.window, 'group_manager', None)
         if not manager:
-=======
-    def _resolve_connection_group_color(self, connection) -> Optional[str]:
-        window = self.window
-        group_manager = getattr(window, 'group_manager', None)
-        if group_manager is None:
->>>>>>> ba3e61de
+
             return None
 
         nickname = getattr(connection, 'nickname', None)
@@ -166,7 +154,6 @@
             return None
 
         try:
-<<<<<<< HEAD
             group_id = manager.get_connection_group(nickname)
         except Exception:
             group_id = None
@@ -239,85 +226,11 @@
                 return
         except Exception:
             self._clear_tab_group_color(page)
-=======
-            group_id = group_manager.get_connection_group(nickname)
-        except Exception:
-            return None
-
-        if not group_id:
-            return None
-
-        group_info = group_manager.groups.get(group_id)
-        if not isinstance(group_info, dict):
-            return None
-
-        color_value = group_info.get('color')
-        rgba = self._parse_color(color_value)
-        if rgba is None:
-            return None
-        try:
-            return rgba.to_string()
-        except Exception:
-            return color_value
-
-    @staticmethod
-    def _parse_color(value: Optional[str]) -> Optional[Gdk.RGBA]:
-        if not value:
-            return None
-
-        rgba = Gdk.RGBA()
-        try:
-            parsed = rgba.parse(str(value))
-        except Exception:
-            logger.debug("Failed to parse group color '%s'", value, exc_info=True)
-            return None
-
-        if not parsed:
-            return None
-        if rgba.alpha <= 0:
-            return None
-        return rgba
-
-    def _create_tab_color_icon(self, rgba: Gdk.RGBA) -> Optional[Gio.Icon]:
-        try:
-            width = height = 12
-            pixbuf = GdkPixbuf.Pixbuf.new(GdkPixbuf.Colorspace.RGB, True, 8, width, height)
-            red = max(0, min(255, int(round(rgba.red * 255))))
-            green = max(0, min(255, int(round(rgba.green * 255))))
-            blue = max(0, min(255, int(round(rgba.blue * 255))))
-            alpha = max(160, min(255, int(round(rgba.alpha * 255))))
-            pixel_value = (red << 24) | (green << 16) | (blue << 8) | alpha
-            pixbuf.fill(pixel_value)
-            success, buffer = pixbuf.save_to_bufferv('png', [], [])
-            if not success:
-                return None
-            return Gio.BytesIcon.new(GLib.Bytes.new(buffer))
-        except Exception:
-            logger.debug("Failed to create tab indicator icon", exc_info=True)
-            return None
-
-    def _apply_tab_color(self, page: Adw.TabPage, color_value: Optional[str]):
-        try:
-            use_tab_color = bool(
-                self.window.config.get_setting('ui.use_group_color_in_tab', False)
-            )
-        except Exception:
-            use_tab_color = False
-
-        rgba = self._parse_color(color_value) if use_tab_color else None
-
-        if rgba is None:
-            try:
-                page.set_indicator_icon(None)
-                page.set_indicator_tooltip(None)
-            except Exception:
-                logger.debug("Failed to clear tab indicator", exc_info=True)
->>>>>>> ba3e61de
+
             return
 
         icon = self._create_tab_color_icon(rgba)
         if icon is None:
-<<<<<<< HEAD
             self._clear_tab_group_color(page)
             return
 
@@ -381,43 +294,7 @@
                     logger.debug("Failed to update terminal group color: %s", exc)
 
             self._apply_tab_group_color(page, color_value)
-=======
-            try:
-                page.set_indicator_icon(None)
-                page.set_indicator_tooltip(None)
-            except Exception:
-                logger.debug("Failed to reset tab indicator after icon creation failure", exc_info=True)
-            return
-
-        try:
-            page.set_indicator_icon(icon)
-            page.set_indicator_tooltip(rgba.to_string())
-            page.set_indicator_activatable(False)
-        except Exception:
-            logger.debug("Failed to apply tab indicator icon", exc_info=True)
-
-    def restyle_open_terminals(self):
-        window = self.window
-        tab_view = getattr(window, 'tab_view', None)
-        if tab_view is None:
-            return
-
-        try:
-            pages = list(tab_view.get_pages())
-        except Exception:
-            pages = []
-
-        for page in pages:
-            child = page.get_child()
-            if not isinstance(child, TerminalWidget):
-                continue
-
-            connection = window.terminal_to_connection.get(child)
-            color_value = self._resolve_connection_group_color(connection) if connection else None
-            child.set_group_color(color_value)
-            self._apply_tab_color(page, color_value)
-
->>>>>>> ba3e61de
+
 
     def _on_disconnect_confirmed(self, dialog, response_id, connection):
         dialog.destroy()
