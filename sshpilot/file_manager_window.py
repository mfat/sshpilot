--- conflicted
+++ resolved
@@ -538,18 +538,13 @@
         self._history: List[str] = []
         self._current_path = "/"
         self._entries: List[FileEntry] = []
-<<<<<<< HEAD
         self._cached_entries: List[FileEntry] = []
         self._show_hidden = False
         self.toolbar.controls.show_hidden_toggle.set_active(self._show_hidden)
         self.toolbar.controls.show_hidden_toggle.connect(
             "toggled", self._on_show_hidden_toggled
         )
-=======
-        self._raw_entries: List[FileEntry] = []
-        self._sort_key: str = "name"
-        self._sort_descending: bool = False
->>>>>>> 74d4e164
+
         self._suppress_history_push: bool = False
         self._selection_model.connect("selection-changed", self._on_selection_changed)
 
@@ -862,7 +857,6 @@
     # -- public API -----------------------------------------------------
 
     def show_entries(self, path: str, entries: Iterable[FileEntry]) -> None:
-<<<<<<< HEAD
         self._current_path = path
         self.toolbar.path_entry.set_text(path)
         self._cached_entries = list(entries)
@@ -897,14 +891,7 @@
             self._selection_model.unselect_all()
 
         self._update_menu_state()
-=======
-        # Store raw entries so they can be re-sorted if preferences change
-        self._raw_entries = list(entries)
-        self._refresh_sorted_entries(preserve_selection=False)
-        self._current_path = path
-        self.toolbar.path_entry.set_text(path)
-
->>>>>>> 74d4e164
+
 
     def _on_show_hidden_toggled(self, button: Gtk.ToggleButton) -> None:
         new_value = button.get_active()
