"""In-app two-pane SFTP file manager window.

This module provides a libadwaita based window that mimics a traditional
file manager experience while running entirely inside sshPilot.  It exposes
two panes that can each browse an independent remote path.  All filesystem
operations are executed on background worker threads to keep the UI
responsive and results are marshalled back to the main GTK loop using
``GLib.idle_add``.  The implementation intentionally favours clarity over raw
performance – the goal is to provide a dependable fallback for situations
where a native GVFS/GIO based file manager is not available (e.g. Flatpak
deployments).

The window follows the GNOME HIG by composing libadwaita widgets such as
``Adw.ToolbarView`` and ``Adw.HeaderBar``.  Each pane exposes both list and
grid representations of directory contents, navigation controls, progress
indicators and toast based feedback.
"""

from __future__ import annotations

import dataclasses
import errno
import json
import mimetypes
import os
import pathlib
import posixpath
import shutil
import stat
import threading
import time
import re
from datetime import datetime
from concurrent.futures import Future, ThreadPoolExecutor
from typing import Any, Callable, Dict, Iterable, List, Optional, Tuple


import paramiko
from gi.repository import Adw, Gio, GLib, GObject, Gdk, Gtk, Pango

from .platform_utils import is_flatpak

import logging


logger = logging.getLogger(__name__)


def _get_docs_json_path():
    """Get the path to the granted folders config file."""
    from .platform_utils import get_config_dir
    try:
        base_dir = get_config_dir()
    except TypeError:
        # Some tests monkeypatch GLib with lightweight stubs that do not
        # implement get_user_config_dir(). Fall back to a sensible default.
        base_dir = os.path.join(os.path.expanduser("~"), ".config", "sshpilot")
    return os.path.join(base_dir, "granted-folders.json")


DOCS_JSON = _get_docs_json_path()


def _ensure_cfg_dir():
    """Ensure the config directory exists."""
    cfg_dir = os.path.dirname(DOCS_JSON)
    os.makedirs(cfg_dir, exist_ok=True)


def _save_doc(folder_path: str, doc_id: str):
    """Save document ID, display name, and actual path to JSON config."""
    _ensure_cfg_dir()
    data = {}
    if os.path.exists(DOCS_JSON):
        try:
            with open(DOCS_JSON, "r", encoding="utf-8") as f:
                data = json.load(f)
        except Exception:
            data = {}
    data[doc_id] = {
        "display": Gio.File.new_for_path(folder_path).get_parse_name(),
        "path": folder_path  # Store the actual path for non-Flatpak lookup
    }
    with open(DOCS_JSON, "w", encoding="utf-8") as f:
        json.dump(data, f, indent=2)


def _grant_persistent_access(gfile):
    """Grant persistent access to a file via the Document portal (Flatpak only)."""
    if not is_flatpak():
        # In non-Flatpak environments, generate a simple ID from the path
        path = gfile.get_path()
        import hashlib
        doc_id = hashlib.md5(path.encode()).hexdigest()[:16]
        logger.debug(f"Generated simple doc ID for non-Flatpak: {doc_id}")
        return doc_id

    path = gfile.get_path()
    if not path:
        logger.warning("Cannot grant persistent access without a path")
        return None

    try:
        # Get the Document portal (only in Flatpak)
        bus = Gio.bus_get_sync(Gio.BusType.SESSION, None)
        proxy = Gio.DBusProxy.new_sync(
            bus,
            Gio.DBusProxyFlags.NONE,
            None,
            "org.freedesktop.portal.Desktop",
            "/org/freedesktop/portal/documents",
            "org.freedesktop.portal.Documents",
            None
        )

        fd_flags = os.O_RDONLY
        if hasattr(os, "O_DIRECTORY") and os.path.isdir(path):
            fd_flags |= os.O_DIRECTORY

        fd = os.open(path, fd_flags)
        try:
            fd_list = Gio.UnixFDList.new()
            fd_index = fd_list.append(fd)

            is_directory = os.path.isdir(path)
            flags = 1 | 2  # reuse_existing | persistent
            if is_directory:
                flags |= 8  # export-directory

            app_id = os.environ.get("FLATPAK_ID", "")
            basename = gfile.get_basename() or os.path.basename(path)

            permissions: List[str] = ["read"]
            if os.access(path, os.W_OK):
                permissions.append("write")

            # AddFull method signature according to the docs: (ah, u, s, as)
            parameters = GLib.Variant(
                "(ahusas)",
                ([fd_index], flags, app_id, permissions)
            )

            result = proxy.call_with_unix_fd_list_sync(
                "AddFull",
                parameters,
                Gio.DBusCallFlags.NONE,
                -1,
                fd_list,
                None
            )
        finally:
            os.close(fd)

        if result:
            doc_ids = result.get_child_value(0).unpack()
            doc_id = doc_ids[0] if doc_ids else None
            if doc_id:
                logger.info(
                    "Granted persistent access via Document portal, doc_id: %s", doc_id
                )
                return doc_id

    except Exception as e:
        logger.warning(f"Failed to grant persistent access via Document portal: {e}")

    # Fallback to simple ID generation
    path = gfile.get_path()
    if path:
        import hashlib
        doc_id = hashlib.md5(path.encode()).hexdigest()[:16]
        logger.debug(f"Using fallback doc ID: {doc_id}")
        return doc_id
    return None


def _lookup_document_path(doc_id: str):
    """Look up the current path for a document ID."""
    # Always try config lookup first since Document portal seems unreliable
    config_path = _lookup_path_from_config(doc_id)
    if config_path and os.path.exists(config_path):
        logger.debug(f"Found valid path from config for {doc_id}: {config_path}")
        return config_path
    
    # Only try Document portal in Flatpak and if config lookup failed
    if not is_flatpak():
        return None
    
    try:
        # Get the Document portal (only in Flatpak)
        bus = Gio.bus_get_sync(Gio.BusType.SESSION, None)
        proxy = Gio.DBusProxy.new_sync(
            bus,
            Gio.DBusProxyFlags.NONE,
            None,
            "org.freedesktop.portal.Desktop",
            "/org/freedesktop/portal/documents",
            "org.freedesktop.portal.Documents",
            None
        )
        
        # Call Lookup to get the current path
        # Lookup(IN s doc_id, OUT ay path, OUT a{s(say)} out_info)
        result = proxy.call_sync(
            "Lookup",
            GLib.Variant("(s)", (doc_id,)),
            Gio.DBusCallFlags.NONE,
            -1,
            None
        )
        
        if result:
            path_bytes = result.get_child_value(0).get_bytestring()
            path = path_bytes.decode('utf-8')
            logger.debug(f"Document portal lookup for {doc_id}: {path}")
            return path
        
    except Exception as e:
        logger.debug(f"Document portal lookup failed for {doc_id}: {e}")
    
    return None


def _lookup_path_from_config(doc_id: str):
    """Look up the original path from our config."""
    try:
        entry = _lookup_doc_entry(doc_id)
        if entry:

            # First try the 'path' field (new format)
            if 'path' in entry:
                path = entry['path']
                if os.path.exists(path):
                    return path
            
            # Fallback to 'display' field (old format)
            display = entry.get('display', '')
            if display:
                # If it's a portal path, try it directly
                if '/doc/' in display:
                    if os.path.exists(display):
                        return display
                # If it starts with ~, expand it
                elif display.startswith('~'):
                    expanded = os.path.expanduser(display)
                    if os.path.exists(expanded):
                        return expanded
                # Try as-is
                elif os.path.exists(display):
                    return display
            
            # Last resort: try to construct portal path from doc_id
            if is_flatpak():
                portal_path = f"/run/user/{os.getuid()}/doc/{doc_id}"
                if os.path.isdir(portal_path):
                    return portal_path

    except Exception as e:
        logger.debug(f"Failed to lookup path from config: {e}")
    return None


def _portal_doc_path(doc_id: str) -> str:
    """Get the portal mount path for a document ID."""
    return f"/run/user/{os.getuid()}/doc/{doc_id}"


def _load_doc_config() -> Dict[str, Dict[str, str]]:
    """Load the granted folders configuration file."""

    if not os.path.exists(DOCS_JSON):
        return {}

    try:
        with open(DOCS_JSON, "r", encoding="utf-8") as f:
            data = json.load(f)
            if isinstance(data, dict):
                # Ensure we only keep dictionary entries
                return {
                    key: value
                    for key, value in data.items()
                    if isinstance(value, dict)
                }
    except Exception as exc:  # pragma: no cover - config parsing errors are non-fatal
        logger.debug(f"Failed to load granted folders config: {exc}")

    return {}


def _lookup_doc_entry(doc_id: str) -> Optional[Dict[str, str]]:
    """Return the stored configuration entry for the given document ID."""

    config = _load_doc_config()
    entry = config.get(doc_id)
    if isinstance(entry, dict):
        return entry
    return None


def _load_first_doc_path():
    """Load the first valid document portal path from saved config."""
    logger.debug(f"Looking for config file: {DOCS_JSON}")

    config = _load_doc_config()
    if not config:
        logger.debug("Config file does not exist or is empty")
        return None

    for doc_id, entry in config.items():
        logger.debug(f"Looking up document ID: {doc_id}")
        portal_path = _lookup_document_path(doc_id)
        if portal_path and os.path.isdir(portal_path):
            logger.debug(f"Found valid portal path: {portal_path}")
            return portal_path, doc_id, entry

        logger.debug(f"Document ID {doc_id} is no longer valid")

    logger.debug("No valid portal paths found")
    return None


def _pretty_path_for_display(path: str) -> str:
    """Convert a filesystem path to a human-friendly display string.

    Uses GFile's parse_name for human-readable presentation (often shows "~" etc.).
    For document portal paths, shows just the folder name instead of the full mount path.
    """
    try:
        gfile = Gio.File.new_for_path(path)
        parse_name = gfile.get_parse_name()
        
        # If it's a doc mount, show a human-friendly version
        if "/doc/" in path and parse_name.startswith("/run/"):
            # Extract the final directory name from the portal path
            basename = gfile.get_basename()
            if basename:
                # For home directory, show it as ~/username
                if basename == os.path.basename(os.path.expanduser("~")):
                    return f"~/{basename}"
                # For other directories, just show the basename
                return basename
            # Fall back to the full path if basename fails
            return parse_name
        return parse_name
    except Exception:
        # Fallback to original path if GFile operations fail
        return path


_DROP_ZONE_CSS_PROVIDER: Optional[Gtk.CssProvider] = None


def _ensure_drop_zone_css() -> None:
    """Ensure the CSS used to highlight drop zones is loaded once."""

    global _DROP_ZONE_CSS_PROVIDER

    if _DROP_ZONE_CSS_PROVIDER is not None:
        return

    css_provider_cls = getattr(Gtk, "CssProvider", None)
    if css_provider_cls is None:
        _DROP_ZONE_CSS_PROVIDER = None
        return

    provider = css_provider_cls()
    css_lines = [
        b".file-pane-drop-zone {",
        b"    border: 2px dashed alpha(@accent_color, 0.5);",
        b"    border-radius: 24px;",
        b"    background-color: alpha(@accent_color, 0.15);",
        b"    padding: 12px 20px;",
        b"    box-shadow: 0 4px 12px alpha(@shade_color, 0.15);",
        b"    backdrop-filter: blur(8px);",
        b"    transition: all 150ms ease;",
        b"}",
        b"",
        b".file-pane-drop-zone.visible {",
        b"    border-style: solid;",
        b"    border-color: @accent_color;",
        b"    background-color: alpha(@accent_color, 0.25);",
        b"    box-shadow: 0 6px 16px alpha(@shade_color, 0.25);",
        b"    transform: translateY(-2px);",
        b"}",
        b"",
        b".file-pane-drop-zone .drop-zone-title {",
        b"    font-weight: 600;",
        b"    color: @accent_color;",
        b"}",
    ]
    css_data = b"\n".join(css_lines)

    try:
        provider.load_from_data(css_data)
    except Exception:
        _DROP_ZONE_CSS_PROVIDER = provider
        return

    display = None
    if hasattr(Gdk, "Display"):
        get_default = getattr(Gdk.Display, "get_default", None)
        if callable(get_default):
            try:
                display = get_default()
            except Exception:
                display = None

    style_context = getattr(Gtk, "StyleContext", None)
    add_provider = getattr(style_context, "add_provider_for_display", None) if style_context else None
    priority = getattr(Gtk, "STYLE_PROVIDER_PRIORITY_APPLICATION", 600)

    if display is not None and callable(add_provider):
        try:
            add_provider(display, provider, priority)
        except Exception:
            pass

    _DROP_ZONE_CSS_PROVIDER = provider


class TransferCancelledException(Exception):
    """Exception raised when a transfer is cancelled"""
    pass


# ---------------------------------------------------------------------------
# Utility data structures


class SFTPProgressDialog(Adw.Window):
    """GNOME HIG-compliant SFTP file transfer progress dialog"""
    
    def __init__(self, parent=None, operation_type="transfer"):
        super().__init__()
        
        # Window properties
        self.set_title("File Transfer")
        self.set_default_size(480, 320)
        self.set_modal(True)
        if parent:
            self.set_transient_for(parent)
        
        # Transfer state
        self.is_cancelled = False
        self.current_file = ""
        self.transferred_bytes = 0
        self.total_bytes = 0
        self.files_completed = 0
        self.total_files = 0
        self.start_time = time.time()
        self.operation_type = operation_type
        self._current_future = None
        
        self._build_ui()
        
    def _build_ui(self):
        """Build the HIG-compliant UI"""
        
        # Main container
        main_box = Gtk.Box(orientation=Gtk.Orientation.VERTICAL)
        self.set_content(main_box)
        
        # Header bar
        header = Adw.HeaderBar()
        header.set_show_end_title_buttons(True)
        main_box.append(header)
        
        # Content area with proper spacing
        content_box = Gtk.Box(
            orientation=Gtk.Orientation.VERTICAL,
            spacing=24,
            margin_top=24,
            margin_bottom=24,
            margin_start=24,
            margin_end=24
        )
        main_box.append(content_box)
        
        # Status icon and title
        status_box = Gtk.Box(
            orientation=Gtk.Orientation.VERTICAL,
            spacing=12,
            halign=Gtk.Align.CENTER
        )
        content_box.append(status_box)
        
        # Transfer icon
        icon_name = "folder-download-symbolic" if self.operation_type == "download" else "folder-upload-symbolic"
        self.status_icon = Gtk.Image.new_from_icon_name(icon_name)
        self.status_icon.set_pixel_size(48)
        self.status_icon.add_css_class("accent")
        status_box.append(self.status_icon)
        
        # Main status label
        self.status_label = Gtk.Label()
        self.status_label.set_markup("<span size='large' weight='bold'>Preparing transfer…</span>")
        self.status_label.set_justify(Gtk.Justification.CENTER)
        status_box.append(self.status_label)
        
        # Current file label
        self.file_label = Gtk.Label()
        self.file_label.set_text("Scanning files...")
        self.file_label.set_ellipsize(Pango.EllipsizeMode.END)
        self.file_label.add_css_class("dim-label")
        status_box.append(self.file_label)
        
        # Progress section
        progress_box = Gtk.Box(
            orientation=Gtk.Orientation.VERTICAL,
            spacing=12
        )
        content_box.append(progress_box)
        
        # Main progress bar
        self.progress_bar = Gtk.ProgressBar()
        self.progress_bar.set_show_text(True)
        self.progress_bar.set_text("0%")
        progress_box.append(self.progress_bar)
        
        # Transfer details
        details_box = Gtk.Box(
            orientation=Gtk.Orientation.VERTICAL,
            spacing=6
        )
        progress_box.append(details_box)
        
        # Speed and time info
        info_box = Gtk.Box(orientation=Gtk.Orientation.HORIZONTAL)
        details_box.append(info_box)
        
        self.speed_label = Gtk.Label()
        self.speed_label.set_text("—")
        self.speed_label.set_halign(Gtk.Align.START)
        self.speed_label.add_css_class("caption")
        info_box.append(self.speed_label)
        
        # Spacer
        spacer = Gtk.Box()
        spacer.set_hexpand(True)
        info_box.append(spacer)
        
        self.time_label = Gtk.Label()
        self.time_label.set_text("—")
        self.time_label.set_halign(Gtk.Align.END)
        self.time_label.add_css_class("caption")
        info_box.append(self.time_label)
        
        # File counter
        self.counter_label = Gtk.Label()
        self.counter_label.set_text("0 of 0 files")
        self.counter_label.set_halign(Gtk.Align.CENTER)
        self.counter_label.add_css_class("caption")
        details_box.append(self.counter_label)
        
        # Button box
        button_box = Gtk.Box(
            orientation=Gtk.Orientation.HORIZONTAL,
            spacing=12,
            halign=Gtk.Align.END
        )
        content_box.append(button_box)
        
        # Cancel button
        self.cancel_button = Gtk.Button()
        self.cancel_button.set_label("Cancel")
        self.cancel_button.connect("clicked", self._on_cancel_clicked)
        button_box.append(self.cancel_button)
        
        # Done button (hidden initially)
        self.done_button = Gtk.Button()
        self.done_button.set_label("Done")
        self.done_button.set_visible(False)
        self.done_button.add_css_class("suggested-action")
        self.done_button.connect("clicked", lambda w: self.close())
        button_box.append(self.done_button)
        
        # Set initial focus to cancel button
        self.cancel_button.grab_focus()
    
    def set_operation_details(self, total_files, filename=None):
        """Set the operation details"""
        self.total_files = total_files
        self.files_completed = 0
        
        if filename:
            self.current_file = filename
            self.file_label.set_text(filename)
        
        self.counter_label.set_text(f"0 of {total_files} files")
    
    def update_progress(self, fraction, message=None, current_file=None):
        """Update progress bar and status"""
        GLib.idle_add(self._update_progress_ui, fraction, message, current_file)
    
    def _update_progress_ui(self, fraction, message, current_file):
        """Update UI elements (must be called from main thread)"""
        
        # Update progress bar
        percentage = int(fraction * 100)
        self.progress_bar.set_fraction(fraction)
        self.progress_bar.set_text(f"{percentage}%")
        
        # Update status message
        if message:
            self.status_label.set_markup(f"<span size='large' weight='bold'>{message}</span>")
        
        # Update current file
        if current_file:
            self.current_file = current_file
            self.file_label.set_text(current_file)
        
        # Calculate and update speed/time estimates
        elapsed = time.time() - self.start_time
        if elapsed > 1.0 and fraction > 0:  # Wait at least 1 second for meaningful estimates
            # Calculate transferred bytes and speed
            if self.total_bytes > 0:
                transferred_bytes = int(self.total_bytes * fraction)
                bytes_per_second = transferred_bytes / elapsed
                
                # Update speed display
                if bytes_per_second > 1024 * 1024:  # MB/s
                    speed_text = f"{bytes_per_second / (1024 * 1024):.1f} MB/s"
                elif bytes_per_second > 1024:  # KB/s
                    speed_text = f"{bytes_per_second / 1024:.1f} KB/s"
                else:
                    speed_text = f"{bytes_per_second:.0f} B/s"
                
                self.speed_label.set_text(speed_text)
                
                # Show size information
                transferred_size = self._format_size(transferred_bytes)
                total_size = self._format_size(self.total_bytes)
                size_info = f"{transferred_size} of {total_size}"
                
                # Update file label to show size info
                if current_file:
                    self.file_label.set_text(f"{current_file} ({size_info})")
            
            # Estimate total time and remaining time
            estimated_total_time = elapsed / fraction
            remaining_time = estimated_total_time - elapsed
            
            if remaining_time > 0:
                self.time_label.set_text(self._format_time(remaining_time))
            else:
                self.time_label.set_text("Almost done…")
        
        return False
    
    def increment_file_count(self):
        """Increment completed file counter"""
        GLib.idle_add(self._increment_file_count_ui)
    
    def _increment_file_count_ui(self):
        """Update file counter (must be called from main thread)"""
        self.files_completed += 1
        self.counter_label.set_text(f"{self.files_completed} of {self.total_files} files")
        return False
    
    def set_future(self, future):
        """Set the current operation future for cancellation"""
        self._current_future = future
    
    def set_total_bytes(self, total_bytes):
        """Set the total bytes for the operation"""
        self.total_bytes = total_bytes
    
    def _format_time(self, seconds):
        """Format time remaining for display"""
        if seconds > 3600:
            hours = int(seconds // 3600)
            minutes = int((seconds % 3600) // 60)
            return f"{hours}h {minutes}m remaining"
        elif seconds > 60:
            minutes = int(seconds // 60)
            return f"{minutes}m remaining"
        else:
            return f"{int(seconds)}s remaining"
    
    def _format_size(self, size_bytes):
        """Format file size for display"""
        if size_bytes >= 1024 * 1024 * 1024:  # GB
            return f"{size_bytes / (1024 * 1024 * 1024):.1f} GB"
        elif size_bytes >= 1024 * 1024:  # MB
            return f"{size_bytes / (1024 * 1024):.1f} MB"
        elif size_bytes >= 1024:  # KB
            return f"{size_bytes / 1024:.1f} KB"
        else:
            return f"{size_bytes} bytes"
    
    def show_completion(self, success=True, error_message=None):
        """Show completion state"""
        GLib.idle_add(self._show_completion_ui, success, error_message)
    
    def _show_completion_ui(self, success, error_message):
        """Update UI to show completion state"""
        if success:
            self.status_icon.set_from_icon_name("emblem-ok-symbolic")
            self.status_icon.remove_css_class("accent")
            self.status_icon.add_css_class("success")
            
            self.status_label.set_markup("<span size='large' weight='bold'>Transfer complete</span>")
            self.file_label.set_text(f"Successfully transferred {self.files_completed} files")
            
            self.progress_bar.set_fraction(1.0)
            self.progress_bar.set_text("100%")
        else:
            self.status_icon.set_from_icon_name("dialog-error-symbolic")
            self.status_icon.remove_css_class("accent")
            self.status_icon.add_css_class("error")
            
            self.status_label.set_markup("<span size='large' weight='bold'>Transfer failed</span>")
            if error_message:
                self.file_label.set_text(f"Error: {error_message}")
            else:
                self.file_label.set_text("An error occurred during transfer")
        
        # Switch buttons
        self.cancel_button.set_visible(False)
        self.done_button.set_visible(True)
        self.done_button.grab_focus()
        
        return False
    
    def _on_cancel_clicked(self, button):
        """Handle cancel button click"""
        self.is_cancelled = True
        
        # Cancel the future operation
        if self._current_future and not self._current_future.done():
            try:
                self._current_future.cancel()
                print("DEBUG: Future cancelled successfully")
            except Exception as e:
                print(f"DEBUG: Error cancelling future: {e}")
        
        # Update UI to show cancellation
        self.status_label.set_markup("<span size='large' weight='bold'>Cancelled</span>")
        self.file_label.set_text("Transfer was cancelled by user")
        
        # Change icon to indicate cancellation
        self.status_icon.set_from_icon_name("process-stop-symbolic")
        self.status_icon.remove_css_class("accent")
        self.status_icon.add_css_class("warning")
        
        # Switch buttons immediately
        button.set_visible(False)
        self.done_button.set_label("Close")
        self.done_button.set_visible(True)
        self.done_button.grab_focus()
        
        print("DEBUG: Cancel operation completed")


@dataclasses.dataclass
class FileEntry:
    """Light weight description of a directory entry."""

    name: str
    is_dir: bool
    size: int
    modified: float
    item_count: Optional[int] = None  # Number of items in directory (for folders only)


class _MainThreadDispatcher:
    """Helper that marshals callbacks back to the GTK main loop."""

    @staticmethod
    def dispatch(func: Callable, *args, **kwargs) -> None:
        GLib.idle_add(lambda: func(*args, **kwargs))


# ---------------------------------------------------------------------------
# Asynchronous SFTP layer


class AsyncSFTPManager(GObject.GObject):
    """Small wrapper around :mod:`paramiko` that performs operations in
    worker threads.

    The class exposes a queue of operations and emits signals when important
    events happen.  Tests can monkeypatch :class:`paramiko.SSHClient` to avoid
    talking to a real server.
    """

    __gsignals__ = {
        "connected": (GObject.SignalFlags.RUN_FIRST, None, tuple()),
        "connection-error": (
            GObject.SignalFlags.RUN_FIRST,
            None,
            (str,),
        ),
        "progress": (GObject.SignalFlags.RUN_FIRST, None, (float, str)),
        "operation-error": (
            GObject.SignalFlags.RUN_FIRST,
            None,
            (str,),
        ),
        "directory-loaded": (
            GObject.SignalFlags.RUN_FIRST,
            None,
            (str, object),
        ),
    }

    def __init__(
        self,
        host: str,
        username: str,
        port: int = 22,
        password: Optional[str] = None,
        *,
        dispatcher: Callable[[Callable, tuple, dict], None] | None = None,
        connection: Any = None,
        connection_manager: Any = None,
        ssh_config: Optional[Dict[str, Any]] = None,
    ) -> None:
        super().__init__()
        self._host = host
        self._username = username
        self._password = password
        self._port = port or 22
        self._client: Optional[paramiko.SSHClient] = None
        self._sftp: Optional[paramiko.SFTPClient] = None
        self._executor = ThreadPoolExecutor(max_workers=4)
        self._dispatcher = dispatcher or (
            lambda cb, args=(), kwargs=None: _MainThreadDispatcher.dispatch(
                cb, *args, **(kwargs or {})
            )
        )
        self._lock = threading.Lock()
        self._cancelled_operations = set()  # Track cancelled operation IDs
        self._connection = connection
        self._connection_manager = connection_manager
        self._ssh_config = dict(ssh_config) if ssh_config else None
        self._proxy_sock: Optional[Any] = None
<<<<<<< HEAD
        self._jump_clients: List[paramiko.SSHClient] = []
=======
>>>>>>> 6a76645d
    
    def _format_size(self, size_bytes):
        """Format file size for display"""
        if size_bytes >= 1024 * 1024 * 1024:  # GB
            return f"{size_bytes / (1024 * 1024 * 1024):.1f} GB"
        elif size_bytes >= 1024 * 1024:  # MB
            return f"{size_bytes / (1024 * 1024):.1f} MB"
        elif size_bytes >= 1024:  # KB
            return f"{size_bytes / 1024:.1f} KB"
        else:
            return f"{size_bytes} bytes"

    # -- connection -----------------------------------------------------

    def connect_to_server(self) -> None:
        self._submit(
            self._connect_impl,
            on_success=lambda *_: self.emit("connected"),
            on_error=lambda exc: self.emit("connection-error", str(exc)),
        )

    def close(self) -> None:
        with self._lock:
            if self._sftp is not None:
                self._sftp.close()
                self._sftp = None
            if self._client is not None:
                self._client.close()
                self._client = None
<<<<<<< HEAD
            if self._jump_clients:
                for jump_client in self._jump_clients:
                    try:
                        jump_client.close()
                    except Exception as exc:  # pragma: no cover - defensive cleanup
                        logger.debug("Error closing jump client: %s", exc)
                self._jump_clients.clear()
=======
>>>>>>> 6a76645d
            if self._proxy_sock is not None:
                try:
                    self._proxy_sock.close()
                except Exception as exc:  # pragma: no cover - defensive cleanup
                    logger.debug("Error closing proxy socket: %s", exc)
                finally:
                    self._proxy_sock = None
        self._executor.shutdown(wait=False)

    # -- helpers --------------------------------------------------------

    def _submit(
        self,
        func: Callable[[], object],
        *,
        on_success: Optional[Callable[[object], None]] = None,
        on_error: Optional[Callable[[Exception], None]] = None,
    ) -> Future:
        future = self._executor.submit(func)

        def _done(fut: Future) -> None:
            try:
                result = fut.result()
            except Exception as exc:  # pragma: no cover - errors handled uniformly
                if on_error:
                    self._dispatcher(on_error, (exc,), {})
                else:
                    self._dispatcher(self.emit, ("operation-error", str(exc)), {})
            else:
                if on_success:
                    self._dispatcher(on_success, (result,), {})

        future.add_done_callback(_done)
        return future

    # -- actual work ----------------------------------------------------

    @staticmethod
    def _select_host_key_policy(strict_host: str, auto_add: bool) -> paramiko.MissingHostKeyPolicy:
        """Return an appropriate Paramiko host key policy based on settings."""

        normalized = (strict_host or "").strip().lower()
        try:
            if normalized in {"yes", "always"}:
                return paramiko.RejectPolicy()
            if normalized in {"no", "off", "accept-new", "accept_new"}:
                return paramiko.AutoAddPolicy()
            if normalized in {"ask", "accept-new-once", "ask-new"}:
                return paramiko.WarningPolicy()
        except Exception as exc:  # pragma: no cover - defensive
            logger.debug("Failed to create host key policy for '%s': %s", normalized, exc)

        return paramiko.AutoAddPolicy() if auto_add else paramiko.RejectPolicy()

    @staticmethod
    def _parse_proxy_jump_entry(entry: str) -> Tuple[str, Optional[str], Optional[int]]:
        """Parse a ``ProxyJump`` token into host, optional user, and port."""

        token = entry.strip()
        if not token:
            return entry, None, None

        username: Optional[str] = None
        host_segment = token
        if "@" in token:
            username, host_segment = token.split("@", 1)

        port: Optional[int] = None
        hostname = host_segment

        if host_segment.startswith("[") and "]" in host_segment:
            bracket_end = host_segment.index("]")
            hostname = host_segment[1:bracket_end]
            remainder = host_segment[bracket_end + 1 :]
            if remainder.startswith(":"):
                try:
                    port = int(remainder[1:])
                except ValueError:
                    port = None
        elif ":" in host_segment:
            host_part, port_str = host_segment.rsplit(":", 1)
            hostname = host_part or host_segment
            try:
                port = int(port_str)
            except ValueError:
                port = None

        return hostname or entry, username, port

    def _create_proxy_jump_socket(
        self,
        jump_entries: List[str],
        *,
        config_override: Optional[str],
        policy: paramiko.MissingHostKeyPolicy,
        known_hosts_path: Optional[str],
        allow_agent: bool,
        look_for_keys: bool,
        key_filename: Optional[str],
        passphrase: Optional[str],
        resolved_host: str,
        resolved_port: int,
        base_username: str,
    ) -> Tuple[Any, List[paramiko.SSHClient]]:
        """Create a socket by chaining SSH connections through jump hosts."""

        from .ssh_config_utils import get_effective_ssh_config

        def _coerce_port(value: Any, default: int) -> int:
            try:
                return int(str(value))
            except (TypeError, ValueError):
                return default

        resolved_hops: List[Dict[str, Any]] = []
        for raw_entry in jump_entries:
            host_token, explicit_user, explicit_port = self._parse_proxy_jump_entry(raw_entry)
            try:
                hop_cfg = get_effective_ssh_config(host_token, config_file=config_override)
            except Exception as exc:  # pragma: no cover - defensive
                logger.debug(
                    "Failed to resolve effective SSH config for ProxyJump host %s: %s",
                    host_token,
                    exc,
                )
                hop_cfg = {}

            hostname = str(hop_cfg.get("hostname", host_token) or host_token)
            username = str(explicit_user or hop_cfg.get("user", base_username) or base_username)
            port = explicit_port
            if port is None:
                port = _coerce_port(hop_cfg.get("port", 22), 22)
            resolved_hops.append(
                {
                    "raw": raw_entry,
                    "alias": host_token,
                    "hostname": hostname,
                    "username": username,
                    "port": port,
                    "config": hop_cfg,
                }
            )

        jump_clients: List[paramiko.SSHClient] = []
        upstream_sock: Optional[Any] = None

        for index, hop in enumerate(resolved_hops):
            jump_client = paramiko.SSHClient()
            try:
                jump_client.load_system_host_keys()
            except Exception as exc:  # pragma: no cover - defensive
                logger.debug("Unable to load system host keys for jump host: %s", exc)
            jump_client.set_missing_host_key_policy(policy)

            if known_hosts_path:
                try:
                    if os.path.exists(known_hosts_path):
                        jump_client.load_host_keys(known_hosts_path)
                except Exception as exc:  # pragma: no cover - defensive
                    logger.debug(
                        "Failed to load known hosts for ProxyJump host %s: %s",
                        hop["alias"],
                        exc,
                    )

            hop_kwargs: Dict[str, Any] = {
                "hostname": hop["hostname"],
                "username": hop["username"],
                "port": hop["port"],
                "allow_agent": allow_agent,
                "look_for_keys": look_for_keys,
                "timeout": 15,
            }

            if upstream_sock is not None:
                hop_kwargs["sock"] = upstream_sock

            if key_filename:
                hop_kwargs["key_filename"] = key_filename
            if passphrase:
                hop_kwargs["passphrase"] = passphrase

            hop_password: Optional[str] = None
            if self._connection_manager is not None and hasattr(
                self._connection_manager, "get_password"
            ):
                try:
                    hop_password = self._connection_manager.get_password(
                        hop["alias"], hop["username"]
                    )
                    if not hop_password:
                        hop_password = self._connection_manager.get_password(
                            hop["hostname"], hop["username"]
                        )
                except Exception as exc:  # pragma: no cover - defensive
                    logger.debug(
                        "Password lookup for ProxyJump host %s failed: %s",
                        hop["alias"],
                        exc,
                    )

            if hop_password:
                hop_kwargs["password"] = hop_password

            jump_client.connect(**hop_kwargs)
            jump_clients.append(jump_client)

            transport = jump_client.get_transport()
            if transport is None:
                raise RuntimeError(
                    f"ProxyJump host {hop['alias']} did not provide a transport"
                )

            if index + 1 < len(resolved_hops):
                next_hop = resolved_hops[index + 1]
                dest = (next_hop["hostname"], next_hop["port"])
            else:
                dest = (resolved_host, resolved_port)

            upstream_sock = transport.open_channel(
                "direct-tcpip",
                dest,
                ("127.0.0.1", 0),
            )

            logger.debug(
                "ProxyJump hop %s connected to %s:%s, chaining towards %s:%s",
                hop["alias"],
                hop["hostname"],
                hop["port"],
                dest[0],
                dest[1],
            )

        if upstream_sock is None:
            raise RuntimeError("ProxyJump chain failed to produce a socket")

        return upstream_sock, jump_clients

    def _connect_impl(self) -> None:
        client = paramiko.SSHClient()

        try:
            client.load_system_host_keys()
        except Exception as exc:
            logger.debug("Unable to load system host keys: %s", exc)

        ssh_cfg: Dict[str, Any] = {}
        if self._ssh_config is not None:
            ssh_cfg = dict(self._ssh_config)
        else:
            try:
                from .config import Config  # Lazy import to avoid circular dependency

                cfg = Config()
                ssh_cfg = cfg.get_ssh_config() or {}
            except Exception as exc:  # pragma: no cover - defensive
                logger.debug("Failed to load SSH configuration for file manager: %s", exc)
                ssh_cfg = {}

        strict_host = str(ssh_cfg.get("strict_host_key_checking", "") or "").strip()
        auto_add = bool(ssh_cfg.get("auto_add_host_keys", True))
        policy = self._select_host_key_policy(strict_host, auto_add)
        client.set_missing_host_key_policy(policy)

        known_hosts_path = None
        if self._connection_manager is not None:
            known_hosts_path = getattr(self._connection_manager, "known_hosts_path", None)

        if known_hosts_path:
            try:
                if os.path.exists(known_hosts_path):
                    client.load_host_keys(known_hosts_path)
                else:
                    logger.debug("Known hosts file not found at %s", known_hosts_path)
            except Exception as exc:  # pragma: no cover - defensive
                logger.debug("Failed to load known hosts from %s: %s", known_hosts_path, exc)

        password = self._password or None
        connection = self._connection
        if not password and connection is not None:
            password = getattr(connection, "password", None) or None

        if not password and self._connection_manager is not None:
            lookup_host = self._host
            if connection is not None:
                # Use nickname first (for SSH config lookup), then hostname, then IP
                lookup_host = (
                    getattr(connection, "nickname", None)
                    or getattr(connection, "hostname", None)
                    or getattr(connection, "host", None)
                    or self._host
                )
            lookup_user = self._username
            if connection is not None:
                lookup_user = getattr(connection, "username", None) or self._username

            try:
                retrieved = self._connection_manager.get_password(lookup_host, lookup_user)
                if retrieved:
                    password = retrieved
            except Exception as exc:  # pragma: no cover - defensive
                logger.debug(
                    "Password lookup failed for %s@%s: %s", lookup_user, lookup_host, exc
                )

        allow_agent = True
        look_for_keys = True
        key_filename: Optional[str] = None
        passphrase: Optional[str] = None
        auth_method = 0
        key_mode = 0

        logger.debug("File manager: connection object is %s", "None" if connection is None else "present")
        if connection is not None:
            try:
                auth_method = int(getattr(connection, "auth_method", 0) or 0)
            except Exception:
                auth_method = 0

            try:
                key_mode = int(getattr(connection, "key_select_mode", 0) or 0)
            except Exception:
                key_mode = 0

            raw_keyfile = getattr(connection, "keyfile", "") or ""
            keyfile = raw_keyfile.strip()
            if keyfile.lower().startswith("select key file"):
                keyfile = ""
            
            logger.debug("File manager: connection nickname='%s', hostname='%s', key_mode=%d, keyfile='%s', auth_method=%d", 
                        getattr(connection, 'nickname', 'None'), 
                        getattr(connection, 'hostname', 'None'), 
                        key_mode, keyfile, auth_method)
        else:
            logger.debug("File manager: No connection object provided")

        if connection is not None and key_mode in (1, 2) and keyfile and os.path.isfile(keyfile):
                key_filename = keyfile
                look_for_keys = False
                logger.debug("File manager: Using specific key file: %s", keyfile)
                # Prepare key for connection (add to ssh-agent if needed)
                key_prepared = False
                if (
                    self._connection_manager is not None
                    and hasattr(self._connection_manager, "prepare_key_for_connection")
                ):
                    try:
                        key_prepared = self._connection_manager.prepare_key_for_connection(keyfile)
                        if key_prepared:
                            logger.debug("Successfully prepared key for file manager: %s", keyfile)
                        else:
                            logger.warning("Failed to prepare key for file manager: %s", keyfile)
                    except Exception as exc:  # pragma: no cover - defensive
                        logger.warning("Error preparing key for file manager %s: %s", keyfile, exc)
                        key_prepared = False
                
                # If key preparation failed, we still try to connect but may prompt for passphrase
                if not key_prepared:
                    logger.info("Key preparation failed for %s, connection may prompt for passphrase", keyfile)

                passphrase = getattr(connection, "key_passphrase", None) or None
                if (
                    not passphrase
                    and self._connection_manager is not None
                    and hasattr(self._connection_manager, "get_key_passphrase")
                ):
                    try:
                        passphrase = self._connection_manager.get_key_passphrase(keyfile)
                    except Exception as exc:  # pragma: no cover - defensive
                        logger.debug("Failed to load key passphrase for %s: %s", keyfile, exc)

                # Only disable agent if explicitly configured to do so
                if getattr(connection, "pubkey_auth_no", False):
                    allow_agent = False
                    look_for_keys = False
                elif key_prepared:
                    # If we successfully prepared a key, ensure agent is enabled
                    allow_agent = True
                    look_for_keys = True
                    logger.debug("Key was prepared successfully, enabling SSH agent usage")

                # Only disable agent for password auth method
                if auth_method == 1:
                    allow_agent = False
                    look_for_keys = False

        if connection is not None:
            if auth_method == 1:
                allow_agent = False
                look_for_keys = False
            if getattr(connection, "pubkey_auth_no", False):
                allow_agent = False
                look_for_keys = False

        effective_cfg: Dict[str, Any] = {}
        proxy_command: str = ""
        proxy_jump: List[str] = []

        target_alias: Optional[str] = None
        config_override: Optional[str] = None

        if connection is not None:
            try:
                proxy_command = str(getattr(connection, "proxy_command", "") or "")
            except Exception:
                proxy_command = ""
            try:
                raw_jump = getattr(connection, "proxy_jump", []) or []
            except Exception:
                raw_jump = []
            if isinstance(raw_jump, str):
                proxy_jump = [token.strip() for token in raw_jump.split(",") if token.strip()]
            elif isinstance(raw_jump, (list, tuple, set)):
                proxy_jump = [str(token).strip() for token in raw_jump if str(token).strip()]

            source_path = str(getattr(connection, "source", "") or "")
            if source_path:
                expanded_source = os.path.abspath(
                    os.path.expanduser(os.path.expandvars(source_path))
                )
                if os.path.exists(expanded_source):
                    config_override = expanded_source

            if not config_override and getattr(connection, "isolated_config", False):
                root_candidate = str(getattr(connection, "config_root", "") or "")
                if root_candidate:
                    expanded_root = os.path.abspath(
                        os.path.expanduser(os.path.expandvars(root_candidate))
                    )
                    if os.path.exists(expanded_root):
                        config_override = expanded_root

            target_alias = (
                getattr(connection, "nickname", "")
                or getattr(connection, "hostname", "")
                or getattr(connection, "host", "")
                or None
            )

        if not target_alias:
            target_alias = self._host

        alias_for_config: Optional[str] = None
<<<<<<< HEAD
=======

>>>>>>> 6a76645d
        if target_alias:
            try:
                from .ssh_config_utils import get_effective_ssh_config

                effective_cfg = get_effective_ssh_config(
                    target_alias, config_file=config_override
                )
                alias_for_config = target_alias
<<<<<<< HEAD
=======

>>>>>>> 6a76645d
            except Exception as exc:  # pragma: no cover - defensive
                logger.debug(
                    "Failed to resolve effective SSH config for %s: %s",
                    target_alias,
                    exc,
                )
                effective_cfg = {}

        if not proxy_command:
            proxy_command = str(effective_cfg.get("proxycommand", "") or "")

        if not proxy_jump:
            raw_cfg_jump = effective_cfg.get("proxyjump", [])
            if isinstance(raw_cfg_jump, str):
                proxy_jump = [token.strip() for token in re.split(r"[\s,]+", raw_cfg_jump) if token.strip()]
            elif isinstance(raw_cfg_jump, (list, tuple, set)):
                proxy_jump = [
                    str(token).strip()
                    for token in raw_cfg_jump
                    if str(token).strip()
                ]

        alias_for_substitution = alias_for_config or target_alias or self._host

<<<<<<< HEAD
        def _coerce_port(value: Any, default: int) -> int:
            try:
                return int(str(value))
            except (TypeError, ValueError):
                return default

        resolved_host = str(effective_cfg.get("hostname", self._host) or self._host)
        resolved_port = _coerce_port(effective_cfg.get("port", self._port), self._port)
        resolved_username = str(effective_cfg.get("user", self._username) or self._username)

=======
>>>>>>> 6a76645d
        def _expand_proxy_tokens(raw_command: str) -> str:
            if not raw_command:
                return raw_command

<<<<<<< HEAD
            substitution_host = str(resolved_host)
            substitution_port = str(resolved_port)
            substitution_user = str(resolved_username) if resolved_username else ""
=======
            substitution_host = str(self._host)
            substitution_port = str(self._port)
            substitution_user = str(self._username) if self._username else ""
>>>>>>> 6a76645d
            substitution_alias = str(alias_for_substitution) if alias_for_substitution else substitution_host

            token_pattern = re.compile(r"%(?:%|h|p|r|n)")

            def _replace(match: re.Match[str]) -> str:
                token = match.group(0)
                if token == "%%":
                    return "%"
                if token == "%h":
                    return substitution_host
                if token == "%p":
                    return substitution_port
                if token == "%r":
                    return substitution_user
                if token == "%n":
                    return substitution_alias
                return token

            return token_pattern.sub(_replace, raw_command)

<<<<<<< HEAD
=======

>>>>>>> 6a76645d
        proxy_sock: Optional[Any] = None
        proxy_command = proxy_command.strip()
        if proxy_command:
            try:
                from paramiko.proxy import ProxyCommand as ParamikoProxyCommand

                expanded_command = _expand_proxy_tokens(proxy_command)
                proxy_sock = ParamikoProxyCommand(expanded_command)
                logger.debug(
                    "File manager: using ProxyCommand '%s' (expanded from '%s')",
                    expanded_command,
                    proxy_command,
                )
<<<<<<< HEAD
=======

>>>>>>> 6a76645d
            except Exception as exc:  # pragma: no cover - defensive
                logger.warning("Failed to set up ProxyCommand '%s': %s", proxy_command, exc)
                proxy_sock = None
        elif proxy_jump:
<<<<<<< HEAD
            try:
                proxy_sock, jump_clients = self._create_proxy_jump_socket(
                    proxy_jump,
                    config_override=config_override,
                    policy=policy,
                    known_hosts_path=known_hosts_path,
                    allow_agent=allow_agent,
                    look_for_keys=look_for_keys,
                    key_filename=key_filename,
                    passphrase=passphrase,
                    resolved_host=resolved_host,
                    resolved_port=resolved_port,
                    base_username=resolved_username,
                )
                logger.debug(
                    "File manager: using Paramiko ProxyJump chain via %s",
                    ", ".join(proxy_jump),
                )
            except Exception as exc:  # pragma: no cover - defensive
                logger.warning("Failed to set up ProxyJump chain %s: %s", proxy_jump, exc)
                proxy_sock = None
                jump_clients = []
        else:
            jump_clients = []

        if not proxy_jump:
            jump_clients = []
=======
            jump_spec = ",".join(proxy_jump)
            jump_command = f"ssh -W %h:%p -J {jump_spec} %h"
            try:
                from paramiko.proxy import ProxyCommand as ParamikoProxyCommand

                expanded_jump = _expand_proxy_tokens(jump_command)
                proxy_sock = ParamikoProxyCommand(expanded_jump)
                logger.debug(
                    "File manager: using ProxyJump via '%s' (expanded from '%s')",
                    expanded_jump,
                    jump_command,
                )

            except Exception as exc:  # pragma: no cover - defensive
                logger.warning("Failed to set up ProxyJump '%s': %s", jump_command, exc)
                proxy_sock = None
>>>>>>> 6a76645d

        connect_kwargs: Dict[str, Any] = {
            "hostname": resolved_host,
            "username": resolved_username,
            "port": resolved_port,
            "allow_agent": allow_agent,
            "look_for_keys": look_for_keys,
            "timeout": 15,
        }

        if password:
            connect_kwargs["password"] = password

        if key_filename:
            connect_kwargs["key_filename"] = key_filename

        if passphrase:
            connect_kwargs["passphrase"] = passphrase

        if proxy_sock is not None:
            connect_kwargs["sock"] = proxy_sock

        try:
            client.connect(**connect_kwargs)
            sftp = client.open_sftp()
        except Exception:
            if proxy_sock is not None:
                try:
                    proxy_sock.close()
                except Exception:  # pragma: no cover - defensive cleanup
                    pass
<<<<<<< HEAD
            if proxy_jump:
                for jump_client in jump_clients:
                    try:
                        jump_client.close()
                    except Exception:  # pragma: no cover - defensive cleanup
                        pass
=======
>>>>>>> 6a76645d
            raise

        with self._lock:
            self._client = client
            self._sftp = sftp
            self._password = password
            self._proxy_sock = proxy_sock
<<<<<<< HEAD
            self._jump_clients = jump_clients
=======
>>>>>>> 6a76645d

    # -- public operations ----------------------------------------------

    def listdir(self, path: str) -> None:
        logger.debug(f"AsyncSFTPManager.listdir called for path: {path}")
        def _impl() -> Tuple[str, List[FileEntry]]:
            entries: List[FileEntry] = []
            assert self._sftp is not None
            
            # Expand ~ to user's home directory
            expanded_path = path
            if path == "~" or path.startswith("~/"):
                # Use the most reliable method to get home directory
                # The SFTP normalize method with "." should give us the initial directory
                # which is typically the user's home directory
                try:
                    if path == "~":
                        # For just ~, resolve to the absolute home directory
                        expanded_path = self._sftp.normalize(".")
                    else:
                        # For ~/subpath, we need to resolve the home directory first
                        # Try to get the actual home directory path
                        home_path = self._sftp.normalize(".")
                        expanded_path = home_path + path[1:]  # Replace ~ with home_path
                except Exception:
                    # If normalize fails, try common patterns
                    try:
                        possible_homes = [
                            f"/home/{self._username}",
                            f"/Users/{self._username}",  # macOS
                            f"/export/home/{self._username}",  # Solaris
                        ]
                        for possible_home in possible_homes:
                            try:
                                # Test if this directory exists
                                self._sftp.listdir_attr(possible_home)
                                if path == "~":
                                    expanded_path = possible_home
                                else:
                                    expanded_path = possible_home + path[1:]
                                break
                            except Exception:
                                continue
                        else:
                            # Final fallback
                            expanded_path = f"/home/{self._username}" + (path[1:] if path.startswith("~/") else "")
                    except Exception:
                        # Ultimate fallback
                        expanded_path = f"/home/{self._username}" + (path[1:] if path.startswith("~/") else "")
            
            for attr in self._sftp.listdir_attr(expanded_path):
                is_dir = stat_isdir(attr)
                item_count = None
                
                # Count items in directory
                if is_dir:
                    try:
                        dir_path = os.path.join(expanded_path, attr.filename)
                        dir_attrs = self._sftp.listdir_attr(dir_path)
                        item_count = len(dir_attrs)
                    except Exception:
                        # If we can't read the directory, set count to None
                        item_count = None
                
                entries.append(
                    FileEntry(
                        name=attr.filename,
                        is_dir=is_dir,
                        size=attr.st_size,
                        modified=attr.st_mtime,
                        item_count=item_count,
                    )
                )
            return expanded_path, entries

        self._submit(
            _impl,
            on_success=lambda result: (logger.debug(f"listdir success for {result[0]}, emitting directory-loaded with {len(result[1])} entries"), self.emit("directory-loaded", *result))[1],
            on_error=lambda exc: (logger.debug(f"listdir error: {exc}"), self.emit("operation-error", str(exc)))[1],
        )

    def mkdir(self, path: str) -> Future:
        logger.debug(f"Creating directory: {path}")
        return self._submit(
            lambda: self._sftp.mkdir(path),
            # Don't call listdir from callback - let the UI handle refresh
        )

    def remove(self, path: str) -> Future:
        def _impl() -> None:
            assert self._sftp is not None
            try:
                self._sftp.remove(path)
            except IOError:
                # fallback to directory remove
                for entry in self._sftp.listdir(path):
                    self.remove(os.path.join(path, entry))
                self._sftp.rmdir(path)

        parent = os.path.dirname(path) or "/"
        return self._submit(_impl)  # Don't call listdir from callback - let the UI handle refresh

    def rename(self, source: str, target: str) -> Future:
        logger.debug(f"Renaming {source} to {target}")
        return self._submit(
            lambda: self._sftp.rename(source, target),
            # Don't call listdir from callback - let the UI handle refresh
        )

    def download(self, source: str, destination: pathlib.Path) -> Future:
        try:
            # Ensure parent directory exists, with special handling for portal paths
            parent_dir = destination.parent
            logger.debug(f"Download: ensuring parent directory exists: {parent_dir}")
            
            if not parent_dir.exists():
                logger.debug(f"Download: creating parent directory: {parent_dir}")
                parent_dir.mkdir(parents=True, exist_ok=True)
            else:
                logger.debug(f"Download: parent directory already exists: {parent_dir}")
                
            # Verify we can write to the destination
            if not os.access(str(parent_dir), os.W_OK):
                logger.warning(f"Download: no write access to destination directory: {parent_dir}")
            else:
                logger.debug(f"Download: write access confirmed for: {parent_dir}")
                
        except Exception as e:
            logger.error(f"Download: failed to prepare destination directory {destination.parent}: {e}")
            # Continue anyway - maybe the directory already exists or will be created by the SFTP operation
        
        operation_id = f"download_{id(self)}_{time.time()}"

        def _impl() -> None:
            assert self._sftp is not None
            self.emit("progress", 0.0, "Starting download…")
            
            def progress_callback(transferred: int, total: int) -> None:
                # Check if this operation was cancelled
                if operation_id in self._cancelled_operations:
                    raise TransferCancelledException("Download was cancelled")
                    
                if total > 0:
                    progress = transferred / total
                    transferred_size = self._format_size(transferred)
                    total_size = self._format_size(total)
                    self.emit("progress", progress, f"Downloaded {transferred_size} of {total_size}")
                else:
                    transferred_size = self._format_size(transferred)
                    self.emit("progress", 0.0, f"Downloaded {transferred_size}")
            
            try:
                logger.debug(f"Download: starting SFTP get from {source} to {destination}")
                self._sftp.get(source, str(destination), callback=progress_callback)
                # Only emit completion if not cancelled
                if operation_id not in self._cancelled_operations:
                    # Verify the file was actually created
                    if destination.exists():
                        file_size = destination.stat().st_size
                        logger.info(f"Download: successfully saved {source} to {destination} ({file_size} bytes)")
                    else:
                        logger.error(f"Download: file not found after transfer: {destination}")
                    self.emit("progress", 1.0, "Download complete")
            except TransferCancelledException:
                # Clean up partial download on cancellation
                try:
                    if destination.exists():
                        destination.unlink()
                        print(f"DEBUG: Cleaned up partial download: {destination}")
                except Exception:
                    pass
                self.emit("progress", 0.0, "Download cancelled")
                print(f"DEBUG: Download operation {operation_id} was cancelled")
            finally:
                # Clean up the cancellation flag
                self._cancelled_operations.discard(operation_id)

        future = self._submit(_impl)
        
        # Store the operation ID so we can cancel it
        original_cancel = future.cancel
        def cancel_with_cleanup():
            print(f"DEBUG: Cancelling download operation {operation_id}")
            self._cancelled_operations.add(operation_id)
            return original_cancel()
        future.cancel = cancel_with_cleanup
        
        return future

    def upload(self, source: pathlib.Path, destination: str) -> Future:
        operation_id = f"upload_{id(self)}_{time.time()}"
        
        def _impl() -> None:
            assert self._sftp is not None
            self.emit("progress", 0.0, "Starting upload…")
            
            def progress_callback(transferred: int, total: int) -> None:
                # Check if this operation was cancelled
                if operation_id in self._cancelled_operations:
                    raise TransferCancelledException("Upload was cancelled")
                    
                if total > 0:
                    progress = transferred / total
                    transferred_size = self._format_size(transferred)
                    total_size = self._format_size(total)
                    self.emit("progress", progress, f"Uploaded {transferred_size} of {total_size}")
                else:
                    transferred_size = self._format_size(transferred)
                    self.emit("progress", 0.0, f"Uploaded {transferred_size}")
            
            try:
                self._sftp.put(str(source), destination, callback=progress_callback)
                # Only emit completion if not cancelled
                if operation_id not in self._cancelled_operations:
                    self.emit("progress", 1.0, "Upload complete")
            except TransferCancelledException:
                self.emit("progress", 0.0, "Upload cancelled")
                print(f"DEBUG: Upload operation {operation_id} was cancelled")
            finally:
                # Clean up the cancellation flag
                self._cancelled_operations.discard(operation_id)

        future = self._submit(_impl)
        
        # Store the operation ID so we can cancel it
        original_cancel = future.cancel
        def cancel_with_cleanup():
            print(f"DEBUG: Cancelling upload operation {operation_id}")
            self._cancelled_operations.add(operation_id)
            return original_cancel()
        future.cancel = cancel_with_cleanup
        
        return future

    # Helpers for directory recursion – these are intentionally simplistic
    # and rely on Paramiko's high level API.

    def download_directory(self, source: str, destination: pathlib.Path) -> Future:
        def _impl() -> None:
            assert self._sftp is not None
            self.emit("progress", 0.0, "Preparing download…")
            
            # First, collect all files to get total count
            all_files = []
            for root, dirs, files in walk_remote(self._sftp, source):
                rel_root = os.path.relpath(root, source)
                target_root = destination / rel_root
                target_root.mkdir(parents=True, exist_ok=True)
                for name in files:
                    all_files.append((os.path.join(root, name), str(target_root / name)))
            
            total_files = len(all_files)
            if total_files == 0:
                self.emit("progress", 1.0, "Directory downloaded (no files)")
                return
            
            # Download files with progress tracking
            for i, (remote_path, local_path) in enumerate(all_files):
                file_progress = i / total_files
                self.emit("progress", file_progress, f"Downloading {os.path.basename(remote_path)}...")
                
                def progress_callback(transferred: int, total: int) -> None:
                    if total > 0:
                        file_progress = transferred / total
                        overall_progress = (i + file_progress) / total_files
                        self.emit("progress", overall_progress, 
                                f"Downloading {os.path.basename(remote_path)} ({transferred:,}/{total:,} bytes)")
                
                self._sftp.get(remote_path, local_path, callback=progress_callback)
            
            self.emit("progress", 1.0, "Directory downloaded")

        return self._submit(_impl)

    def upload_directory(self, source: pathlib.Path, destination: str) -> Future:
        def _impl() -> None:
            assert self._sftp is not None
            self.emit("progress", 0.0, "Preparing upload…")
            
            # First, collect all files to get total count
            all_files = []
            for root, dirs, files in os.walk(source):
                rel_root = os.path.relpath(root, str(source))
                remote_root = (
                    destination if rel_root == "." else os.path.join(destination, rel_root)
                )
                try:
                    self._sftp.mkdir(remote_root)
                except IOError:
                    pass
                for name in files:
                    local_path = os.path.join(root, name)
                    remote_path = os.path.join(remote_root, name)
                    all_files.append((local_path, remote_path))
            
            total_files = len(all_files)
            if total_files == 0:
                self.emit("progress", 1.0, "Directory uploaded (no files)")
                return
            
            # Upload files with progress tracking
            for i, (local_path, remote_path) in enumerate(all_files):
                file_progress = i / total_files
                self.emit("progress", file_progress, f"Uploading {os.path.basename(local_path)}...")
                
                def progress_callback(transferred: int, total: int) -> None:
                    if total > 0:
                        file_progress = transferred / total
                        overall_progress = (i + file_progress) / total_files
                        self.emit("progress", overall_progress, 
                                f"Uploading {os.path.basename(local_path)} ({transferred:,}/{total:,} bytes)")
                
                self._sftp.put(local_path, remote_path, callback=progress_callback)
            
            self.emit("progress", 1.0, "Directory uploaded")

        return self._submit(_impl)


def stat_isdir(attr: paramiko.SFTPAttributes) -> bool:
    """Return ``True`` when the attribute represents a directory."""

    return bool(attr.st_mode & 0o40000)


def walk_remote(sftp: paramiko.SFTPClient, root: str) -> Iterable[Tuple[str, List[str], List[str]]]:
    """Yield a remote directory tree similar to :func:`os.walk`."""

    dirs: List[str] = []
    files: List[str] = []
    for entry in sftp.listdir_attr(root):
        if stat_isdir(entry):
            dirs.append(entry.filename)
        else:
            files.append(entry.filename)
    yield root, dirs, files
    for directory in dirs:
        new_root = os.path.join(root, directory)
        yield from walk_remote(sftp, new_root)


# ---------------------------------------------------------------------------
# UI widgets


class PathEntry(Gtk.Entry):
    """Simple entry used for the editable pathbar."""

    def __init__(self) -> None:
        super().__init__()
        # Don't set hexpand here - we'll set it explicitly in the toolbar
        # self.set_hexpand(True)
        self.set_placeholder_text("/remote/path")
        # Remove minimum width constraint to allow full expansion
        # self.set_size_request(200, -1)  # Commented out to allow full width


class PaneControls(Gtk.Box):
    def __init__(self) -> None:
        super().__init__(orientation=Gtk.Orientation.HORIZONTAL, spacing=6)
        self.set_valign(Gtk.Align.CENTER)
        self.back_button = Gtk.Button.new_from_icon_name("go-previous-symbolic")
        self.up_button = Gtk.Button.new_from_icon_name("go-up-symbolic")
        self.refresh_button = Gtk.Button.new_from_icon_name("view-refresh-symbolic")
        self.new_folder_button = Gtk.Button.new_from_icon_name("folder-new-symbolic")
        for widget in (
            self.back_button,
            self.up_button,
            self.refresh_button,
            self.new_folder_button,
        ):
            widget.set_valign(Gtk.Align.CENTER)
        for widget in (self.back_button, self.up_button, self.refresh_button, self.new_folder_button):
            widget.add_css_class("flat")
        self.append(self.back_button)
        self.append(self.up_button)
        self.append(self.refresh_button)
        self.append(self.new_folder_button)


class PaneToolbar(Gtk.Box):
    __gsignals__ = {
        "view-changed": (GObject.SignalFlags.RUN_LAST, None, (str,)),
    }

    def __init__(self):
        super().__init__(orientation=Gtk.Orientation.VERTICAL)

        # Build a custom top bar: WindowHandle -> Box [ left | ENTRY (expands) | right ]
        handle = Gtk.WindowHandle()                    # gives draggable area like a headerbar
        bar = Gtk.Box(orientation=Gtk.Orientation.HORIZONTAL, spacing=6)
        handle.set_child(bar)

        # Left side (compact)
        self._pane_label = Gtk.Label()
        self._pane_label.set_css_classes(["title"])
        self.controls = PaneControls()
        left = Gtk.Box(orientation=Gtk.Orientation.HORIZONTAL, spacing=6)
        left.set_margin_start(12)  # Add margin before Remote/Local labels
        left.append(self._pane_label)
        left.append(self.controls)
        bar.append(left)

        # Entry (fills all remaining space)
        self.path_entry = PathEntry()
        self.path_entry.set_hexpand(True)
        self.path_entry.set_halign(Gtk.Align.FILL)
        self.path_entry.set_width_chars(0)
        self.path_entry.set_max_width_chars(0)
        bar.append(self.path_entry)

        # Right side (compact, flush-right)
        right = Gtk.Box(orientation=Gtk.Orientation.HORIZONTAL, spacing=6)
        self._current_view = "list"
        self.sort_split_button = self._create_sort_split_button()
        right.append(self.sort_split_button)
        bar.append(right)

        # Wrap the bar in ToolbarView so it looks native
        tv = Adw.ToolbarView()
        tv.add_top_bar(handle)
        # NOTE: Put your pane's main scroller/content with tv.set_content(content) elsewhere.
        self.append(tv)

    # Keep your factory
    def _create_sort_split_button(self) -> Adw.SplitButton:
        menu_model = Gio.Menu()
        sort_section = Gio.Menu()
        sort_section.append("Name", "pane.sort-by-name")
        sort_section.append("Size", "pane.sort-by-size")
        sort_section.append("Modified", "pane.sort-by-modified")
        menu_model.append_section("Sort by", sort_section)
        direction_section = Gio.Menu()
        direction_section.append("Ascending", "pane.sort-direction-asc")
        direction_section.append("Descending", "pane.sort-direction-desc")
        menu_model.append_section("Order", direction_section)
        split_button = Adw.SplitButton()
        split_button.set_menu_model(menu_model)
        split_button.set_tooltip_text("Toggle view mode")
        split_button.set_dropdown_tooltip("Sort files and folders")
        split_button.set_icon_name("view-list-symbolic")
        split_button.connect("clicked", self._on_view_toggle_clicked)
        return split_button

    # Example handler
    def _on_view_toggle_clicked(self, *_):
        self._current_view = "grid" if self._current_view == "list" else "list"
        self.sort_split_button.set_icon_name("view-grid-symbolic" if self._current_view == "grid" else "view-list-symbolic")
        self.emit("view-changed", self._current_view)
    
    def get_header_bar(self):
        """Get the actual header bar for toolbar view."""
        return None  # No longer using Adw.HeaderBar


# ---------- Helper functions for properties dialog ----------
def _human_size(n: int) -> str:
    """Convert bytes to human readable format."""
    for unit in ("B", "KB", "MB", "GB", "TB", "PB"):
        if n < 1024 or unit == "PB":
            return f"{n:.0f} {unit}" if n >= 10 or unit == "B" else f"{n:.1f} {unit}"
        n /= 1024
    return "0 B"


def _human_time(ts: float) -> str:
    """Convert timestamp to human readable format."""
    try:
        return datetime.fromtimestamp(ts).strftime("%Y-%m-%d %H:%M")
    except Exception:
        return "—"


def _mode_to_str(mode: int) -> str:
    """Convert file mode to string representation like -rw-r--r--."""
    is_dir = "d" if stat.S_ISDIR(mode) else "-"
    perm = ""
    for who, shift in (("USR", 6), ("GRP", 3), ("OTH", 0)):
        r = "r" if mode & (4 << shift) else "-"
        w = "w" if mode & (2 << shift) else "-"
        x = "x" if mode & (1 << shift) else "-"
        perm += r + w + x
    return is_dir + perm


class PropertiesDialog(Adw.Window):
    """Nautilus-style properties dialog using card-based design."""
    __gtype_name__ = "PropertiesDialog"

    def __init__(self, entry: "FileEntry", current_path: str, parent: Gtk.Window):
        super().__init__()
        self._entry = entry
        self._current_path = current_path
        self._parent_window = parent
        self.set_title("Properties")
        
        # Set window properties
        self.set_default_size(400, 500)
        self.set_resizable(True)
        self.set_modal(True)
        self.set_transient_for(parent)
        
        # Position window relative to parent
        if parent:
            try:
                # Get parent window position and size
                parent_alloc = parent.get_allocation()
                parent_width = parent_alloc.width
                parent_height = parent_alloc.height
                
                # Center the dialog on the parent window
                # For GTK4, we'll let the window manager handle positioning
                # The modal and transient_for properties should handle this
            except Exception:
                # Fallback: let window manager handle positioning
                pass

        # Build the dialog content
        self._build_dialog()

    def _build_dialog(self) -> None:
        """Build the Nautilus-style properties dialog content."""
        # Create AdwToolbarView as the main content (proper Adw.Window structure)
        toolbar_view = Adw.ToolbarView()
        
        # Create proper header bar for dragging
        header_bar = Adw.HeaderBar()
        header_bar.set_title_widget(Gtk.Label(label="Properties"))
        
        # Add header bar to toolbar view
        toolbar_view.add_top_bar(header_bar)
        
        # Main content box
        content = Gtk.Box(orientation=Gtk.Orientation.VERTICAL, spacing=16,
                         margin_top=16, margin_bottom=16, margin_start=16, margin_end=16)
        
        # Header with icon and name
        content.append(self._create_header_block())
        
        # Parent folder row
        content.append(self._create_parent_folder_row())
        
        # Size row
        content.append(self._create_size_row())
        
        # Modified and Created rows
        content.append(self._create_modified_row())
        content.append(self._create_created_row())
        
        # Permissions row
        content.append(self._create_permissions_row())
        
        # Set content in toolbar view
        toolbar_view.set_content(content)
        
        # Set the toolbar view as the window content
        self.set_content(toolbar_view)


    def _create_header_block(self) -> Gtk.Widget:
        """Create the header block with icon, name, and summary."""
        box = Gtk.Box(orientation=Gtk.Orientation.VERTICAL, spacing=8, halign=Gtk.Align.CENTER)
        
        # Icon
        if self._entry.is_dir:
            icon = Gtk.Image.new_from_icon_name("folder-symbolic")
        else:
            icon = Gtk.Image.new_from_icon_name("text-x-generic-symbolic")
        # Set a larger custom size instead of using predefined sizes
        icon.set_pixel_size(64)
        icon.add_css_class("icon-dropshadow")
        icon.add_css_class("card")
        box.append(icon)
        
        # Name (centered, bold)
        name_label = Gtk.Label(label=self._entry.name)
        name_label.add_css_class("title-3")
        box.append(name_label)
        
        # Summary
        summary_parts = []
        if self._entry.is_dir:
            if self._entry.item_count is not None:
                summary_parts.append(f"{self._entry.item_count} item{'s' if self._entry.item_count != 1 else ''}")
            else:
                summary_parts.append("Folder")
        else:
            if self._entry.size:
                summary_parts.append(_human_size(self._entry.size))
        
        # Add free space for local files
        if not self._is_remote_file():
            try:
                path = os.path.join(self._current_path, self._entry.name)
                if os.path.exists(path):
                    stat = os.statvfs(path)
                    free = stat.f_bavail * stat.f_frsize
                    summary_parts.append(f"{_human_size(free)} Free")
            except Exception:
                pass
        
        summary_text = " — ".join(summary_parts) if summary_parts else ""
        summary_label = Gtk.Label(label=summary_text)
        summary_label.add_css_class("dim-label")
        box.append(summary_label)
        
        return box

    def _create_size_row(self) -> Gtk.Widget:
        """Create the size row."""
        if self._entry.is_dir:
            if self._entry.item_count is not None:
                size_text = f"{self._entry.item_count} item{'s' if self._entry.item_count != 1 else ''}"
                # For local folders, start calculating actual size
                if not self._is_remote_file():
                    size_text += " (calculating size...)"
                    self._start_folder_size_calculation()
            else:
                size_text = "—"
        else:
            size_text = _human_size(self._entry.size) if self._entry.size else "—"
        
        # Store reference to size row for updating
        self._size_row = Adw.ActionRow(title="Size", subtitle=size_text)
        self._size_row.add_css_class("card")
        return self._size_row

    def _create_parent_folder_row(self) -> Gtk.Widget:
        """Create the parent folder row."""
        parent_path = os.path.dirname(os.path.join(self._current_path, self._entry.name))
        if not parent_path:
            parent_path = "/"
        
        row = Adw.ActionRow(title="Parent Folder", subtitle=parent_path)
        row.add_css_class("card")
        
        # Add folder open button for local files
        if not self._is_remote_file():
            btn = Gtk.Button.new_from_icon_name("folder-open-symbolic")
            btn.add_css_class("flat")
            btn.connect("clicked", self._on_open_parent)
            row.add_suffix(btn)
            row.set_activatable_widget(btn)
        
        return row

    def _create_modified_row(self) -> Gtk.Widget:
        """Create the modified date row."""
        modified_time = _human_time(self._entry.modified) if self._entry.modified else "—"
        row = Adw.ActionRow(title="Modified", subtitle=modified_time)
        row.add_css_class("card")
        return row

    def _create_created_row(self) -> Gtk.Widget:
        """Create the created date row (if available)."""
        # For remote files, we typically don't have creation time
        if self._is_remote_file():
            return Gtk.Box()  # Empty box widget
        
        # Try to get creation time for local files
        try:
            path = os.path.join(self._current_path, self._entry.name)
            if os.path.exists(path):
                stat_result = os.stat(path)
                if hasattr(stat_result, 'st_birthtime'):  # macOS
                    created_time = _human_time(stat_result.st_birthtime)
                elif hasattr(stat_result, 'st_ctime'):  # Linux
                    created_time = _human_time(stat_result.st_ctime)
                else:
                    return Gtk.Box()  # Empty box widget
            else:
                return Gtk.Box()  # Empty box widget
        except Exception:
            return Gtk.Box()  # Empty box widget
        
        row = Adw.ActionRow(title="Created", subtitle=created_time)
        row.add_css_class("card")
        return row

    def _create_permissions_row(self) -> Gtk.Widget:
        """Create the permissions row."""
        # Get actual permissions for local files
        if not self._is_remote_file():
            try:
                path = os.path.join(self._current_path, self._entry.name)
                if os.path.exists(path):
                    stat_result = os.stat(path)
                    mode = stat_result.st_mode
                    perms_text = _mode_to_str(mode)
                else:
                    perms_text = "—"
            except Exception:
                perms_text = "—"
        else:
            # For remote files, show simplified permissions
            if self._entry.is_dir:
                perms_text = "Create and Delete Files"
            else:
                perms_text = "Read and Write"
        
        row = Adw.ActionRow(title="Permissions", subtitle=perms_text)
        row.add_css_class("card")
        
        return row

    def _is_remote_file(self) -> bool:
        """Check if this is a remote file (from SFTP)."""
        # Simple heuristic - in a real implementation, you'd pass connection info
        return "://" in self._current_path or (self._current_path.startswith("/") and 
                not os.path.exists(os.path.join(self._current_path, self._entry.name)))

    def _on_open_parent(self, *_) -> None:
        """Open parent directory in system file manager."""
        try:
            if not self._is_remote_file():
                parent_dir = os.path.dirname(os.path.join(self._current_path, self._entry.name))
                if os.path.exists(parent_dir):
                    Gio.AppInfo.launch_default_for_uri(f"file://{parent_dir}", None)
        except Exception:
            pass

    def _start_folder_size_calculation(self):
        """Start calculating folder size in background thread."""
        import threading
        
        folder_path = os.path.join(self._current_path, self._entry.name)
        
        # Create and start the background thread
        thread = threading.Thread(target=self._calculate_folder_size, args=(folder_path,))
        thread.daemon = True  # Allows main program to exit even if thread is running
        thread.start()

    def _calculate_folder_size(self, path):
        """
        Recursively calculates the size of a folder.
        THIS RUNS ON A BACKGROUND THREAD.
        """
        total_size = 0
        try:
            for dirpath, dirnames, filenames in os.walk(path):
                for f in filenames:
                    fp = os.path.join(dirpath, f)
                    # Skip if it is a symlink or file doesn't exist
                    if not os.path.islink(fp):
                        try:
                            total_size += os.path.getsize(fp)
                        except FileNotFoundError:
                            # File might have been deleted while scanning
                            pass
                        except OSError:
                            # Permissions error, etc.
                            pass

        except Exception:
            total_size = -1  # Use a negative value to signal an error

        # When done, schedule the UI update on the main GTK thread
        GLib.idle_add(self._update_folder_size_ui, total_size)
        
    def _update_folder_size_ui(self, total_size):
        """
        Updates the size row with the final folder size.
        THIS RUNS ON THE MAIN GTK THREAD.
        """
        if hasattr(self, '_size_row') and self._size_row:
            if total_size >= 0:
                human_readable_size = _human_size(total_size)
                if self._entry.item_count is not None:
                    size_text = f"{self._entry.item_count} item{'s' if self._entry.item_count != 1 else ''} ({human_readable_size})"
                else:
                    size_text = human_readable_size
            else:
                if self._entry.item_count is not None:
                    size_text = f"{self._entry.item_count} item{'s' if self._entry.item_count != 1 else ''} (size unavailable)"
                else:
                    size_text = "Size unavailable"
            
            self._size_row.set_subtitle(size_text)
            
        # Returning GLib.SOURCE_REMOVE ensures this function only runs once
        return GLib.SOURCE_REMOVE


class FilePane(Gtk.Box):
    """Represents a single pane in the manager."""

    _TYPEAHEAD_TIMEOUT = 1.0

    __gsignals__ = {
        "path-changed": (GObject.SignalFlags.RUN_FIRST, None, (str,)),
        "request-operation": (
            GObject.SignalFlags.RUN_FIRST,
            None,
            (str, object),
        ),
    }

    def __init__(self, label: str) -> None:
        super().__init__(orientation=Gtk.Orientation.VERTICAL, spacing=6)
        self.toolbar = PaneToolbar()
        self.toolbar._pane_label.set_text(label)
        self.append(self.toolbar)

        self._is_remote = label.lower() == "remote"

        self._stack = Gtk.Stack()
        self._stack.set_transition_type(Gtk.StackTransitionType.CROSSFADE)
        self._stack.set_hexpand(True)
        self._stack.set_vexpand(True)

        self._list_store = Gio.ListStore(item_type=Gtk.StringObject)
        self._selection_model = Gtk.MultiSelection.new(self._list_store)

        list_factory = Gtk.SignalListItemFactory()
        list_factory.connect("setup", self._on_list_setup)
        list_factory.connect("bind", self._on_list_bind)
        list_view = Gtk.ListView(model=self._selection_model, factory=list_factory)
        list_view.add_css_class("rich-list")
        list_view.set_can_focus(True)  # Enable keyboard focus for typeahead
        # Navigate on row activation (double click / Enter)
        self._list_view = list_view
        list_view.connect("activate", self._on_list_activate)
        self._list_drag_source = Gtk.DragSource()
        self._list_drag_source.set_actions(Gdk.DragAction.COPY)
        self._list_drag_source.connect("prepare", self._on_drag_prepare)
        self._list_drag_source.connect("drag-begin", self._on_drag_begin)
        self._list_drag_source.connect("drag-end", self._on_drag_end)
        list_view.add_controller(self._list_drag_source)

        # Wrap list view in a scrolled window for proper scrolling
        list_scrolled = Gtk.ScrolledWindow()
        list_scrolled.set_policy(Gtk.PolicyType.NEVER, Gtk.PolicyType.AUTOMATIC)
        list_scrolled.set_child(list_view)

        grid_factory = Gtk.SignalListItemFactory()
        grid_factory.connect("setup", self._on_grid_setup)
        grid_factory.connect("bind", self._on_grid_bind)
        grid_view = Gtk.GridView(
            model=self._selection_model,
            factory=grid_factory,
            max_columns=6,
        )
        grid_view.set_enable_rubberband(True)
        grid_view.add_css_class("iconview")
        grid_view.set_can_focus(True)  # Enable keyboard focus for typeahead
        self._grid_view = grid_view
        # Navigate on grid item activation (double click / Enter)
        grid_view.connect("activate", self._on_grid_activate)
        self._grid_drag_source = Gtk.DragSource()
        self._grid_drag_source.set_actions(Gdk.DragAction.COPY)
        self._grid_drag_source.connect("prepare", self._on_drag_prepare)
        self._grid_drag_source.connect("drag-begin", self._on_drag_begin)
        self._grid_drag_source.connect("drag-end", self._on_drag_end)
        grid_view.add_controller(self._grid_drag_source)

        # Wrap grid view in a scrolled window for proper scrolling
        grid_scrolled = Gtk.ScrolledWindow()
        grid_scrolled.set_policy(Gtk.PolicyType.NEVER, Gtk.PolicyType.AUTOMATIC)
        grid_scrolled.set_child(grid_view)

        self._stack.add_named(list_scrolled, "list")
        self._stack.add_named(grid_scrolled, "grid")

        _ensure_drop_zone_css()

        overlay = Adw.ToastOverlay()
        self._overlay = overlay
        self._current_toast = None  # Keep reference to current toast for dismissal

        content_overlay = Gtk.Overlay()
        content_overlay.set_child(self._stack)

        drop_zone_revealer = Gtk.Revealer()
        drop_zone_revealer.set_transition_type(Gtk.RevealerTransitionType.SLIDE_UP)
        drop_zone_revealer.set_halign(Gtk.Align.CENTER)
        drop_zone_revealer.set_valign(Gtk.Align.END)
        if hasattr(drop_zone_revealer, "set_can_target"):
            drop_zone_revealer.set_can_target(False)

        drop_zone_box = Gtk.Box(
            orientation=Gtk.Orientation.HORIZONTAL,
            spacing=12,
        )
        drop_zone_box.set_hexpand(False)
        drop_zone_box.set_vexpand(False)
        drop_zone_box.set_halign(Gtk.Align.CENTER)
        drop_zone_box.set_valign(Gtk.Align.CENTER)
        drop_zone_box.set_margin_top(12)
        drop_zone_box.set_margin_bottom(24)
        drop_zone_box.set_margin_start(16)
        drop_zone_box.set_margin_end(16)
        if hasattr(drop_zone_box, "set_can_target"):
            drop_zone_box.set_can_target(False)
        drop_zone_box.add_css_class("file-pane-drop-zone")

        # Create a compact horizontal layout
        icon_name = "folder-upload-symbolic" if self._is_remote else "folder-download-symbolic"
        drop_zone_icon = Gtk.Image.new_from_icon_name(icon_name)
        drop_zone_icon.set_pixel_size(24)
        drop_zone_icon.add_css_class("accent")
        drop_zone_box.append(drop_zone_icon)

        drop_zone_title = Gtk.Label()
        drop_zone_title.set_text("Drop files to upload" if self._is_remote else "Drop items here")
        drop_zone_title.set_justify(Gtk.Justification.CENTER)
        drop_zone_title.set_halign(Gtk.Align.CENTER)
        drop_zone_title.add_css_class("drop-zone-title")
        drop_zone_title.add_css_class("heading")
        drop_zone_box.append(drop_zone_title)

        drop_zone_revealer.set_child(drop_zone_box)
        drop_zone_revealer.set_reveal_child(False)

        content_overlay.add_overlay(drop_zone_revealer)
        overlay.set_child(content_overlay)
        self.append(overlay)

        self._drop_zone_revealer = drop_zone_revealer
        self._drop_zone_box = drop_zone_box
        self._drop_zone_visible = False
        self._drop_zone_forced = False
        self._drop_zone_pointer = False
        self._partner_pane: Optional["FilePane"] = None
        self._drop_target: Optional[Gtk.DropTarget] = None
        self._drag_sources: List[Gtk.DragSource] = []
        self._current_drag_file: Optional[Gio.File] = None

        self._action_buttons: Dict[str, Gtk.Button] = {}
        action_bar = Gtk.ActionBar()
        action_bar.add_css_class("inline-toolbar")

        def _create_action_button(
            name: str,
            icon_name: str,
            label: str,
            callback: Callable[[Gtk.Button], None],
        ) -> Gtk.Button:
            button = Gtk.Button()
            
            # Only upload and download buttons get text labels
            if name in ["upload", "download"]:
                content = Adw.ButtonContent()
                content.set_icon_name(icon_name)
                content.set_label(label)
                button.set_child(content)
            else:
                # Icon-only buttons for other actions
                button.set_icon_name(icon_name)
                button.set_tooltip_text(label)
            
            # Improve button alignment and styling
            button.set_valign(Gtk.Align.CENTER)
            button.set_has_frame(False)
            button.add_css_class("flat")
            
            button.connect("clicked", callback)
            self._action_buttons[name] = button
            return button

        download_button = _create_action_button(
            "download",
            "document-save-symbolic",
            "Download",
            lambda _button: self._on_download_clicked(_button),
        )
        upload_button = _create_action_button(
            "upload",
            "document-send-symbolic",
            "Upload",
            lambda _button: self._on_upload_clicked(_button),
        )
        copy_button = _create_action_button(
            "copy",
            "edit-copy-symbolic",
            "Copy",
            lambda _button: self._emit_entry_operation("copy"),
        )
        cut_button = _create_action_button(
            "cut",
            "edit-cut-symbolic",
            "Cut",
            lambda _button: self._emit_entry_operation("cut"),
        )
        paste_button = _create_action_button(
            "paste",
            "edit-paste-symbolic",
            "Paste",
            lambda _button: self._emit_paste_operation(),
        )
        rename_button = _create_action_button(
            "rename",
            "document-edit-symbolic",
            "Rename",
            lambda _button: self._emit_entry_operation("rename"),
        )
        delete_button = _create_action_button(
            "delete",
            "user-trash-symbolic",
            "Delete",
            lambda _button: self._emit_entry_operation("delete"),
        )
        download_button.set_visible(self._is_remote)
        upload_button.set_visible(not self._is_remote)

        # Add Request Access button for local pane in Flatpak only when no access is granted
        request_access_button = None
        if not self._is_remote and is_flatpak():
            # Check if we already have persisted folder access
            has_persisted_access = _load_first_doc_path() is not None
            if not has_persisted_access:
                request_access_button = _create_action_button(
                    "request_access",
                    "folder-open-symbolic",
                    "Request Access",
                    lambda _button: self._on_request_access_clicked(),
                )
                # Use ButtonContent for this special button to make it more prominent
                content = Adw.ButtonContent()
                content.set_icon_name("folder-open-symbolic")
                content.set_label("Request Access")
                request_access_button.set_child(content)
                request_access_button.add_css_class("suggested-action")
                # Store reference to the button so we can hide it later
                self._request_access_button = request_access_button
            else:
                self._request_access_button = None
        else:
            self._request_access_button = None

        action_bar.pack_start(upload_button)
        action_bar.pack_start(download_button)
        if request_access_button:
            action_bar.pack_start(request_access_button)
        action_bar.pack_end(delete_button)
        action_bar.pack_end(rename_button)
        action_bar.pack_end(cut_button)
        action_bar.pack_end(copy_button)
        action_bar.pack_end(paste_button)

        self._action_bar = action_bar
        self.append(action_bar)

        self._can_paste: bool = False

        # Connect to view-changed signal from toolbar
        self.toolbar.connect("view-changed", self._on_view_toggle)
        self.toolbar.path_entry.connect("activate", self._on_path_entry)
        # Wire navigation buttons
        self.toolbar.controls.up_button.connect("clicked", self._on_up_clicked)
        self.toolbar.controls.back_button.connect("clicked", self._on_back_clicked)
        self.toolbar.controls.refresh_button.connect("clicked", self._on_refresh_clicked)
        self.toolbar.controls.new_folder_button.connect(
            "clicked", lambda *_: self.emit("request-operation", "mkdir", None)
        )
        # Upload/download functionality is now available through action bar and context menu only

        self._history: List[str] = []
        self._current_path = "/"
        self._entries: List[FileEntry] = []
        self._cached_entries: List[FileEntry] = []
        self._raw_entries: List[FileEntry] = []
        self._show_hidden = False
        self._sort_key = "name"  # Default sort by name
        self._sort_descending = False  # Default ascending order
        self._drag_in_progress = False
        self._drag_payload: Optional[object] = None

        self._suppress_history_push: bool = False
        self._selection_model.connect("selection-changed", self._on_selection_changed)

        self._menu_actions: Dict[str, Gio.SimpleAction] = {}
        self._menu_action_group = Gio.SimpleActionGroup()
        self.insert_action_group("pane", self._menu_action_group)
        self._menu_popover: Gtk.PopoverMenu = self._create_menu_model()
        self._add_context_controller(list_view)
        self._add_context_controller(grid_view)

        for view in (list_view, grid_view):
            controller = Gtk.EventControllerKey.new()
            controller.connect("key-pressed", self._on_typeahead_key_pressed)
            view.add_controller(controller)
            self._attach_shortcuts(view)

        # Drag and drop controllers – these provide the visual affordance and
        # forward requests to the window which understands the context.
        # Accept multiple formats: Gio.File, text/uri-list, and text/plain
        drop_target = Gtk.DropTarget.new(GObject.TYPE_STRING, Gdk.DragAction.COPY)
        drop_target.set_gtypes([Gio.File, GObject.TYPE_STRING])
        drop_target.connect("accept", self._on_drop_accept)
        drop_target.connect("enter", self._on_drop_enter)
        drop_target.connect("motion", self._on_drop_motion)
        drop_target.connect("leave", self._on_drop_leave)
        drop_target.connect("drop", self._on_drop)
        self.add_controller(drop_target)
        self._drop_target = drop_target

        # Set up drag sources for both local and remote panes
        self._setup_drag_sources((list_view, grid_view))

        self._update_menu_state()
        # Set up sorting actions for the split button
        self._setup_sorting_actions()
        
        # Initialize view button icon and direction states
        self._update_view_button_icon()
        self._update_sort_direction_states()

        self._typeahead_buffer: str = ""
        self._typeahead_last_time: float = 0.0

    # -- drop zone & drag support -------------------------------------

    def set_partner_pane(self, partner: Optional["FilePane"]) -> None:
        self._partner_pane = partner

    def show_drop_zone(self) -> None:
        self._set_drop_zone_forced(True)

    def hide_drop_zone(self) -> None:
        self._set_drop_zone_forced(False)

    def _set_drop_zone_forced(self, forced: bool) -> None:
        if getattr(self, "_drop_zone_forced", False) == forced:
            return
        self._drop_zone_forced = forced
        self._update_drop_zone_visibility()

    def _set_drop_zone_pointer(self, active: bool) -> None:
        if getattr(self, "_drop_zone_pointer", False) == active:
            return
        self._drop_zone_pointer = active
        self._update_drop_zone_visibility()

    def _update_drop_zone_visibility(self) -> None:
        revealer = getattr(self, "_drop_zone_revealer", None)
        if revealer is None:
            return
        should_show = bool(getattr(self, "_drop_zone_forced", False) or getattr(self, "_drop_zone_pointer", False))
        if getattr(self, "_drop_zone_visible", False) == should_show:
            return
        self._drop_zone_visible = should_show
        try:
            revealer.set_reveal_child(should_show)
        except Exception:
            pass
        box = getattr(self, "_drop_zone_box", None)
        if box is not None and hasattr(box, "add_css_class") and hasattr(box, "remove_css_class"):
            try:
                if should_show:
                    box.add_css_class("visible")
                else:
                    box.remove_css_class("visible")
            except Exception:
                pass

    def _setup_drag_sources(self, views: Iterable[Gtk.Widget]) -> None:
        for view in views:
            drag_source = Gtk.DragSource()
            drag_source.set_actions(Gdk.DragAction.COPY)
            drag_source.connect("prepare", self._on_drag_prepare)
            drag_source.connect("drag-begin", self._on_drag_source_begin)
            drag_source.connect("drag-end", self._on_drag_source_end)
            try:
                drag_source.connect("drag-cancel", self._on_drag_source_cancel)
            except (TypeError, AttributeError):
                pass
            view.add_controller(drag_source)
            self._drag_sources.append(drag_source)

    def _on_drag_prepare(self, _source: Gtk.DragSource, _x: float, _y: float):
        print(f"=== DRAG PREPARE CALLED on {'remote' if self._is_remote else 'local'} pane ===")
        
        try:
            entries = self.get_selected_entries()
            print(f"Selected entries: {[e.name for e in entries] if entries else 'None'}")
            if not entries:
                print("No entries selected, returning None")
                return None

            window = self.get_root()
            print(f"Window type: {type(window)}")
            if not isinstance(window, FileManagerWindow):
                print("No FileManagerWindow found, returning None")
                return None
                
            print(f"Window is FileManagerWindow: {isinstance(window, FileManagerWindow)}")
            
        except Exception as e:
            print(f"Exception in drag prepare early checks: {e}")
            import traceback
            traceback.print_exc()
            return None

        if self._is_remote:
            # For remote panes, create a string content provider
            # According to GTK4 docs, we need to use proper GType formats
            file_names = [entry.name for entry in entries]
            payload = "\n".join(file_names)
            print(f"Creating remote drag payload: {payload}")
            
            try:
                # Method 1: Try new_typed if available (GTK 4.6+)
                if hasattr(Gdk.ContentProvider, 'new_typed'):
                    provider = Gdk.ContentProvider.new_typed(GObject.TYPE_STRING, payload)
                    if provider is not None:
                        print(f"Created new_typed string provider for remote files: {file_names}")
                        return provider
                
                # Method 2: Use new_for_value with proper GValue
                value = GObject.Value()
                value.init(GObject.TYPE_STRING)
                value.set_string(payload)
                provider = Gdk.ContentProvider.new_for_value(value)
                if provider is not None:
                    print(f"Created GValue string provider for remote files: {file_names}")
                    return provider
                    
                print("Both typed methods failed, trying fallback")
                
            except Exception as e:
                print(f"Error creating typed content provider: {e}")
            
            # Fallback: Use text/plain MIME type with bytes
            try:
                data = GLib.Bytes.new(payload.encode("utf-8"))
                provider = Gdk.ContentProvider.new_for_bytes("text/plain", data)
                if provider is not None:
                    print(f"Created text/plain bytes provider for remote files: {file_names}")
                    return provider
                print("text/plain provider creation failed")
                
            except Exception as e:
                print(f"Error creating bytes content provider: {e}")
                
            return None
        else:
            # For local panes, create URI list as before
            # Use the actual current path instead of the display path from path entry
            # This handles Flatpak portal paths correctly
            base_dir = getattr(self, '_current_path', None)
            if not base_dir:
                # Fallback to normalized path entry text for non-portal paths
                base_dir = window._normalize_local_path(self.toolbar.path_entry.get_text())
            uris: List[str] = []
            files: List[Gio.File] = []
            for entry in entries:
                local_path = os.path.join(base_dir, entry.name)
                if not os.path.exists(local_path):
                    continue
                try:
                    gfile = Gio.File.new_for_path(local_path)
                except Exception:
                    continue
                uri = gfile.get_uri()
                if not uri:
                    continue
                uris.append(uri)
                files.append(gfile)

            if not uris:
                return None

            # Create content provider for URI list
            try:
                # Use GLib.Bytes for proper data handling
                payload = ("\r\n".join(uris) + "\r\n").encode("utf-8")
                data = GLib.Bytes.new(payload)
                
                # Create content provider with proper MIME type
                provider = Gdk.ContentProvider.new_for_bytes("text/uri-list", data)
                if provider is None:
                    return None
                    
            except Exception as e:
                print(f"Error creating drag content provider: {e}")
                return None

            self._current_drag_file = files[0] if files else None
            return provider

    def _on_drag_source_begin(self, _source: Gtk.DragSource, _drag: Gdk.Drag) -> None:
        print(f"Drag begin from {'remote' if self._is_remote else 'local'} pane")
        
        # Check if we have selected entries
        selected = self.get_selected_entries()
        print(f"Selected entries at drag begin: {[e.name for e in selected] if selected else 'None'}")
        
        partner = getattr(self, "_partner_pane", None)
        if partner is not None:
            print(f"Showing drop zone on {'remote' if partner._is_remote else 'local'} partner pane")
            partner.show_drop_zone()
        else:
            print("No partner pane found!")

        window = self.get_root()
        if isinstance(window, FileManagerWindow):
            window._register_drag_begin(self)


    def _on_drag_source_end(self, _source: Gtk.DragSource, _drag: Gdk.Drag, _delete: bool) -> None:
        print(f"Drag end from {'remote' if self._is_remote else 'local'} pane, delete={_delete}")
        self._current_drag_file = None
        partner = getattr(self, "_partner_pane", None)
        if partner is not None:
            partner.hide_drop_zone()
            # Also reset pointer state to ensure drop zone hides
            partner._set_drop_zone_pointer(False)

        window = self.get_root()
        if isinstance(window, FileManagerWindow):
            window._register_drag_finish(self)


    def _on_drag_source_cancel(self, _source: Gtk.DragSource, _drag: Gdk.Drag, _reason) -> None:
        print(f"Drag cancel from {'remote' if self._is_remote else 'local'} pane, reason={_reason}")
        self._current_drag_file = None
        partner = getattr(self, "_partner_pane", None)
        if partner is not None:
            partner.hide_drop_zone()
            # Also reset pointer state to ensure drop zone hides
            partner._set_drop_zone_pointer(False)

        window = self.get_root()
        if isinstance(window, FileManagerWindow):
            window._register_drag_finish(self)


    def _on_drop_accept(self, target: Gtk.DropTarget, drop: Gdk.Drop) -> bool:
        """Accept drops that contain files, URI lists, or plain text."""
        try:
            # Check if this pane is currently the active drag source
            window = self.get_root()
            if isinstance(window, FileManagerWindow):
                active_drag_source = window.get_active_drag_source()
                if active_drag_source is self:
                    print(f"Drop accept check on {'remote' if self._is_remote else 'local'} pane: REJECTING (self is drag source)")
                    return False
            
            formats = drop.get_formats()
            print(f"Drop accept check on {'remote' if self._is_remote else 'local'} pane")
            print(f"Available formats: {[formats.to_string()]}")
            
            has_file = formats.contain_gtype(Gio.File)
            has_uri_list = formats.contain_mime_type("text/uri-list")
            has_plain_text = formats.contain_mime_type("text/plain")
            has_string = formats.contain_gtype(GObject.TYPE_STRING)
            
            print(f"Format check: File={has_file}, URI-list={has_uri_list}, Plain-text={has_plain_text}, String={has_string}")
            
            result = has_file or has_uri_list or has_plain_text or has_string
            print(f"Drop accept result: {result}")
            return result
        except Exception as e:
            print(f"Drop accept error: {e}")
            return False

    def _on_drop_enter(self, _target: Gtk.DropTarget, _x: float, _y: float):
        # Check if this pane is currently the active drag source
        window = self.get_root()
        if isinstance(window, FileManagerWindow):
            active_drag_source = window.get_active_drag_source()
            if active_drag_source is self:
                print(f"Drop enter on {'remote' if self._is_remote else 'local'} pane: IGNORING (self is drag source)")
                return Gdk.DragAction.COPY
        
        print(f"Drop enter on {'remote' if self._is_remote else 'local'} pane")
        self._set_drop_zone_pointer(True)
        return Gdk.DragAction.COPY

    def _on_drop_motion(self, _target: Gtk.DropTarget, _x: float, _y: float):
        return Gdk.DragAction.COPY

    def _on_drop_leave(self, _target: Gtk.DropTarget) -> None:
        # Check if this pane is currently the active drag source
        window = self.get_root()
        if isinstance(window, FileManagerWindow):
            active_drag_source = window.get_active_drag_source()
            if active_drag_source is self:
                print(f"Drop leave on {'remote' if self._is_remote else 'local'} pane: IGNORING (self is drag source)")
                return
        
        print(f"Drop leave on {'remote' if self._is_remote else 'local'} pane")
        self._set_drop_zone_pointer(False)
        # Ensure drop zone is hidden when drag leaves
        if not getattr(self, "_drop_zone_forced", False):
            self.hide_drop_zone()

    # -- callbacks ------------------------------------------------------

    def _attach_shortcuts(self, view: Gtk.Widget) -> None:
        controller = Gtk.ShortcutController()
        controller.set_scope(Gtk.ShortcutScope.LOCAL)

        def add_shortcut(trigger: Gtk.ShortcutTrigger, handler: Callable[[], bool]) -> None:
            if trigger is None:
                return
            action = Gtk.CallbackAction.new(lambda _widget, _args: handler())
            controller.add_shortcut(Gtk.Shortcut.new(trigger, action))

        def add_trigger_string(trigger_str: str, handler: Callable[[], bool]) -> None:
            if not trigger_str:
                return
            trigger = Gtk.ShortcutTrigger.parse_string(trigger_str)
            add_shortcut(trigger, handler)

        add_trigger_string("<primary>l", self._shortcut_focus_path_entry)
        add_trigger_string("<primary>r", self._shortcut_refresh)
        add_shortcut(Gtk.KeyvalTrigger.new(Gdk.KEY_F5, Gdk.ModifierType(0)), self._shortcut_refresh)
        add_trigger_string("<primary>c", lambda: self._shortcut_operation("copy"))
        add_trigger_string("<primary>x", lambda: self._shortcut_operation("cut"))
        add_trigger_string("<primary>v", lambda: self._shortcut_operation("paste"))
        add_trigger_string(
            "<shift><primary>v",
            lambda: self._shortcut_operation("paste", force_move=True),
        )

        delete_triggers = [
            Gtk.KeyvalTrigger.new(Gdk.KEY_Delete, Gdk.ModifierType(0)),
            Gtk.KeyvalTrigger.new(Gdk.KEY_KP_Delete, Gdk.ModifierType(0)),
            Gtk.KeyvalTrigger.new(Gdk.KEY_Delete, Gdk.ModifierType.SHIFT_MASK),
            Gtk.KeyvalTrigger.new(Gdk.KEY_KP_Delete, Gdk.ModifierType.SHIFT_MASK),
        ]
        for trigger in delete_triggers:
            add_shortcut(trigger, self._shortcut_delete)

        view.add_controller(controller)

    def _shortcut_focus_path_entry(self) -> bool:
        entry = getattr(self.toolbar, "path_entry", None)
        if isinstance(entry, Gtk.Entry):
            try:
                entry.grab_focus()
                entry.select_region(0, -1)
            except Exception:
                pass
        return True

    def _shortcut_refresh(self) -> bool:
        self._on_refresh_clicked(None)
        return True

    def _shortcut_delete(self) -> bool:
        self._emit_entry_operation("delete")
        return True

    def _on_view_toggle(self, toolbar, view_name: str) -> None:
        self._stack.set_visible_child_name(view_name)
        # Update the split button icon to reflect current view
        self._update_view_button_icon()

    def _on_path_entry(self, entry: Gtk.Entry) -> None:
        self.emit("path-changed", entry.get_text() or "/")

    def _on_list_setup(self, factory: Gtk.SignalListItemFactory, item):
        box = Gtk.Box(orientation=Gtk.Orientation.HORIZONTAL, spacing=12)
        icon = Gtk.Image.new_from_icon_name("folder-symbolic")
        icon.set_valign(Gtk.Align.CENTER)
        name_label = Gtk.Label(xalign=0)
        name_label.set_ellipsize(Pango.EllipsizeMode.MIDDLE)
        name_label.set_max_width_chars(40)
        name_label.set_hexpand(True)
        metadata_label = Gtk.Label(xalign=1)
        metadata_label.set_halign(Gtk.Align.END)
        metadata_label.set_ellipsize(Pango.EllipsizeMode.END)
        metadata_label.add_css_class("dim-label")
        box.append(icon)
        box.append(name_label)
        box.append(metadata_label)
        box.set_hexpand(True)
        # Store references as Python attributes instead of deprecated set_data
        box.icon = icon
        box.name_label = name_label
        box.metadata_label = metadata_label
        item.set_child(box)

    def _on_list_bind(self, factory: Gtk.SignalListItemFactory, item):
        box = item.get_child()
        # Access references as Python attributes instead of deprecated get_data
        icon: Gtk.Image = box.icon
        name_label: Gtk.Label = box.name_label
        metadata_label: Gtk.Label = box.metadata_label

        position = item.get_position()
        entry: Optional[FileEntry] = None
        if position is not None and 0 <= position < len(self._entries):
            entry = self._entries[position]

        if entry is None:
            value = item.get_item().get_string()
            name_label.set_text(value)
            name_label.set_tooltip_text(value)
            metadata_label.set_text("—")
            metadata_label.set_tooltip_text(None)
            icon.set_from_icon_name("folder-symbolic" if value.endswith('/') else "text-x-generic-symbolic")
            return

        display_name = entry.name + ("/" if entry.is_dir else "")
        name_label.set_text(display_name)
        name_label.set_tooltip_text(display_name)

        if entry.is_dir:
            if entry.item_count is not None:
                count_text = f"{entry.item_count} items"
                metadata_label.set_text(count_text)
                metadata_label.set_tooltip_text(count_text)
            else:
                metadata_label.set_text("—")
                metadata_label.set_tooltip_text(None)
        else:
            size_text = self._format_size(entry.size)
            metadata_label.set_text(size_text)
            metadata_label.set_tooltip_text(size_text)

        if entry.is_dir:
            icon.set_from_icon_name("folder-symbolic")
        else:
            icon.set_from_icon_name("text-x-generic-symbolic")

    @staticmethod
    def _format_size(size_bytes: int) -> str:
        if size_bytes < 1024:
            return f"{size_bytes} B"
        units = ["KB", "MB", "GB", "TB", "PB"]
        value = float(size_bytes)
        for unit in units:
            value /= 1024.0
            if value < 1024.0:
                return f"{value:.1f} {unit}"
        return f"{value:.1f} EB"

    def _on_grid_setup(self, factory: Gtk.SignalListItemFactory, item):
        button = Gtk.Button()
        button.set_has_frame(False)
        content = Gtk.Box(
            orientation=Gtk.Orientation.VERTICAL,
            spacing=6,
        )
        content.set_halign(Gtk.Align.CENTER)
        content.set_valign(Gtk.Align.CENTER)

        image = Gtk.Image.new_from_icon_name("folder-symbolic")
        image.set_pixel_size(64)
        image.set_halign(Gtk.Align.CENTER)
        content.append(image)

        label = Gtk.Label()
        label.set_halign(Gtk.Align.CENTER)
        label.set_justify(Gtk.Justification.CENTER)
        label.set_ellipsize(Pango.EllipsizeMode.END)
        label.set_wrap(True)
        label.set_wrap_mode(Pango.WrapMode.WORD_CHAR)
        label.set_lines(2)
        content.append(label)

        button.set_child(content)
        item.set_child(button)

    def _on_grid_bind(self, factory: Gtk.SignalListItemFactory, item):
        # Grid view uses the same icon for now but honours the entry name as
        # tooltip so users can differentiate.
        button = item.get_child()
        content = button.get_child()
        image = content.get_first_child()
        label = content.get_last_child()

        value = item.get_item().get_string()
        display_text = value[:-1] if value.endswith('/') else value

        label.set_text(display_text)
        label.set_tooltip_text(display_text)
        button.set_tooltip_text(display_text)

        # Update the image icon based on type
        if value.endswith('/'):
            image.set_from_icon_name("folder-symbolic")
        else:
            image.set_from_icon_name("text-x-generic-symbolic")

    def _on_selection_changed(self, model, position, n_items):
        self._update_menu_state()

    def _setup_sorting_actions(self) -> None:
        """Set up sorting actions for the split button menu."""
        # Create actions for sorting
        self._menu_actions["sort-by-name"] = Gio.SimpleAction.new("sort-by-name", None)
        self._menu_actions["sort-by-size"] = Gio.SimpleAction.new("sort-by-size", None)
        self._menu_actions["sort-by-modified"] = Gio.SimpleAction.new("sort-by-modified", None)
        
        # Create stateful actions for sort direction (radio buttons)
        self._menu_actions["sort-direction-asc"] = Gio.SimpleAction.new_stateful(
            "sort-direction-asc", None, GLib.Variant.new_boolean(not self._sort_descending)
        )
        self._menu_actions["sort-direction-desc"] = Gio.SimpleAction.new_stateful(
            "sort-direction-desc", None, GLib.Variant.new_boolean(self._sort_descending)
        )
        
        # Connect action handlers
        self._menu_actions["sort-by-name"].connect("activate", lambda *_: self._on_sort_by("name"))
        self._menu_actions["sort-by-size"].connect("activate", lambda *_: self._on_sort_by("size"))
        self._menu_actions["sort-by-modified"].connect("activate", lambda *_: self._on_sort_by("modified"))
        self._menu_actions["sort-direction-asc"].connect("activate", lambda *_: self._on_sort_direction(False))
        self._menu_actions["sort-direction-desc"].connect("activate", lambda *_: self._on_sort_direction(True))
        
        # Add actions to action group
        for action in self._menu_actions.values():
            self._menu_action_group.add_action(action)

    def _on_sort_by(self, sort_key: str) -> None:
        """Handle sort by selection from menu."""
        if self._sort_key != sort_key:
            self._sort_key = sort_key
            self._refresh_sorted_entries(preserve_selection=True)

    def _on_sort_direction(self, descending: bool) -> None:
        """Handle sort direction selection from menu."""
        if self._sort_descending != descending:
            self._sort_descending = descending
            self._refresh_sorted_entries(preserve_selection=True)
            self._update_sort_direction_states()

    def _update_view_button_icon(self) -> None:
        """Update the split button icon based on current view mode."""
        # Check which view is currently active
        if hasattr(self.toolbar, '_current_view') and self.toolbar._current_view == "list":
            icon = "view-list-symbolic"
        else:
            icon = "view-grid-symbolic"
        
        self.toolbar.sort_split_button.set_icon_name(icon)

    def _update_sort_direction_states(self) -> None:
        """Update the radio button states for sort direction."""
        asc_action = self._menu_actions["sort-direction-asc"]
        desc_action = self._menu_actions["sort-direction-desc"]
        
        asc_action.set_state(GLib.Variant.new_boolean(not self._sort_descending))
        desc_action.set_state(GLib.Variant.new_boolean(self._sort_descending))

    def _create_menu_model(self) -> Gtk.PopoverMenu:
        # Create menu actions first
        def _add_action(name: str, callback: Callable[[], None]) -> None:
            if name not in self._menu_actions:
                action = Gio.SimpleAction.new(name, None)

                def _on_activate(_action: Gio.SimpleAction, _param: Optional[GLib.Variant]) -> None:
                    callback()

                action.connect("activate", _on_activate)
                self._menu_action_group.add_action(action)
                self._menu_actions[name] = action

        _add_action("download", self._on_menu_download)
        _add_action("upload", self._on_menu_upload)
        _add_action("copy", lambda: self._emit_entry_operation("copy"))
        _add_action("cut", lambda: self._emit_entry_operation("cut"))
        _add_action("paste", self._emit_paste_operation)
        _add_action("rename", lambda: self._emit_entry_operation("rename"))
        _add_action("delete", lambda: self._emit_entry_operation("delete"))
        _add_action("new_folder", lambda: self.emit("request-operation", "mkdir", None))
        _add_action("properties", self._on_menu_properties)

        # Create menu model dynamically based on pane type and selection state
        menu_model = self._create_context_menu_model()

        # Create popover and connect action group
        popover = Gtk.PopoverMenu.new_from_model(menu_model)
        popover.set_has_arrow(True)
        popover.insert_action_group("pane", self._menu_action_group)
        return popover

    def _create_context_menu_model(self) -> Gio.Menu:
        """Create context menu model based on current selection state."""
        menu_model = Gio.Menu()
        
        # Check if items are selected
        try:
            # Check if _entries is initialized
            if not hasattr(self, '_entries') or not self._entries:
                has_selection = False
            else:
                selected_entries = self.get_selected_entries()
                has_selection = len(selected_entries) > 0
        except AttributeError:
            # Handle case where _entries is not initialized yet (during testing)
            has_selection = False
        
        # Add Download/Upload based on pane type and selection
        if self._is_remote and has_selection:
            menu_model.append("Download", "pane.download")
        elif not self._is_remote and has_selection:
            menu_model.append("Upload…", "pane.upload")

        if has_selection:
            clipboard_section = Gio.Menu()
            clipboard_section.append("Copy", "pane.copy")
            clipboard_section.append("Cut", "pane.cut")
            menu_model.append_section(None, clipboard_section)

        if getattr(self, "_can_paste", False):
            menu_model.append("Paste", "pane.paste")

        # Add management section only if items are selected
        if has_selection:
            manage_section = Gio.Menu()
            manage_section.append("Rename…", "pane.rename")
            manage_section.append("Delete", "pane.delete")
            menu_model.append_section(None, manage_section)
        
        # Always add Properties (it will be enabled/disabled by _update_menu_state)
        menu_model.append("Properties…", "pane.properties")
        
        # Add New Folder only if no items are selected (this is the main change)
        if not has_selection:
            menu_model.append("New Folder", "pane.new_folder")
        
        return menu_model

    def _add_context_controller(self, widget: Gtk.Widget) -> None:
        gesture = Gtk.GestureClick()
        gesture.set_button(Gdk.BUTTON_SECONDARY)

        def _on_pressed(_gesture: Gtk.GestureClick, n_press: int, x: float, y: float) -> None:
            self._show_context_menu(widget, x, y)

        gesture.connect("pressed", _on_pressed)
        widget.add_controller(gesture)

        long_press = Gtk.GestureLongPress()

        def _on_long_press(_gesture: Gtk.GestureLongPress, x: float, y: float) -> None:
            self._show_context_menu(widget, x, y)

        long_press.connect("pressed", _on_long_press)
        widget.add_controller(long_press)

    def _build_drag_payload(self) -> Optional[object]:
        entries = self.get_selected_entries()
        if not entries:
            return None

        if self._is_remote:
            return {
                "type": "remote",
                "directory": self._current_path,
                "entries": [dataclasses.asdict(entry) for entry in entries],
            }

        window = self.get_root()
        base_dir_text = self.toolbar.path_entry.get_text()
        base_dir = base_dir_text or "/"
        if isinstance(window, FileManagerWindow):
            base_dir = window._normalize_local_path(base_dir)
        else:
            base_dir = os.path.abspath(os.path.expanduser(base_dir))

        return [pathlib.Path(os.path.join(base_dir, entry.name)) for entry in entries]

    def _on_drag_prepare(self, drag_source: Gtk.DragSource, _x: float, _y: float):
        print(f"=== OLD DRAG PREPARE CALLED on {'remote' if self._is_remote else 'local'} pane ===")
        
        payload = self._build_drag_payload()
        print(f"Built drag payload: {payload}")
        if payload is None:
            print("No payload built, canceling drag")
            self._drag_payload = None
            try:
                drag_source.drag_cancel()
            except (AttributeError, TypeError):
                try:
                    drag_source.drag_cancel(Gdk.DragCancelReason.NO_TARGET)
                except Exception:
                    pass
            return None

        self._drag_payload = payload
        
        # Create proper content provider instead of PyObject
        if self._is_remote:
            # For remote files, create string content with file names
            try:
                if hasattr(payload, '__iter__') and not isinstance(payload, str):
                    file_names = [getattr(item, 'name', str(item)) for item in payload]
                else:
                    file_names = [str(payload)]
                
                content = "\n".join(file_names)
                print(f"Creating string content provider with: {content}")
                
                # Try multiple methods for string content provider
                try:
                    value = GObject.Value()
                    value.init(GObject.TYPE_STRING)
                    value.set_string(content)
                    provider = Gdk.ContentProvider.new_for_value(value)
                    print("Created GValue string provider")
                    return provider
                except Exception as e:
                    print(f"GValue method failed: {e}")
                    # Fallback to bytes
                    data = GLib.Bytes.new(content.encode("utf-8"))
                    provider = Gdk.ContentProvider.new_for_bytes("text/plain", data)
                    print("Created text/plain bytes provider")
                    return provider
                    
            except Exception as e:
                print(f"Error creating remote content provider: {e}")
                # Final fallback to PyObject (but we'll know why)
                print("Falling back to PyObject provider")
                return Gdk.ContentProvider.new_for_value(
                    GObject.Value(GObject.TYPE_PYOBJECT, payload)
                )
        else:
            # For local files, try to create URI list
            try:
                if hasattr(payload, '__iter__') and not isinstance(payload, str):
                    # Assume payload contains file entries with paths
                    uris = []
                    for item in payload:
                        if hasattr(item, 'name'):
                            # Build full path and convert to URI
                            window = self.get_root()
                            if isinstance(window, FileManagerWindow):
                                # Use the actual current path instead of the display path from path entry
                                # This handles Flatpak portal paths correctly
                                base_dir = getattr(self, '_current_path', None)
                                if not base_dir:
                                    # Fallback to normalized path entry text for non-portal paths
                                    base_dir = window._normalize_local_path(self.toolbar.path_entry.get_text())
                                full_path = os.path.join(base_dir, item.name)
                                if os.path.exists(full_path):
                                    gfile = Gio.File.new_for_path(full_path)
                                    uri = gfile.get_uri()
                                    if uri:
                                        uris.append(uri)
                    
                    if uris:
                        uri_list = "\r\n".join(uris) + "\r\n"
                        data = GLib.Bytes.new(uri_list.encode("utf-8"))
                        provider = Gdk.ContentProvider.new_for_bytes("text/uri-list", data)
                        print(f"Created URI list provider with {len(uris)} URIs")
                        return provider
                
                print("Could not create URI list, falling back to PyObject")
                        
            except Exception as e:
                print(f"Error creating local content provider: {e}")
            
            # Fallback to original PyObject method for local
            return Gdk.ContentProvider.new_for_value(
                GObject.Value(GObject.TYPE_PYOBJECT, payload)
            )

    def _on_drag_begin(self, drag_source: Gtk.DragSource, _drag: Gdk.Drag) -> None:
        if self._drag_payload is None:
            try:
                drag_source.drag_cancel()
            except (AttributeError, TypeError):
                try:
                    drag_source.drag_cancel(Gdk.DragCancelReason.NO_TARGET)
                except Exception:
                    pass
            return

        self._drag_in_progress = True

        window = self.get_root()
        if isinstance(window, FileManagerWindow):
            window._register_drag_begin(self)


    def _on_drag_end(
        self,
        _drag_source: Gtk.DragSource,
        _drag: Optional[Gdk.Drag],
        _delete_data: bool,
    ) -> None:
        self._drag_in_progress = False
        self._drag_payload = None

        window = self.get_root()
        if isinstance(window, FileManagerWindow):
            window._register_drag_finish(self)


    def _show_context_menu(self, widget: Gtk.Widget, x: float, y: float) -> None:
        self._update_selection_for_menu(widget, x, y)
        self._update_menu_state()
        try:
            widget.grab_focus()
        except Exception:
            pass
        
        # Create a new menu model based on current selection state
        new_menu_model = self._create_context_menu_model()
        self._menu_popover.set_menu_model(new_menu_model)
        
        # Create a rectangle for the popover positioning
        rect = Gdk.Rectangle()
        rect.x = int(x)
        rect.y = int(y)
        rect.width = 1
        rect.height = 1
        
        # Set parent and show popover
        if self._menu_popover.get_parent() != widget:
            self._menu_popover.set_parent(widget)
        
        self._menu_popover.set_pointing_to(rect)
        self._menu_popover.popup()

    def _update_selection_for_menu(self, widget: Gtk.Widget, x: float, y: float) -> None:
        # In GTK4, we can't easily get the item at a specific position
        # Instead, we'll show the context menu based on the current selection
        # The user should select items first, then right-click for context menu
        # This is actually more consistent with modern file manager behavior
        
        # Keep the current selection as-is for the context menu
        pass

    def _get_selected_indices(self) -> List[int]:
        indices: List[int] = []
        total = len(self._entries)
        if hasattr(self._selection_model, "is_selected"):
            for index in range(total):
                try:
                    if self._selection_model.is_selected(index):
                        indices.append(index)
                except AttributeError:
                    break
        else:
            getter = getattr(self._selection_model, "get_selected", None)
            if callable(getter):
                try:
                    selected_index = getter()
                except Exception:
                    selected_index = None
                if isinstance(selected_index, int) and 0 <= selected_index < total:
                    indices.append(selected_index)
        return indices

    def _get_primary_selection_index(self) -> Optional[int]:
        indices = self._get_selected_indices()
        return indices[0] if indices else None

    def get_selected_entries(self) -> List[FileEntry]:
        return [self._entries[index] for index in self._get_selected_indices()]

    def is_drag_in_progress(self) -> bool:
        return self._drag_in_progress

    def get_drag_payload(self) -> Optional[object]:
        return self._drag_payload

    def _update_menu_state(self) -> None:
        selected_entries = self.get_selected_entries()
        selection_count = len(selected_entries)
        has_selection = selection_count > 0
        single_selection = selection_count == 1

        def _set_enabled(name: str, enabled: bool) -> None:
            action = self._menu_actions.get(name)
            if action is not None:
                action.set_enabled(enabled)

        def _set_button(name: str, enabled: bool) -> None:
            button = self._action_buttons.get(name)
            if button is not None:
                button.set_sensitive(enabled)


        # For context menu, actions are always enabled since menu items are shown/hidden dynamically
        can_paste = bool(getattr(self, "_can_paste", False))

        _set_enabled("download", self._is_remote and has_selection)
        _set_enabled("upload", (not self._is_remote) and has_selection)
        _set_enabled("copy", has_selection)
        _set_enabled("cut", has_selection)
        _set_enabled("paste", can_paste)
        _set_enabled("rename", single_selection)
        _set_enabled("delete", has_selection)
        _set_enabled("properties", single_selection)
        # new_folder is available in context menu only now

        # Action bar buttons still use the old logic
        _set_button("download", self._is_remote and has_selection)
        _set_button("upload", (not self._is_remote) and has_selection)
        _set_button("copy", has_selection)
        _set_button("cut", has_selection)
        _set_button("paste", can_paste)
        _set_button("rename", single_selection)
        _set_button("delete", has_selection)

    def _emit_entry_operation(self, action: str) -> None:
        entries = self.get_selected_entries()
        if not entries:
            self.show_toast("Select at least one item first")
            return
        if action == "rename" and len(entries) != 1:
            self.show_toast("Select a single item to rename")
            return
        payload = {"entries": entries, "directory": self._current_path}
        self.emit("request-operation", action, payload)

    def _emit_paste_operation(self, *, force_move: bool = False) -> None:
        payload = {"directory": self._current_path}
        if force_move:
            payload["force_move"] = True
        self.emit("request-operation", "paste", payload)

    def _shortcut_operation(self, action: str, *, force_move: bool = False) -> bool:
        if action in {"copy", "cut", "rename", "delete"}:
            self._emit_entry_operation(action)
            return True
        if action == "paste":
            self._emit_paste_operation(force_move=force_move)
            return True
        return False

    def set_can_paste(self, can_paste: bool) -> None:
        current = bool(getattr(self, "_can_paste", False))
        if current == can_paste:
            return
        self._can_paste = can_paste
        self._update_menu_state()

    def _on_menu_download(self) -> None:
        if not self._is_remote:
            return
        entries = self.get_selected_entries()
        if not entries:
            self.show_toast("Select items to download first")
            return
        self._on_download_clicked(None)

    def _on_menu_upload(self) -> None:
        if self._is_remote:
            return
        entries = self.get_selected_entries()
        if not entries:
            self.show_toast("Select items to upload first")
            return
        self._on_upload_clicked(None)

    def _on_drop(self, target: Gtk.DropTarget, value, x: float, y: float):
        print(f"Drop received on {'remote' if self._is_remote else 'local'} pane")
        print(f"Drop value type: {type(value)}, value: {repr(value)}")
        
        self._set_drop_zone_pointer(False)
        self.hide_drop_zone()
        
        window = self.get_root()
        if isinstance(window, FileManagerWindow):
            origin = window.get_active_drag_source()
            print(f"Drop origin: {'remote' if origin and origin._is_remote else 'local' if origin else 'None'}")
            
            if origin is self:
                print("Ignoring drop on same pane")
                return False

            # Handle remote-to-local file transfers
            if origin and origin._is_remote and not self._is_remote:
                print(f"=== PROCESSING REMOTE-TO-LOCAL DROP ===")
                print(f"Value received: {repr(value)}")
                print(f"Value type: {type(value)}")
                
                # For remote files, the value is a plain text list of filenames
                if isinstance(value, str):
                    file_names = [name.strip() for name in value.strip().split('\n') if name.strip()]
                    print(f"Parsed file names: {file_names}")
                    if file_names:
                        # Get the selected entries from the origin pane
                        selected_entries = origin.get_selected_entries()
                        print(f"Selected entries from origin: {[e.name for e in selected_entries]}")
                        
                        # Get current directory on local pane (destination)
                        # Use the actual current path instead of the display path from path entry
                        # This handles Flatpak portal paths correctly
                        current_path = getattr(self, '_current_path', None)
                        if current_path:
                            destination = pathlib.Path(current_path)
                        else:
                            # Fallback to normalized path entry text for non-portal paths
                            local_dir = self.toolbar.path_entry.get_text() or os.path.expanduser("~")
                            destination = pathlib.Path(window._normalize_local_path(local_dir))
                        print(f"Local destination directory: {destination}")
                        
                        # Test if files would conflict
                        for entry in selected_entries:
                            target_path = destination / entry.name
                            exists = target_path.exists()
                            print(f"  {entry.name} -> {target_path} (exists: {exists})")
                        
                        # Create proper download payload
                        payload = {
                            "entries": selected_entries,
                            "destination": destination,
                            "directory": origin.toolbar.path_entry.get_text() or "/"
                        }
                        print(f"Download payload: entries={len(payload['entries'])}, destination={payload['destination']}")
                        
                        # Emit download operation with proper payload
                        print("=== EMITTING DOWNLOAD REQUEST-OPERATION ===")
                        print(f"Payload being emitted: {payload}")
                        self.emit("request-operation", "download", payload)
                        return True
                print("No valid file names found in remote drop")
                return False

        # Handle regular file drops (local-to-remote or external files)
        print("Processing regular file drop")
        file_to_upload = None
        if isinstance(value, Gio.File):
            file_to_upload = value
            print(f"Direct Gio.File: {file_to_upload.get_path()}")
        elif isinstance(value, str):
            # Handle URI list format
            try:
                # Take the first URI from the list
                uri = value.strip().split('\n')[0].strip()
                print(f"Parsing URI: {uri}")
                if uri.startswith('file://'):
                    file_to_upload = Gio.File.new_for_uri(uri)
                    print(f"Created Gio.File from URI: {file_to_upload.get_path()}")
            except Exception as e:
                print(f"Error parsing URI from drop: {e}")
                return False
        
        if file_to_upload is None:
            print("No file to upload found")
            return False

        print("Emitting upload request-operation")
        self.emit("request-operation", "upload", file_to_upload)
        return True

    def get_selected_entry(self) -> Optional[FileEntry]:
        selected_entries = self.get_selected_entries()
        if not selected_entries:
            return None
        return selected_entries[0]

    def _on_upload_clicked(self, _button: Gtk.Button) -> None:
        window = self.get_root()
        if not isinstance(window, FileManagerWindow):
            return

        local_pane = getattr(window, "_left_pane", None)
        if not isinstance(local_pane, FilePane):
            self.show_toast("Local pane is unavailable")
            return

        destination_pane: Optional[FilePane]
        if self._is_remote:
            destination_pane = self
        else:
            destination_pane = getattr(window, "_right_pane", None)
            if not isinstance(destination_pane, FilePane) or not destination_pane._is_remote:
                destination_pane = None

        if destination_pane is None:
            self.show_toast("Remote pane is unavailable")
            return

        entries = local_pane.get_selected_entries()
        if not entries:
            self.show_toast("Select items in the local pane to upload")
            return

        # Use the actual current path instead of the display path from path entry
        # This handles Flatpak portal paths correctly
        base_dir = getattr(local_pane, '_current_path', None)
        if not base_dir:
            # Fallback to normalized path entry text for non-portal paths
            base_dir = window._normalize_local_path(local_pane.toolbar.path_entry.get_text())
        source_paths = [pathlib.Path(os.path.join(base_dir, entry.name)) for entry in entries]

        destination = destination_pane.toolbar.path_entry.get_text() or "/"
        payload = {"paths": source_paths, "destination": destination}
        self.emit("request-operation", "upload", payload)
        if len(entries) == 1:
            self.show_toast(f"Uploading {entries[0].name}…")
        else:
            self.show_toast(f"Uploading {len(entries)} items…")


    def _on_download_clicked(self, _button: Gtk.Button) -> None:
        entries = self.get_selected_entries()
        if not entries:
            self.show_toast("Select items to download")
            return

        window = self.get_root()
        if not isinstance(window, FileManagerWindow):
            return

        local_pane = getattr(window, "_left_pane", None)
        if local_pane is None:
            self.show_toast("Local pane is unavailable")
            return

        # Use the actual current path instead of the display path from path entry
        # This handles Flatpak portal paths correctly
        destination_root = getattr(local_pane, '_current_path', None)
        if not destination_root:
            # Fallback to normalized path entry text for non-portal paths
            destination_root = window._normalize_local_path(local_pane.toolbar.path_entry.get_text())
        
        if not os.path.isdir(destination_root):
            self.show_toast("Local destination is not accessible")
            return
        payload = {
            "entries": entries,
            "directory": self._current_path,
            "destination": pathlib.Path(destination_root),
        }
        self.emit("request-operation", "download", payload)
        if len(entries) == 1:
            self.show_toast(f"Downloading {entries[0].name}…")
        else:
            self.show_toast(f"Downloading {len(entries)} items…")

    def _on_request_access_clicked(self) -> None:
        """Handle Request Access button click in Flatpak environment."""
        # Create a confirmation dialog
        window = self.get_root()
        dialog = Adw.MessageDialog.new(
            window,
            "Request Folder Access",
            "You are using the app in a sandbox. Please grant access to your home folder to use the File Manager."
        )
        dialog.add_response("cancel", "Cancel")
        dialog.add_response("ok", "OK")
        dialog.set_response_appearance("ok", Adw.ResponseAppearance.SUGGESTED)
        dialog.set_default_response("ok")
        dialog.set_close_response("cancel")
        
        def on_response(dialog, response):
            if response == "ok":
                self._show_folder_picker()
        
        dialog.connect("response", on_response)
        dialog.present()

    def _hide_request_access_button(self) -> None:
        """Hide the Request Access button after access has been granted."""
        if hasattr(self, '_request_access_button') and self._request_access_button:
            self._request_access_button.set_visible(False)
            logger.debug("Hid Request Access button after granting access")

    def _show_folder_picker(self) -> None:
        """Show a portal-aware folder picker for Flatpak with persistent access."""
        dlg = Gtk.FileChooserNative(
            title="Select Folder to Grant Access",
            action=Gtk.FileChooserAction.SELECT_FOLDER,
            transient_for=self.get_root(),
            modal=True,
        )
        
        def _resp(_dlg, resp):
            if resp == Gtk.ResponseType.ACCEPT:
                gfile = dlg.get_file()
                if gfile:
                    try:
                        path = gfile.get_path()
                        logger.debug(f"FileChooserNative returned path: {path}")
                        
                        # Grant persistent access via Document portal
                        doc_id = _grant_persistent_access(gfile)
                        if doc_id:
                            _save_doc(path, doc_id)
                            logger.info(f"Persisted access to {path} (ID={doc_id})")
                        else:
                            logger.warning(f"Could not grant persistent access to: {path}")
                        
                        # Switch to it immediately
                        self.toolbar.path_entry.set_text(path)
                        self.toolbar.path_entry.emit("activate")
                        self.show_toast(f"Access granted to: {_pretty_path_for_display(path)}")
                        
                        # Hide the Request Access button since access is now granted
                        self._hide_request_access_button()
                    except Exception as e:
                        logger.warning(f"Failed to persist folder access: {e}")
                        # Still navigate to folder even if persistence fails
                        path = gfile.get_path()
                        if path:
                            self.toolbar.path_entry.set_text(path)
                            self.toolbar.path_entry.emit("activate")
                            self.show_toast(f"Access granted to: {_pretty_path_for_display(path)}")
                            # Hide the Request Access button since access is now granted
                            self._hide_request_access_button()
            dlg.destroy()
        
        dlg.connect("response", _resp)
        dlg.show()

    def restore_persisted_folder(self) -> None:
        """Restore access to a previously granted folder on app launch (Flatpak only)."""
        if not is_flatpak():
            return
            
        logger.debug("Attempting to restore persisted folder...")
        portal_result = _load_first_doc_path()
        if portal_result:
            portal_path, doc_id, entry = portal_result
            logger.debug(f"Found persisted path: {portal_path} (doc_id={doc_id})")
            try:
                # Directly trigger the path change instead of relying on path entry activation
                self.emit("path-changed", portal_path)
                logger.info(f"Restored access to folder: {portal_path}")
            except Exception as e:
                logger.warning(f"Failed to restore folder access: {e}")
        else:
            logger.debug("No persisted path found")

    def _set_current_pathbar_text(self, path: str) -> None:
        """Set the path bar text with human-friendly display formatting."""
        display_path = _pretty_path_for_display(path)
        self.toolbar.path_entry.set_text(display_path)

    @staticmethod
    def _dialog_dismissed(error: GLib.Error) -> bool:
        dialog_error = getattr(Gtk, "DialogError", None)
        if dialog_error is not None and error.matches(dialog_error, dialog_error.DISMISSED):
            return True
        return error.matches(Gio.IOErrorEnum, Gio.IOErrorEnum.CANCELLED)

    def _build_properties_details(self, entry: FileEntry) -> Dict[str, str]:
        base_path = self._current_path or "/"
        location = os.path.join(base_path, entry.name)

        entry_type = "Folder" if entry.is_dir else "File"
        if entry.is_dir:
            size_text = "—"
        else:
            size_text = self._format_size(entry.size)

        try:
            modified_dt = datetime.fromtimestamp(entry.modified)
            modified_text = modified_dt.strftime("%Y-%m-%d %H:%M:%S")
        except (OSError, OverflowError, ValueError, TypeError):
            modified_text = "Unknown"

        return {
            "name": entry.name,
            "type": entry_type,
            "size": size_text,
            "modified": modified_text,
            "location": location,
        }

    def _on_menu_properties(self) -> None:
        entry = self.get_selected_entry()
        if entry is None:
            self.show_toast("Select a single item to view properties")
            return
        details = self._build_properties_details(entry)
        self._show_properties_dialog(entry, details)

    def _show_properties_dialog(self, entry: FileEntry, details: Dict[str, str]) -> None:
        """Show modern properties dialog."""
        window = self.get_root()
        if window is None:
            return
        
        try:
            # Create and show the modern properties dialog
            dialog = PropertiesDialog(entry, self._current_path, window)
            dialog.present()
        except Exception as e:
            # Fallback to simple message dialog if modern dialog fails
            self._show_fallback_properties_dialog(entry, details, window)

    def _show_fallback_properties_dialog(self, entry: FileEntry, details: Dict[str, str], window: Gtk.Window) -> None:
        """Fallback to simple properties dialog if modern dialog fails."""
        heading = f"{entry.name} Properties" if entry.name else "Properties"
        body_lines = [
            f"Name: {details['name']}",
            f"Type: {details['type']}",
            f"Size: {details['size']}",
            f"Modified: {details['modified']}",
            f"Location: {details['location']}",
        ]
        body_text = "\n".join(body_lines)

        try:
            dialog = Adw.MessageDialog(
                transient_for=window,
                modal=True,
                heading=heading,
                body=body_text
            )
            dialog.add_response("ok", "OK")
            dialog.set_default_response("ok")
            dialog.connect("response", lambda d, *_: d.destroy())
            dialog.present()
        except Exception:
            # Final fallback to basic Gtk dialog
            dialog = Gtk.MessageDialog(
                transient_for=window,
                modal=True,
                message_type=Gtk.MessageType.INFO,
                buttons=Gtk.ButtonsType.OK,
                text=heading,
                secondary_text=body_text
            )
            dialog.connect("response", lambda d, *_: d.destroy())
            dialog.present()

    # -- public API -----------------------------------------------------

    def show_entries(self, path: str, entries: Iterable[FileEntry]) -> None:
        entries_list = list(entries)
        pane_type = "remote" if self._is_remote else "local"
        logger.debug(f"FilePane.show_entries: {pane_type} pane updating with {len(entries_list)} entries for path {path}")
        
        self._current_path = path
        self._set_current_pathbar_text(path)
        self._cached_entries = entries_list
        self._apply_entry_filter(preserve_selection=False)
        
        logger.debug(f"FilePane.show_entries: {pane_type} pane update completed")

    def highlight_entry(self, name: str) -> None:
        if not name:
            return
        match: Optional[int] = None
        for index, entry in enumerate(self._entries):
            if entry.name == name:
                match = index
                break
        if match is None:
            return
        self._selection_model.unselect_all()
        self._selection_model.select_item(match, False)
        self._scroll_to_position(match)

    def _apply_entry_filter(self, *, preserve_selection: bool) -> None:
        selected_names: set[str] = set()
        if preserve_selection:
            for entry in self.get_selected_entries():
                selected_names.add(entry.name)

        # Filter for hidden files and store as raw entries
        self._raw_entries = [
            entry
            for entry in self._cached_entries
            if self._show_hidden or not entry.name.startswith(".")
        ]

        # Apply sorting to get final entries
        self._entries = self._sort_entries(self._raw_entries)
        
        # Update the list store
        self._list_store.remove_all()
        restored_selection: List[int] = []
        for idx, entry in enumerate(self._entries):
            suffix = "/" if entry.is_dir else ""
            self._list_store.append(Gtk.StringObject.new(entry.name + suffix))
            if preserve_selection and entry.name in selected_names:
                restored_selection.append(idx)

        self._selection_model.unselect_all()
        for index in restored_selection:
            self._selection_model.select_item(index, False)

        self._update_menu_state()



    # -- navigation helpers --------------------------------------------

    def _on_list_activate(self, _list_view: Gtk.ListView, position: int) -> None:
        if position is not None and 0 <= position < len(self._entries):
            entry = self._entries[position]
            if entry.is_dir:
                self.emit("path-changed", os.path.join(self._current_path, entry.name))

    def _sort_entries(self, entries: Iterable[FileEntry]) -> List[FileEntry]:
        def key_func(item: FileEntry):
            if self._sort_key == "size":
                return item.size
            if self._sort_key == "modified":
                return item.modified
            return item.name.casefold()

        dirs = [entry for entry in entries if entry.is_dir]
        files = [entry for entry in entries if not entry.is_dir]

        dirs_sorted = sorted(dirs, key=key_func, reverse=self._sort_descending)
        files_sorted = sorted(files, key=key_func, reverse=self._sort_descending)
        return dirs_sorted + files_sorted

    def _refresh_sorted_entries(self, *, preserve_selection: bool) -> None:
        # Simply re-apply the filter which now includes sorting
        self._apply_entry_filter(preserve_selection=preserve_selection)

    def _on_grid_activate(self, _grid_view: Gtk.GridView, position: int) -> None:
        if position is not None and 0 <= position < len(self._entries):
            entry = self._entries[position]
            if entry.is_dir:
                self.emit("path-changed", os.path.join(self._current_path, entry.name))

    def _on_up_clicked(self, _button) -> None:
        parent = os.path.dirname(self._current_path.rstrip('/')) or '/'
        # Avoid navigating past root repeatedly
        if parent != self._current_path:
            self.emit("path-changed", parent)

    def _on_back_clicked(self, _button) -> None:
        prev = self.pop_history()
        if prev:
            # Suppress history push for back navigation
            self._suppress_history_push = True
            self.emit("path-changed", prev)

    def _on_refresh_clicked(self, _button) -> None:
        # Refresh the current directory
        current_path = self._current_path or "/"
        self.emit("path-changed", current_path)

    def push_history(self, path: str) -> None:
        if self._history and self._history[-1] == path:
            return
        self._history.append(path)

    def pop_history(self) -> Optional[str]:
        if len(self._history) > 1:
            self._history.pop()
            return self._history[-1]
        return None

    def show_toast(self, text: str, timeout: int = -1) -> None:
        """Show a toast message safely."""
        try:
            # Dismiss any existing toast first
            if self._current_toast:
                self._current_toast.dismiss()
                self._current_toast = None
            
            toast = Adw.Toast.new(text)
            if timeout >= 0:
                toast.set_timeout(timeout)
            self._overlay.add_toast(toast)
            self._current_toast = toast  # Keep reference for dismissal
        except (AttributeError, RuntimeError, GLib.GError):
            # Overlay might be destroyed or invalid, ignore
            pass

    def dismiss_toasts(self) -> None:
        """Dismiss all toasts from the overlay."""
        try:
            # Dismiss the current toast if it exists
            if self._current_toast:
                self._current_toast.dismiss()
                self._current_toast = None
        except (AttributeError, RuntimeError, GLib.GError):
            # Overlay might be destroyed or invalid, ignore
            pass

    # -- type-ahead search ----------------------------------------------

    def _current_time(self) -> float:
        getter = getattr(GLib, "get_monotonic_time", None)
        if callable(getter):
            try:
                return getter() / 1_000_000
            except Exception:
                pass
        return time.monotonic()

    def _find_prefix_match(self, prefix: str, start_index: int) -> Optional[int]:
        if not prefix or not self._entries:
            return None

        total = len(self._entries)
        if total <= 0:
            return None

        start = 0 if start_index is None else start_index
        if start < 0:
            start = 0

        prefix_casefold = prefix.casefold()
        for offset in range(total):
            index = (start + offset) % total
            if self._entries[index].name.casefold().startswith(prefix_casefold):
                return index
        return None

    def _scroll_to_position(self, position: int) -> None:
        visible = self._stack.get_visible_child_name()
        view: Optional[Gtk.Widget] = None
        if visible == "list":
            view = self._list_view
        elif visible == "grid":
            view = self._grid_view

        if view is None:
            return

        scroll_to = getattr(view, "scroll_to", None)
        if callable(scroll_to):
            flags = getattr(Gtk, "ListScrollFlags", None)
            focus_flag = getattr(flags, "FOCUS", 1) if flags is not None else 1
            try:
                scroll_to(position, focus_flag)
            except Exception:
                pass

    def _on_typeahead_key_pressed(
        self,
        _controller: Gtk.EventControllerKey,
        keyval: int,
        _keycode: int,
        state: Gdk.ModifierType,
    ) -> bool:
        if not self._entries:
            return False

        if state & (
            Gdk.ModifierType.CONTROL_MASK
            | Gdk.ModifierType.ALT_MASK
            | getattr(Gdk.ModifierType, "ALT_MASK", 0)
            | getattr(Gdk.ModifierType, "SUPER_MASK", 0)
        ):
            return False

        char_code = Gdk.keyval_to_unicode(keyval)
        if not char_code:
            return False

        char = chr(char_code)
        if not char or not char.isprintable():
            return False

        now = self._current_time()
        if now - self._typeahead_last_time > self._TYPEAHEAD_TIMEOUT:
            self._typeahead_buffer = ""

        self._typeahead_last_time = now

        repeat_cycle = (
            bool(self._typeahead_buffer)
            and len(self._typeahead_buffer) == 1
            and char.casefold() == self._typeahead_buffer.casefold()
        )

        selected = self._get_primary_selection_index()
        if selected is None or selected < 0:
            selected_index = 0
        else:
            selected_index = selected

        start_index = selected_index
        match: Optional[int] = None
        prefix: Optional[str] = None

        if repeat_cycle:
            candidate = self._typeahead_buffer + char
            match = self._find_prefix_match(candidate, start_index)
            if match is not None:
                self._typeahead_buffer = candidate
            else:
                start_index += 1
                prefix = self._typeahead_buffer
        else:
            self._typeahead_buffer += char
            prefix = self._typeahead_buffer

        if match is None and prefix is not None:
            match = self._find_prefix_match(prefix, start_index)

        if match is None and not repeat_cycle:
            self._typeahead_buffer = char
            match = self._find_prefix_match(self._typeahead_buffer, selected_index)

        if match is None:
            return False

        setter = getattr(self._selection_model, "select_item", None)
        if callable(setter):
            setter(match, True)
        else:
            fallback = getattr(self._selection_model, "set_selected", None)
            if callable(fallback):
                fallback(match)

        self._scroll_to_position(match)
        return True


class FileManagerWindow(Adw.Window):
    """Top-level window hosting two :class:`FilePane` instances."""

    def __init__(
        self,
        application: Adw.Application,
        *,
        host: str,
        username: str,
        port: int = 22,
        initial_path: str = "~",
        nickname: Optional[str] = None,
        connection: Any = None,
        connection_manager: Any = None,
        ssh_config: Optional[Dict[str, Any]] = None,
    ) -> None:
        super().__init__(title="")
        self._host = host
        self._username = username
        self._nickname = nickname
        self._connection = connection
        self._connection_manager = connection_manager
        self._ssh_config = dict(ssh_config) if ssh_config else None
        # Set default and minimum sizes following GNOME HIG
        self.set_default_size(1000, 640)
        # Set minimum size to ensure usability (GNOME HIG recommends minimum 360px width)
        self.set_size_request(600, 400)
        # Ensure window is resizable (this is the default, but being explicit)
        self.set_resizable(True)
        # Ensure window decorations are shown (minimize, maximize, close buttons)
        self.set_decorated(True)
        
        # Progress state
        self._current_future: Optional[Future] = None

        # Use ToolbarView like other Adw.Window instances
        toolbar_view = Adw.ToolbarView()
        self.set_content(toolbar_view)
        
        # Create header bar with window controls
        header_bar = Adw.HeaderBar()
        title_parts = []
        if nickname and nickname.strip():
            title_parts.append(str(nickname).strip())
        base_identity = f"{username}@{host}"
        if not title_parts or title_parts[0] != base_identity:
            title_parts.append(base_identity)
        header_bar.set_title_widget(Gtk.Label(label=" ".join(title_parts)))
        # Enable window controls (minimize, maximize, close) following GNOME HIG
        header_bar.set_show_start_title_buttons(True)
        header_bar.set_show_end_title_buttons(True)
        
        # Add toggle button to hide/show local pane
        self._local_pane_toggle = Gtk.ToggleButton()
        self._local_pane_toggle.set_icon_name("view-dual-symbolic")
        self._local_pane_toggle.set_tooltip_text("Hide Local Pane")
        self._local_pane_toggle.set_active(False)  # Start unselected
        self._local_pane_toggle.add_css_class("flat")  # Flat style
        self._local_pane_toggle.connect("toggled", self._on_local_pane_toggle)
        header_bar.pack_start(self._local_pane_toggle)
        
        # Create menu button for headerbar
        self._create_headerbar_menu(header_bar)
        
        # Create toast overlay first and set it as toolbar content
        self._toast_overlay = Adw.ToastOverlay()
        self._progress_dialog: Optional[SFTPProgressDialog] = None
        self._connection_error_reported = False
        
        # Apply custom styling to toasts
        css_provider = Gtk.CssProvider()
        toast_css = """
        toast {
            /* Frosted glass effect */
            background-color: alpha(black, 0.6);

            /* Pill shape */
            border-radius: 99px; /* A large value creates the pill shape */

            /* Clean typography */
            color: white;
            font-weight: 500; /* Medium weight for a modern feel */
            font-size: 1.05em;

            /* Subtle details */
            padding: 8px 20px;
            margin: 10px;
            border: 1px solid alpha(white, 0.1);
            box-shadow: 0 5px 15px alpha(black, 0.2);
        }
        
        toast label {
            /* Style toast labels */
            color: white;
            font-weight: 500;
        }
        
        toast button {
            /* Style toast buttons if any */
            color: white;
            background-color: alpha(white, 0.2);
            border: 1px solid alpha(white, 0.3);
            border-radius: 6px;
            padding: 4px 8px;
        }
        
        toast button.circular.flat {
            /* Style close button */
            color: white;
            background-color: alpha(black, 0.6);
            border: 1px solid alpha(white, 0.1);
        }
        """
        css_provider.load_from_data(toast_css.encode())
        self._toast_overlay.get_style_context().add_provider(
            css_provider, Gtk.STYLE_PROVIDER_PRIORITY_USER
        )
        
        # Also apply to the main window's display for global coverage
        display = Gdk.Display.get_default()
        Gtk.StyleContext.add_provider_for_display(
            display, css_provider, Gtk.STYLE_PROVIDER_PRIORITY_USER
        )
        
        toolbar_view.set_content(self._toast_overlay)
        toolbar_view.add_top_bar(header_bar)

        # Create the main content area and set it as toast overlay child
        panes = Gtk.Paned.new(Gtk.Orientation.HORIZONTAL)
        panes.set_wide_handle(True)
        # Set position to split evenly by default (50%)
        panes.set_position(500)  # This will be adjusted when window is resized
        # Enable resizing and shrinking for both panes following GNOME HIG
        panes.set_resize_start_child(True)
        panes.set_resize_end_child(True)
        panes.set_shrink_start_child(False)
        panes.set_shrink_end_child(False)
        
        # Set panes as the child of toast overlay
        self._toast_overlay.set_child(panes)

        self._left_pane = FilePane("Local")
        self._right_pane = FilePane("Remote")
        self._left_pane.set_partner_pane(self._right_pane)
        self._right_pane.set_partner_pane(self._left_pane)
        panes.set_start_child(self._left_pane)
        panes.set_end_child(self._right_pane)
        
        # Store reference to panes for resize handling
        self._panes = panes
        
        # Connect to size-allocate to maintain proportional split
        self.connect("notify::default-width", self._on_window_resize)

        # Initialize panes: left is LOCAL home, right is REMOTE home (~)
        self._pending_paths: Dict[FilePane, Optional[str]] = {
            self._left_pane: None,
            self._right_pane: initial_path,
        }
        self._pending_highlights: Dict[FilePane, Optional[str]] = {
            self._left_pane: None,
            self._right_pane: None,
        }

        self._active_drag_source: Optional[FilePane] = None

        self._clipboard_entries: List[FileEntry] = []
        self._clipboard_directory: Optional[str] = None
        self._clipboard_source_pane: Optional[FilePane] = None
        self._clipboard_operation: Optional[str] = None


        # Prime the left (local) pane with local home directory initially
        try:
            local_home = os.path.expanduser("~")
            self._load_local(local_home)
            self._left_pane.push_history(local_home)
        except Exception as exc:
            self._left_pane.show_toast(f"Failed to load local home: {exc}")

        # Connect pane signals
        for pane in (self._left_pane, self._right_pane):
            pane.connect("path-changed", self._on_path_changed, pane)
            pane.connect("request-operation", self._on_request_operation, pane)
            pane.set_can_paste(False)

        # In Flatpak, schedule restoration after initialization is complete
        if is_flatpak():
            GLib.idle_add(self._restore_flatpak_folder)

        # Initialize SFTP manager and connect signals
        initial_password = None
        if connection is not None:
            initial_password = getattr(connection, "password", None) or None

        self._manager = AsyncSFTPManager(
            host,
            username,
            port,
            password=initial_password,
            connection=connection,
            connection_manager=connection_manager,
            ssh_config=self._ssh_config,
        )
        
        # Connect signals with error handling
        try:
            self._manager.connect("connected", self._on_connected)
            self._manager.connect("connection-error", self._on_connection_error)
            self._manager.connect("progress", self._on_progress)
            self._manager.connect("operation-error", self._on_operation_error)
            self._manager.connect("directory-loaded", self._on_directory_loaded)
        except Exception as exc:
            print(f"Error connecting signals: {exc}")
        
        # Show initial progress before connecting
        try:
            self._show_progress(0.1, "Connecting…")
        except Exception as exc:
            print(f"Error showing progress: {exc}")
        
        # Show loading toast in remote pane (infinite timeout until manually dismissed)
        try:
            self._right_pane.show_toast("Loading remote directory...", timeout=0)
        except (AttributeError, RuntimeError, GLib.GError):
            # Overlay might be destroyed or invalid, ignore
            pass
        
        # Start connection after everything is set up
        try:
            self._manager.connect_to_server()
        except Exception as exc:
            print(f"Error connecting to server: {exc}")

    # -- signal handlers ------------------------------------------------

    def _register_drag_begin(self, pane: FilePane) -> None:
        self._active_drag_source = pane

    def _register_drag_finish(self, pane: FilePane) -> None:
        if self._active_drag_source is pane:
            self._active_drag_source = None

    def get_active_drag_source(self) -> Optional[FilePane]:
        return self._active_drag_source


    def _clear_progress_toast(self) -> None:
        """Clear the progress dialog safely."""
        if hasattr(self, '_progress_dialog') and self._progress_dialog is not None:
            try:
                self._progress_dialog.close()
            except (AttributeError, RuntimeError, GLib.GError):
                # Dialog might be destroyed or invalid, ignore
                pass
            finally:
                self._progress_dialog = None


    def _show_progress(self, fraction: float, message: str) -> None:
        """Update progress dialog if active."""
        if hasattr(self, '_progress_dialog') and self._progress_dialog is not None:
            try:
                self._progress_dialog.update_progress(fraction, message)
            except (AttributeError, RuntimeError, GLib.GError):
                # Dialog might be destroyed or invalid, ignore
                pass

    def _create_headerbar_menu(self, header_bar: Adw.HeaderBar) -> None:
        """Create and add menu button to headerbar."""
        # Create menu model
        menu_model = Gio.Menu()
        
        # Add "Show Hidden Files" toggle action
        menu_model.append("Show Hidden Files", "win.show-hidden")
        
        # Create action group for window actions
        self._window_action_group = Gio.SimpleActionGroup()
        self.insert_action_group("win", self._window_action_group)
        
        # Create action for show hidden files
        self._show_hidden_action = Gio.SimpleAction.new_stateful(
            "show-hidden", 
            None, 
            GLib.Variant.new_boolean(False)
        )
        self._show_hidden_action.connect("activate", self._on_show_hidden_action)
        self._window_action_group.add_action(self._show_hidden_action)
        
        # Create menu button
        menu_button = Gtk.MenuButton()
        menu_button.set_icon_name("open-menu-symbolic")
        menu_button.set_menu_model(menu_model)
        menu_button.set_tooltip_text("Main menu")
        
        # Add to headerbar
        header_bar.pack_end(menu_button)

    def _on_show_hidden_action(self, action: Gio.SimpleAction, _parameter: Optional[GLib.Variant]) -> None:
        """Handle show hidden files action from menu."""
        # Toggle the state
        current_state = action.get_state().get_boolean()
        new_state = not current_state
        action.set_state(GLib.Variant.new_boolean(new_state))
        
        # Apply to both panes
        self._left_pane._show_hidden = new_state
        self._right_pane._show_hidden = new_state
        
        # Refresh both panes
        self._left_pane._apply_entry_filter(preserve_selection=True)
        self._right_pane._apply_entry_filter(preserve_selection=True)

    def _on_local_pane_toggle(self, toggle_button: Gtk.ToggleButton) -> None:
        """Handle local pane toggle button."""
        is_active = toggle_button.get_active()
        
        if is_active:
            # Hide local pane (button is pressed/selected)
            self._left_pane.set_visible(False)
            toggle_button.set_tooltip_text("Show Local Pane")
        else:
            # Show local pane (button is unpressed/unselected)
            self._left_pane.set_visible(True)
            toggle_button.set_tooltip_text("Hide Local Pane")

    def _on_connected(self, *_args) -> None:
        self._show_progress(0.4, "Connected")
        
        # Trigger directory loads for all panes that have a pending initial path
        for pane, pending in self._pending_paths.items():
            if pending:
                self._manager.listdir(pending)


    def _on_progress(self, _manager, fraction: float, message: str) -> None:
        self._show_progress(fraction, message)

    def _on_operation_error(self, _manager, message: str) -> None:
        """Handle operation error with toast."""
        try:
            toast = Adw.Toast.new(message)
            toast.set_priority(Adw.ToastPriority.HIGH)
            self._toast_overlay.add_toast(toast)
        except (AttributeError, RuntimeError, GLib.GError):
            # Overlay might be destroyed or invalid, ignore
            pass

    def _on_connection_error(self, _manager, message: str) -> None:
        """Handle connection error with toast."""
        self._clear_progress_toast()
        
        if self._connection_error_reported:
            return
        
        try:
            toast = Adw.Toast.new(message or "Connection failed")
            toast.set_priority(Adw.ToastPriority.HIGH)
            self._toast_overlay.add_toast(toast)
        except (AttributeError, RuntimeError, GLib.GError):
            # Overlay might be destroyed or invalid, ignore
            pass
        finally:
            self._connection_error_reported = True

    def _on_directory_loaded(
        self, _manager, path: str, entries: Iterable[FileEntry]
    ) -> None:
        entries_list = list(entries)  # Convert to list for logging and reuse
        logger.debug(f"_on_directory_loaded: path={path}, entries_count={len(entries_list)}")
        
        # Prefer the pane explicitly waiting for this exact path; otherwise
        # assign to the next pane that still has a pending request. This makes
        # initial dual loads robust even if the backend normalizes paths.
        target = next((pane for pane, pending in self._pending_paths.items() if pending == path), None)
        logger.debug(f"_on_directory_loaded: target pane found by exact path match: {target is not None}")
        
        if target is None:
            # Prefer whichever pane still has an outstanding remote refresh. If
            # no pane recorded the request (e.g. backend normalised the path
            # before we tracked it) make the remote pane the default so results
            # are never routed to the local view.
            target = next(
                (pane for pane, pending in self._pending_paths.items() if pending is not None),
                None,
            )
            if target is None and self._right_pane in self._pending_paths:
                target = self._right_pane
            if target is None:
                target = self._left_pane
            logger.debug(f"_on_directory_loaded: fallback target pane: {target == self._right_pane and 'remote' or 'local'}")
        
        # Clear the pending flag for the resolved pane
        logger.debug(f"_on_directory_loaded: clearing pending path for target pane")
        self._pending_paths[target] = None

        logger.debug(f"_on_directory_loaded: calling show_entries on target pane")
        target.show_entries(path, entries_list)
        self._apply_pending_highlight(target)
        target.push_history(path)
        
        # Dismiss any loading toast after directory load is fully complete
        # The loading toast was shown on the right pane, so dismiss it specifically
        try:
            if target == self._right_pane:
                target.dismiss_toasts()
                logger.debug(f"_on_directory_loaded: dismissed loading toasts for right pane")
            else:
                # If target is not right pane, still dismiss any loading toasts on right pane
                self._right_pane.dismiss_toasts()
                logger.debug(f"_on_directory_loaded: dismissed loading toasts for right pane (fallback)")
        except (AttributeError, RuntimeError, GLib.GError):
            # Method might not exist or overlay might be destroyed, ignore
            pass
        
        logger.debug(f"_on_directory_loaded: completed directory load for {path}")

    # -- local filesystem helpers ---------------------------------------

    def _load_local(self, path: str) -> None:
        """Load local directory contents into the left pane.

        This is a synchronous operation using the local filesystem.
        """
        try:
            path = os.path.expanduser(path or "~")
            if not os.path.isabs(path):
                path = os.path.abspath(path)
            if not os.path.isdir(path):
                raise NotADirectoryError(f"Not a directory: {path}")

            entries: List[FileEntry] = []
            with os.scandir(path) as it:
                for dirent in it:
                    try:
                        stat = dirent.stat(follow_symlinks=False)
                        is_dir = dirent.is_dir(follow_symlinks=False)
                        item_count = None
                        
                        # Count items in directory
                        if is_dir:
                            try:
                                with os.scandir(dirent.path) as dir_it:
                                    item_count = len(list(dir_it))
                            except Exception:
                                # If we can't read the directory, set count to None
                                item_count = None
                        
                        entries.append(
                            FileEntry(
                                name=dirent.name,
                                is_dir=is_dir,
                                size=getattr(stat, "st_size", 0) or 0,
                                modified=getattr(stat, "st_mtime", 0.0) or 0.0,
                                item_count=item_count,
                            )
                        )
                    except Exception:
                        # Skip entries we cannot stat
                        continue

            # Show results in the left pane
            self._left_pane.show_entries(path, entries)
            self._apply_pending_highlight(self._left_pane)
        except Exception as exc:
            self._left_pane.show_toast(str(exc))

    def _on_path_changed(self, pane: FilePane, path: str, user_data=None) -> None:
        # Route local vs remote browsing
        if pane is self._left_pane:
            # Local pane: expand ~ and navigate local filesystem
            local_path = os.path.expanduser(path) if path.startswith("~") else path
            if not local_path:
                local_path = os.path.expanduser("~")
            try:
                self._load_local(local_path)
                # Only push history if not triggered by Back
                if getattr(pane, "_suppress_history_push", False):
                    pane._suppress_history_push = False
                else:
                    pane.push_history(local_path)
            except Exception as exc:
                pane.show_toast(str(exc))
        else:
            # Remote pane: use SFTP manager
            self._pending_paths[pane] = path
            # Only push history if not triggered by Back
            if getattr(pane, "_suppress_history_push", False):
                pane._suppress_history_push = False
            else:
                pane.push_history(path)
            self._manager.listdir(path)

    def _restore_flatpak_folder(self) -> bool:
        """Restore Flatpak folder access after window initialization is complete."""
        try:
            portal_result = _load_first_doc_path()
            if portal_result:
                portal_path, doc_id, entry = portal_result
                logger.debug(f"Scheduled restoration of: {portal_path} (doc_id={doc_id})")
                # Directly call _load_local instead of emitting signals
                self._load_local(portal_path)
                self._left_pane.push_history(portal_path)
                logger.info(f"Successfully restored access to folder: {portal_path}")
        except Exception as e:
            logger.warning(f"Failed to restore Flatpak folder access: {e}")
        return False  # Don't repeat this idle callback

    def _check_file_conflicts(self, files_to_transfer: List[Tuple[str, str]], operation_type: str, callback: Callable[[List[Tuple[str, str]]], None]) -> None:
        """Check for file conflicts and show resolution dialog if needed.

        Args:
            files_to_transfer: List of (source, destination) tuples
            operation_type: "upload" or "download"
            callback: Function to call with resolved file list
        """
        print(f"=== CHECKING FILE CONFLICTS ===")
        print(f"Operation type: {operation_type}")
        print(f"Files to transfer: {files_to_transfer}")
        
        conflicts = []
        
        # Check for conflicts
        for source, dest in files_to_transfer:
            print(f"Checking: {source} -> {dest}")
            if operation_type == "download":
                # For downloads, check if local file exists
                exists = os.path.exists(dest)
                print(f"  Local file exists: {exists}")
                if exists:
                    conflicts.append((source, dest))
                    print(f"  CONFLICT DETECTED: {dest}")
            else:  # upload
                # For uploads, we'd need to check remote files - this is more complex
                # For now, let the upload proceed (remote conflict handling would require SFTP stat calls)
                print(f"  Upload conflict checking not implemented yet")
                pass
        
        print(f"Total conflicts found: {len(conflicts)}")
        
        if not conflicts:
            # No conflicts, proceed with all transfers
            print("No conflicts, proceeding with transfers")
            callback(files_to_transfer)
            return
            
        # Show conflict resolution dialog
        conflict_count = len(conflicts)
        total_count = len(files_to_transfer)
        
        if conflict_count == 1:
            filename = os.path.basename(conflicts[0][1])
            title = "File Already Exists"
            message = f"'{filename}' already exists in the destination folder."
        else:
            title = "Files Already Exist"
            message = f"{conflict_count} of {total_count} files already exist in the destination folder."
            
        dialog = Adw.AlertDialog.new(title, message)
        dialog.add_response("cancel", "Cancel")
        dialog.add_response("skip", "Skip Existing")
        dialog.add_response("replace", "Replace All")
        dialog.set_default_response("skip")
        dialog.set_close_response("cancel")
        
        def _on_conflict_response(_dialog, response: str) -> None:
            dialog.close()
            
            if response == "cancel":
                return
            elif response == "skip":
                # Only transfer files that don't conflict
                non_conflicting = [item for item in files_to_transfer if item not in conflicts]
                if non_conflicting:
                    callback(non_conflicting)
                    # Show toast about skipped files
                    if conflict_count == 1:
                        filename = os.path.basename(conflicts[0][1])
                        self._left_pane.show_toast(f"Skipped existing file: {filename}")
                    else:
                        self._left_pane.show_toast(f"Skipped {conflict_count} existing files")
            elif response == "replace":
                # Transfer all files, replacing existing ones
                callback(files_to_transfer)
                
        dialog.connect("response", _on_conflict_response)
        dialog.present()

    def _on_request_operation(self, pane: FilePane, action: str, payload, user_data=None) -> None:
        if action in {"copy", "cut"} and isinstance(payload, dict):
            entries = list(payload.get("entries") or [])
            if not entries:
                pane.show_toast("Nothing selected")
                return

            directory = payload.get("directory") or pane.toolbar.path_entry.get_text() or "/"
            if pane is self._left_pane:
                # Use the actual current path instead of the display path from path entry
                # This handles Flatpak portal paths correctly
                current_path = getattr(pane, '_current_path', None)
                if current_path:
                    directory = current_path
                else:
                    directory = self._normalize_local_path(directory)
            else:
                directory = directory or "/"

            self._clipboard_entries = [dataclasses.replace(entry) for entry in entries]
            self._clipboard_directory = directory
            self._clipboard_source_pane = pane
            self._clipboard_operation = action
            self._update_paste_targets()

            if len(entries) == 1:
                message = f"{'Cut' if action == 'cut' else 'Copied'} {entries[0].name}"
            else:
                message = f"{'Cut' if action == 'cut' else 'Copied'} {len(entries)} items"
            pane.show_toast(message)
            return

        if action == "paste":
            if not self._clipboard_entries or self._clipboard_source_pane is None:
                pane.show_toast("Clipboard is empty")
                return

            destination = ""
            force_move = False
            if isinstance(payload, dict):
                destination = payload.get("directory") or pane.toolbar.path_entry.get_text() or "/"
                force_move = bool(payload.get("force_move"))
            
            # For local pane destinations, use actual current path instead of display path
            if pane is self._left_pane:
                current_path = getattr(pane, '_current_path', None)
                if current_path:
                    destination = current_path
                else:
                    destination = self._normalize_local_path(destination or pane.toolbar.path_entry.get_text() or "/")
            else:
                destination = pane.toolbar.path_entry.get_text() or "/"

            move_requested = force_move or self._clipboard_operation == "cut"
            source_pane = self._clipboard_source_pane
            source_dir = self._clipboard_directory or "/"
            entries = list(self._clipboard_entries)

            if source_pane is self._left_pane and pane is self._left_pane:
                self._perform_local_clipboard_operation(entries, source_dir, destination, move_requested)
            elif source_pane is self._right_pane and pane is self._right_pane:
                self._perform_remote_clipboard_operation(entries, source_dir, destination, move_requested)
            elif source_pane is self._left_pane and pane is self._right_pane:
                self._perform_local_to_remote_clipboard_operation(entries, source_dir, destination, move_requested)
            elif source_pane is self._right_pane and pane is self._left_pane:
                self._perform_remote_to_local_clipboard_operation(entries, source_dir, destination, move_requested)
            else:
                pane.show_toast("Paste target is unavailable")
                return

            if move_requested:
                self._clear_clipboard()
            else:
                self._update_paste_targets()
            return

        if action == "mkdir":
            dialog = Adw.AlertDialog.new("New Folder", "Enter a name for the new folder")
            entry = Gtk.Entry()
            dialog.set_extra_child(entry)
            dialog.add_response("cancel", "Cancel")
            dialog.add_response("ok", "Create")
            dialog.set_default_response("ok")
            dialog.set_close_response("cancel")

            def _on_response(_dialog, response: str) -> None:
                if response == "ok":
                    name = entry.get_text().strip()
                    if name:
                        current_dir = pane.toolbar.path_entry.get_text() or "/"
                        if pane is self._left_pane:
                            target_dir = self._normalize_local_path(current_dir)
                            new_path = os.path.join(target_dir, name)
                        else:
                            new_path = posixpath.join(current_dir or "/", name)
                        if pane is self._left_pane:
                            try:
                                os.makedirs(new_path, exist_ok=False)
                            except FileExistsError:
                                pane.show_toast("Folder already exists")
                            except Exception as exc:
                                pane.show_toast(str(exc))
                            else:
                                # Refresh local listing
                                self._pending_highlights[self._left_pane] = name
                                self._load_local(os.path.dirname(new_path) or "/")
                        else:
                            future = self._manager.mkdir(new_path)
                            
                            # Simple direct refresh after operation completes
                            def _on_mkdir_done(completed_future):
                                try:
                                    completed_future.result()  # Check for errors
                                    logger.debug(f"mkdir completed successfully, refreshing pane")
                                    # Direct refresh of the current directory
                                    GLib.idle_add(lambda: self._force_refresh_pane(pane, highlight_name=name))
                                except Exception as e:
                                    logger.error(f"mkdir failed: {e}")
                            
                            future.add_done_callback(_on_mkdir_done)
                dialog.close()

            dialog.connect("response", _on_response)
            dialog.present()
        elif action == "rename" and isinstance(payload, dict):
            entries = payload.get("entries") or []
            directory = payload.get("directory") or pane.toolbar.path_entry.get_text() or "/"
            if not entries:
                return

            entry = entries[0]

            if pane is self._left_pane:
                base_dir = self._normalize_local_path(directory)
                source = os.path.join(base_dir, entry.name)
                join = os.path.join
            else:
                base_dir = directory or "/"
                source = posixpath.join(base_dir, entry.name)
                join = posixpath.join

            dialog = Adw.AlertDialog.new("Rename Item", f"Enter a new name for {entry.name}")
            name_entry = Gtk.Entry()
            name_entry.set_text(entry.name)
            dialog.set_extra_child(name_entry)
            dialog.add_response("cancel", "Cancel")
            dialog.add_response("ok", "Rename")
            dialog.set_default_response("ok")
            dialog.set_close_response("cancel")

            def _on_rename(_dialog, response: str) -> None:
                if response != "ok":
                    dialog.close()
                    return
                new_name = name_entry.get_text().strip()
                if not new_name:
                    pane.show_toast("Name cannot be empty")
                    dialog.close()
                    return
                if new_name == entry.name:
                    dialog.close()
                    return
                target = join(base_dir, new_name)
                if pane is self._left_pane:
                    try:
                        os.rename(source, target)
                    except Exception as exc:
                        pane.show_toast(str(exc))
                    else:
                        pane.show_toast(f"Renamed to {new_name}")
                        self._pending_highlights[self._left_pane] = new_name
                        self._load_local(base_dir)
                else:
                    future = self._manager.rename(source, target)
                    
                    # Simple direct refresh after operation completes
                    def _on_rename_done(completed_future):
                        try:
                            completed_future.result()  # Check for errors
                            logger.debug(f"rename completed successfully, refreshing pane")
                            # Direct refresh of the current directory
                            GLib.idle_add(lambda: self._force_refresh_pane(pane, highlight_name=new_name))
                        except Exception as e:
                            logger.error(f"rename failed: {e}")
                    
                    future.add_done_callback(_on_rename_done)
                    pane.show_toast(f"Renaming to {new_name}…")
                dialog.close()

            dialog.connect("response", _on_rename)
            dialog.present()
        elif action == "delete" and isinstance(payload, dict):
            entries = payload.get("entries") or []
            directory = payload.get("directory") or pane.toolbar.path_entry.get_text() or "/"
            if not entries:
                return

            if pane is self._left_pane:
                base_dir = self._normalize_local_path(directory)
            else:
                base_dir = directory or "/"

            count = len(entries)
            if count == 1:
                message = f"Delete {entries[0].name}?"
                title = "Delete Item"
            else:
                message = f"Delete {count} items?"
                title = "Delete Items"

            dialog = Adw.AlertDialog.new(title, message)
            dialog.add_response("cancel", "Cancel")
            dialog.add_response("ok", "Delete")
            dialog.set_default_response("cancel")
            dialog.set_close_response("cancel")

            def _on_delete(_dialog, response: str) -> None:
                if response != "ok":
                    dialog.close()
                    return
                if pane is self._left_pane:
                    deleted = 0
                    errors: List[str] = []
                    for selected_entry in entries:
                        target_path = os.path.join(base_dir, selected_entry.name)
                        try:
                            if selected_entry.is_dir:
                                shutil.rmtree(target_path)
                            else:
                                os.remove(target_path)
                            deleted += 1
                        except FileNotFoundError:
                            errors.append(f"{selected_entry.name} no longer exists")
                        except Exception as exc:
                            errors.append(str(exc))
                    if deleted:
                        message = (
                            "Deleted 1 item"
                            if deleted == 1
                            else f"Deleted {deleted} items"
                        )
                        pane.show_toast(message)
                        self._load_local(base_dir)
                    if errors:
                        pane.show_toast(errors[0])
                else:
                    for selected_entry in entries:
                        target_path = posixpath.join(base_dir, selected_entry.name)
                        future = self._manager.remove(target_path)
                        self._attach_refresh(future, refresh_remote=pane)
                    pane.show_toast(
                        "Deleting 1 item…" if count == 1 else f"Deleting {count} items…"
                    )
                dialog.close()

            dialog.connect("response", _on_delete)
            dialog.present()
        elif action == "upload":
            # Upload can be triggered from either pane, but we need to determine the target pane
            if pane is self._left_pane:
                # Upload from local to remote
                target_pane = self._right_pane
            elif pane is self._right_pane:
                # Upload from local to remote (when triggered from remote pane)
                target_pane = pane
            else:
                return

            remote_root = target_pane.toolbar.path_entry.get_text() or "/"
            raw_items: object | None = None

            move_sources: List[pathlib.Path] = []
            move_source_dir: Optional[str] = None
            if isinstance(user_data, dict):
                move_sources = list(user_data.get("move_sources") or [])
                move_source_dir = user_data.get("move_source_dir")
            move_sources_set = {path.resolve() for path in move_sources}

            if isinstance(payload, dict):
                destination = payload.get("destination")
                if isinstance(destination, pathlib.Path):
                    remote_root = destination.as_posix()
                elif isinstance(destination, str) and destination:
                    remote_root = destination
                raw_items = payload.get("paths")
            else:
                raw_items = payload

            paths: List[pathlib.Path] = []

            def _collect(item: object | None) -> None:
                if item is None:
                    return
                if isinstance(item, (list, tuple, set, frozenset)):
                    for value in item:
                        _collect(value)
                    return
                if isinstance(item, pathlib.Path):
                    paths.append(item)
                elif isinstance(item, Gio.File):
                    local_path = item.get_path()
                    if local_path:
                        paths.append(pathlib.Path(local_path))
                elif isinstance(item, str):
                    paths.append(pathlib.Path(item))

            _collect(raw_items)

            if not paths:
                pane.show_toast("No files selected for upload")
                return

            available_paths: List[pathlib.Path] = []
            missing: List[pathlib.Path] = []
            for candidate in paths:
                try:
                    if candidate.exists():
                        available_paths.append(candidate)
                    else:
                        missing.append(candidate)
                except OSError:
                    missing.append(candidate)

            if missing and not available_paths:
                pane.show_toast("Selected items are not accessible")
                return
            if missing and available_paths:
                pane.show_toast(f"Skipping inaccessible items: {missing[0].name}")

            # Prepare list of files to transfer for conflict checking
            files_to_transfer = []
            for path_obj in available_paths:
                destination = posixpath.join(remote_root or "/", path_obj.name)
                files_to_transfer.append((str(path_obj), destination))
            
            # Check for conflicts and handle accordingly  
            def _proceed_with_upload(resolved_files: List[Tuple[str, str]]) -> None:
                for local_path_str, destination in resolved_files:
                    path_obj = pathlib.Path(local_path_str)

                    try:
                        if path_obj.is_dir():
                            future = self._manager.upload_directory(path_obj, destination)
                        else:
                            future = self._manager.upload(path_obj, destination)

                        # Show progress dialog for upload
                        self._show_progress_dialog("upload", path_obj.name, future)
                        self._attach_refresh(
                            future,
                            refresh_remote=target_pane,
                            highlight_name=path_obj.name,
                        )
                        if move_sources_set and path_obj.resolve() in move_sources_set:
                            cleanup_dir = move_source_dir or str(path_obj.parent)
                            self._schedule_local_move_cleanup(future, path_obj, cleanup_dir)
                    except Exception as e:
                        pane.show_toast(f"Error uploading {path_obj.name}: {str(e)}")

            self._check_file_conflicts(files_to_transfer, "upload", _proceed_with_upload)
        elif action == "download" and isinstance(payload, dict):
            print(f"=== DOWNLOAD OPERATION CALLED ===")
            print(f"Payload: {payload}")

            if pane is self._left_pane and payload.get("entries"):
                remote_pane = getattr(self, "_right_pane", None)
                if isinstance(remote_pane, FilePane):
                    pane = remote_pane

            move_remote_sources: List[str] = []
            move_remote_pane: Optional[FilePane] = None
            if isinstance(user_data, dict):
                move_remote_sources = list(user_data.get("move_remote_sources") or [])
                move_remote_pane = user_data.get("move_remote_pane")
            move_remote_set = set(move_remote_sources)

            entries = payload.get("entries") or []
            directory = payload.get("directory")
            print(f"Entries to download: {[e.name for e in entries]}")
            print(f"Directory: {directory}")
            if not directory:
                if pane is self._right_pane:
                    directory = pane.toolbar.path_entry.get_text() or "/"
                else:
                    remote_pane = getattr(self, "_right_pane", None)
                    if isinstance(remote_pane, FilePane):
                        directory = remote_pane.toolbar.path_entry.get_text() or "/"
                    else:
                        directory = "/"
            destination_base = payload.get("destination")

            if not entries or destination_base is None:
                pane.show_toast("Invalid download request")
                return

            if not isinstance(destination_base, pathlib.Path):
                destination_base = pathlib.Path(destination_base)

            # Prepare list of files to transfer for conflict checking
            files_to_transfer = []
            for entry in entries:
                source = posixpath.join(directory or "/", entry.name)
                target_path = destination_base / entry.name
                files_to_transfer.append((source, str(target_path)))
            
            # Check for conflicts and handle accordingly
            def _proceed_with_download(resolved_files: List[Tuple[str, str]]) -> None:
                for source, target_path_str in resolved_files:
                    target_path = pathlib.Path(target_path_str)
                    entry_name = os.path.basename(target_path_str)

                    # Find the original entry to check if it's a directory
                    entry_is_dir = False
                    for entry in entries:
                        if entry.name == entry_name:
                            entry_is_dir = entry.is_dir
                            break
                    
                    try:
                        if entry_is_dir:
                            future = self._manager.download_directory(source, target_path)
                        else:
                            future = self._manager.download(source, target_path)
                        self._show_progress_dialog("download", entry_name, future)
                        self._attach_refresh(
                            future,
                            refresh_local_path=str(destination_base),
                            highlight_name=entry_name,
                        )
                        if move_remote_set and source in move_remote_set:
                            self._schedule_remote_move_cleanup(
                                future,
                                source,
                                move_remote_pane or pane,
                            )
                    except Exception as e:
                        pane.show_toast(f"Error downloading {entry_name}: {str(e)}")

            self._check_file_conflicts(files_to_transfer, "download", _proceed_with_download)

    def _on_window_resize(self, window, pspec) -> None:
        """Maintain proportional paned split when window is resized following GNOME HIG"""
        # Get current window width
        width = self.get_width()
        if width > 0:
            # Set paned position to half the window width (maintaining 50/50 split)
            self._panes.set_position(width // 2)

    def _attach_refresh(
        self,
        future: Optional[Future],
        *,
        refresh_remote: Optional[FilePane] = None,
        refresh_local_path: Optional[str] = None,
        highlight_name: Optional[str] = None,
    ) -> None:
        if future is None:
            logger.debug("_attach_refresh: future is None, skipping")
            return

        logger.debug(f"_attach_refresh: attaching refresh callback, refresh_remote={refresh_remote is not None}, highlight_name={highlight_name}")

        def _on_done(completed: Future) -> None:
            try:
                completed.result()
                logger.debug("_attach_refresh: operation completed successfully")
            except Exception as e:
                logger.debug(f"_attach_refresh: operation failed with {e}")
                return
            if highlight_name:
                if refresh_remote is not None:
                    self._pending_highlights[refresh_remote] = highlight_name
                    logger.debug(f"_attach_refresh: set pending highlight {highlight_name} for remote pane")
                elif refresh_local_path is not None:
                    self._pending_highlights[self._left_pane] = highlight_name
                    logger.debug(f"_attach_refresh: set pending highlight {highlight_name} for local pane")
            if refresh_remote is not None:
                logger.debug("_attach_refresh: scheduling remote refresh")
                GLib.idle_add(self._refresh_remote_listing, refresh_remote)
            if refresh_local_path:
                logger.debug(f"_attach_refresh: scheduling local refresh for {refresh_local_path}")
                GLib.idle_add(self._refresh_local_listing, refresh_local_path)

        future.add_done_callback(_on_done)

    def _apply_pending_highlight(self, pane: FilePane) -> None:
        name = self._pending_highlights.get(pane)
        if not name:
            return
        self._pending_highlights[pane] = None
        pane.highlight_entry(name)

    def _force_refresh_pane(self, pane: FilePane, highlight_name: Optional[str] = None) -> None:
        """Force refresh a pane by directly calling listdir and updating UI"""
        path = pane.toolbar.path_entry.get_text() or "/"
        logger.debug(f"_force_refresh_pane: refreshing {('remote' if pane._is_remote else 'local')} pane for path: {path}")
        
        if highlight_name:
            self._pending_highlights[pane] = highlight_name
            logger.debug(f"_force_refresh_pane: set pending highlight {highlight_name}")
        
        if pane._is_remote:
            # For remote pane, use SFTP
            self._pending_paths[pane] = path
            
            def _refresh_impl():
                try:
                    logger.debug(f"_force_refresh_pane: calling manager.listdir for {path}")
                    self._manager.listdir(path)
                except Exception as e:
                    logger.error(f"_force_refresh_pane: listdir failed: {e}")
                    pane.show_toast(f"Refresh failed: {e}")
            
            # Submit directly to executor to avoid callback issues
            if hasattr(self._manager, '_executor'):
                self._manager._executor.submit(_refresh_impl)
            else:
                _refresh_impl()
        else:
            # For local pane, refresh directly
            try:
                self._load_local(path)
            except Exception as e:
                logger.error(f"_force_refresh_pane: local refresh failed: {e}")
                pane.show_toast(f"Refresh failed: {e}")

    def _refresh_remote_listing(self, pane: FilePane) -> bool:
        """Legacy method - use _force_refresh_pane instead"""
        self._force_refresh_pane(pane)
        return False

    def _refresh_local_listing(self, path: str) -> bool:
        target = self._normalize_local_path(path)
        # Use the actual current path instead of the display path from path entry
        # This handles Flatpak portal paths correctly
        current_path = getattr(self._left_pane, '_current_path', None)
        if current_path:
            current = current_path
        else:
            current = self._normalize_local_path(self._left_pane.toolbar.path_entry.get_text())
        if target == current:
            self._load_local(target)
        else:
            self._pending_highlights[self._left_pane] = None
        return False

    def _update_paste_targets(self) -> None:
        can_paste = bool(self._clipboard_entries)
        for pane in (self._left_pane, self._right_pane):
            if isinstance(pane, FilePane):
                pane.set_can_paste(can_paste)

    def _clear_clipboard(self) -> None:
        self._clipboard_entries = []
        self._clipboard_directory = None
        self._clipboard_source_pane = None
        self._clipboard_operation = None
        self._update_paste_targets()

    def _resolve_local_entry_path(self, directory: str, entry: FileEntry) -> pathlib.Path:
        base = pathlib.Path(self._normalize_local_path(directory))
        return base / entry.name

    def _resolve_remote_entry_path(self, directory: str, entry: FileEntry) -> str:
        base = directory or "/"
        return posixpath.join(base, entry.name)

    def _perform_local_clipboard_operation(
        self,
        entries: List[FileEntry],
        source_dir: str,
        destination_dir: str,
        move: bool,
    ) -> None:
        source_dir_norm = self._normalize_local_path(source_dir)
        destination_dir_norm = self._normalize_local_path(destination_dir)
        source_base = pathlib.Path(source_dir_norm)
        destination_base = pathlib.Path(destination_dir_norm)
        destination_base.mkdir(parents=True, exist_ok=True)

        completed = 0
        errors: List[str] = []

        for entry in entries:
            source_path = source_base / entry.name
            destination_path = destination_base / entry.name
            try:
                if move:
                    shutil.move(str(source_path), str(destination_path))
                else:
                    if entry.is_dir:
                        if destination_path.exists():
                            raise FileExistsError(f"{entry.name} already exists")
                        shutil.copytree(source_path, destination_path)
                    else:
                        if destination_path.exists():
                            raise FileExistsError(f"{entry.name} already exists")
                        shutil.copy2(source_path, destination_path)
                completed += 1
            except FileExistsError as exc:
                errors.append(str(exc))
            except Exception as exc:
                errors.append(f"{entry.name}: {exc}")

        if completed:
            if entries:
                self._pending_highlights[self._left_pane] = entries[0].name
            GLib.idle_add(self._refresh_local_listing, destination_dir_norm)
            if move and destination_dir_norm != source_dir_norm:
                GLib.idle_add(self._refresh_local_listing, source_dir_norm)
            message = (
                "Moved 1 item"
                if move and completed == 1
                else f"Moved {completed} items"
                if move
                else "Copied 1 item"
                if completed == 1
                else f"Copied {completed} items"
            )
            self._left_pane.show_toast(message)

        if errors:
            self._left_pane.show_toast(errors[0])

    def _perform_remote_clipboard_operation(
        self,
        entries: List[FileEntry],
        source_dir: str,
        destination_dir: str,
        move: bool,
    ) -> None:
        if not entries:
            return
        manager = getattr(self, "_manager", None)
        if manager is None:
            self._right_pane.show_toast("Remote connection unavailable")
            return

        skipped: List[str] = []
        scheduled_any = False

        for entry in entries:
            source_path = self._resolve_remote_entry_path(source_dir, entry)
            destination_path = self._resolve_remote_entry_path(destination_dir, entry)

            if entry.is_dir and self._is_remote_descendant(source_path, destination_path):
                skipped.append(
                    f"Cannot paste '{entry.name}' into its own subdirectory"
                )
                continue


            def _impl(src=source_path, dest=destination_path, is_dir=entry.is_dir):
                sftp = getattr(manager, "_sftp", None)
                if sftp is None:
                    raise RuntimeError("SFTP session is not connected")
                self._ensure_remote_directory(sftp, posixpath.dirname(dest))
                if is_dir:
                    self._copy_remote_directory(sftp, src, dest)
                else:
                    self._copy_remote_file(sftp, src, dest)

            future = manager._submit(_impl)
            self._attach_refresh(
                future,
                refresh_remote=self._right_pane,
                highlight_name=entry.name,
            )
            if move:
                self._schedule_remote_move_cleanup(future, source_path, self._right_pane)
            scheduled_any = True

        if scheduled_any:
            self._right_pane.show_toast(
                "Moving items…" if move else "Copying items…"
            )
        elif skipped:
            self._right_pane.show_toast(skipped[0])


    def _perform_local_to_remote_clipboard_operation(
        self,
        entries: List[FileEntry],
        source_dir: str,
        destination_dir: str,
        move: bool,
    ) -> None:
        source_dir_norm = self._normalize_local_path(source_dir)
        paths: List[pathlib.Path] = []
        for entry in entries:
            path = pathlib.Path(source_dir_norm) / entry.name
            if path.exists():
                paths.append(path)
        if not paths:
            self._left_pane.show_toast("Files are no longer available")
            return

        payload = {"paths": paths, "destination": destination_dir}
        user_data = None
        if move:
            user_data = {
                "move_sources": paths,
                "move_source_dir": source_dir_norm,
            }
        self._on_request_operation(self._left_pane, "upload", payload, user_data=user_data)

    def _perform_remote_to_local_clipboard_operation(
        self,
        entries: List[FileEntry],
        source_dir: str,
        destination_dir: str,
        move: bool,
    ) -> None:
        if not entries:
            return
        destination_path = pathlib.Path(destination_dir)
        payload = {
            "entries": entries,
            "directory": source_dir or "/",
            "destination": destination_path,
        }
        user_data = None
        if move:
            remote_sources = [
                self._resolve_remote_entry_path(source_dir or "/", entry)
                for entry in entries
            ]
            user_data = {
                "move_remote_sources": remote_sources,
                "move_remote_pane": self._right_pane,
            }
        self._on_request_operation(self._right_pane, "download", payload, user_data=user_data)

    def _schedule_local_move_cleanup(
        self,
        future: Future,
        source_path: pathlib.Path,
        source_dir: str,
    ) -> None:
        def _cleanup(completed: Future, path: pathlib.Path = source_path, base_dir: str = source_dir) -> None:
            try:
                completed.result()
            except Exception:
                return
            try:
                if path.is_dir():
                    shutil.rmtree(path)
                else:
                    path.unlink()
            except FileNotFoundError:
                pass
            except Exception as exc:
                GLib.idle_add(self._left_pane.show_toast, f"Failed to remove {path.name}: {exc}")
            GLib.idle_add(self._refresh_local_listing, base_dir)

        future.add_done_callback(_cleanup)

    def _schedule_remote_move_cleanup(
        self,
        future: Future,
        source_path: str,
        pane: FilePane,
    ) -> None:
        def _cleanup(completed: Future, path: str = source_path, target_pane: FilePane = pane) -> None:
            try:
                completed.result()
            except Exception:
                return
            cleanup_future = self._manager.remove(path)
            self._attach_refresh(cleanup_future, refresh_remote=target_pane)

        future.add_done_callback(_cleanup)

    @staticmethod
    def _ensure_remote_directory(sftp: paramiko.SFTPClient, path: str) -> None:
        if not path:
            return
        components = []
        while path and path not in {"/", ""}:
            components.append(path)
            path = posixpath.dirname(path)
        for component in reversed(components):
            try:
                sftp.mkdir(component)
            except IOError:
                continue

    @staticmethod
    def _remote_path_exists(sftp: paramiko.SFTPClient, path: str) -> bool:
        try:
            sftp.stat(path)
        except FileNotFoundError:
            return False
        except IOError as exc:
            error_code = getattr(exc, "errno", None)
            if error_code is None and exc.args:
                first_arg = exc.args[0]
                if isinstance(first_arg, int):
                    error_code = first_arg
            if error_code in {errno.ENOENT, errno.EINVAL}:
                return False
            raise
        return True

    @staticmethod
    def _is_remote_descendant(source_path: str, destination_path: str) -> bool:
        source_norm = posixpath.normpath(source_path)
        dest_norm = posixpath.normpath(destination_path)
        if source_norm in {"", ".", "/"}:
            return False
        if dest_norm == source_norm:
            return True
        source_prefix = source_norm.rstrip("/")
        if not source_prefix:
            return False
        return dest_norm.startswith(f"{source_prefix}/")

    def _copy_remote_file(
        self, sftp: paramiko.SFTPClient, source_path: str, destination_path: str
    ) -> None:
        if self._remote_path_exists(sftp, destination_path):
            raise FileExistsError(f"{posixpath.basename(destination_path)} already exists")

        with sftp.open(source_path, "rb") as src_file, sftp.open(destination_path, "wb") as dst_file:
            while True:
                chunk = src_file.read(32768)
                if not chunk:
                    break
                dst_file.write(chunk)

    def _copy_remote_directory(
        self, sftp: paramiko.SFTPClient, source_path: str, destination_path: str
    ) -> None:
        if self._is_remote_descendant(source_path, destination_path):
            raise ValueError(
                f"Cannot paste '{posixpath.basename(posixpath.normpath(source_path))}' into itself"
            )
        if self._remote_path_exists(sftp, destination_path):
            raise FileExistsError(
                f"{posixpath.basename(posixpath.normpath(destination_path))} already exists"
            )
        sftp.mkdir(destination_path)

        for entry in sftp.listdir_attr(source_path):
            child_source = posixpath.join(source_path, entry.filename)
            child_destination = posixpath.join(destination_path, entry.filename)
            if stat_isdir(entry):
                self._copy_remote_directory(sftp, child_source, child_destination)
            else:
                self._copy_remote_file(sftp, child_source, child_destination)

    def _show_progress_dialog(self, operation_type: str, filename: str, future: Future) -> None:
        """Show and manage the progress dialog for a file operation."""
        try:
            print(f"DEBUG: _show_progress_dialog called for {operation_type} {filename}")
            
            # Dismiss any existing progress dialog
            if hasattr(self, '_progress_dialog') and self._progress_dialog:
                try:
                    self._progress_dialog.close()
                except (AttributeError, RuntimeError):
                    pass
                self._progress_dialog = None
            
            # Create new progress dialog
            print(f"DEBUG: Creating progress dialog")
            self._progress_dialog = SFTPProgressDialog(parent=self, operation_type=operation_type)
            self._progress_dialog.set_operation_details(total_files=1, filename=filename)
            self._progress_dialog.set_future(future)
            
            # Try to get file size for better progress display
            try:
                if operation_type == "download":
                    # For downloads, we'll get the size from the SFTP manager if available
                    # This is a rough estimate, the actual implementation would need to
                    # query the remote file size
                    self._progress_dialog.total_bytes = 1024 * 1024  # Default to 1MB estimate
                else:  # upload
                    # For uploads, we could get the local file size
                    self._progress_dialog.total_bytes = 1024 * 1024  # Default to 1MB estimate
            except Exception:
                self._progress_dialog.total_bytes = 0
            
            # Show the dialog
            self._progress_dialog.present()
            print(f"DEBUG: Progress dialog created and shown successfully")
            
        except Exception as exc:
            print(f"DEBUG: Error in _show_progress_dialog: {exc}")
            import traceback
            traceback.print_exc()
            return
        
        # Store references for cleanup
        self._progress_handler_id = None
        
        # Connect progress signal
        def _on_progress(manager, progress: float, message: str) -> None:
            # Check if dialog exists and operation hasn't been cancelled
            if (self._progress_dialog and 
                not self._progress_dialog.is_cancelled and
                self._current_future and 
                not self._current_future.cancelled()):
                try:
                    self._progress_dialog.update_progress(progress, message)
                except (AttributeError, RuntimeError, GLib.GError):
                    # Dialog may have been destroyed
                    pass
        
        # Connect progress signal and store handler ID
        self._progress_handler_id = self._manager.connect("progress", _on_progress)
        
        def _on_complete(future_result) -> None:
            # Use GLib.idle_add to ensure we're on the main thread
            def _cleanup():
                # Disconnect progress signal
                if hasattr(self, '_progress_handler_id') and self._progress_handler_id:
                    try:
                        self._manager.disconnect(self._progress_handler_id)
                    except (TypeError, RuntimeError):
                        pass
                    self._progress_handler_id = None
                
                # Update dialog to show completion
                if self._progress_dialog:
                    try:
                        if future_result.exception():
                            error_msg = str(future_result.exception())
                            self._progress_dialog.show_completion(success=False, error_message=error_msg)
                        else:
                            self._progress_dialog.increment_file_count()
                            self._progress_dialog.show_completion(success=True)
                    except (AttributeError, RuntimeError, GLib.GError):
                        # Dialog may have been destroyed
                        pass
                
                self._current_future = None
            
            GLib.idle_add(_cleanup)
        
        # Connect future completion
        future.add_done_callback(_on_complete)

    @staticmethod
    def _normalize_local_path(path: Optional[str]) -> str:
        expanded = os.path.expanduser(path or "/")
        return os.path.abspath(expanded)


def launch_file_manager_window(
    *,
    host: str,
    username: str,
    port: int = 22,
    path: str = "~",
    parent: Optional[Gtk.Window] = None,
    transient_for_parent: bool = True,
    nickname: Optional[str] = None,
    connection: Any = None,
    connection_manager: Any = None,
    ssh_config: Optional[Dict[str, Any]] = None,
) -> FileManagerWindow:
    """Create and present the :class:`FileManagerWindow`.

    The function obtains the default application instance (``Gtk.Application``)
    if available; otherwise the caller must ensure the returned window remains
    referenced for the duration of its lifetime.

    Parameters
    ----------
    host, username, port, path
        Connection details used by :class:`FileManagerWindow`.
    parent
        Optional window that should act as the logical parent for stacking
        purposes.  When provided the new window may be set as transient for
        this parent depending on ``transient_for_parent``.
    transient_for_parent
        Set to ``False`` to avoid establishing a transient relationship with
        ``parent``.  This allows callers to request a free-floating window even
        when a parent reference is supplied.
    nickname, connection, connection_manager, ssh_config
        Optional context propagated to :class:`FileManagerWindow` so it can
        reuse saved credentials and SSH preferences.
    """

    app = Gtk.Application.get_default()
    if app is None:
        raise RuntimeError("An application instance is required to show the window")

    window = FileManagerWindow(
        application=app,
        host=host,
        username=username,
        port=port,
        initial_path=path,
        nickname=nickname,
        connection=connection,
        connection_manager=connection_manager,
        ssh_config=ssh_config,
    )
    if parent is not None and transient_for_parent:
        window.set_transient_for(parent)
    window.present()
    return window


__all__ = [
    "AsyncSFTPManager",
    "FileEntry",
    "FileManagerWindow",
    "SFTPProgressDialog",
    "launch_file_manager_window",
]
<|MERGE_RESOLUTION|>--- conflicted
+++ resolved
@@ -834,10 +834,8 @@
         self._connection_manager = connection_manager
         self._ssh_config = dict(ssh_config) if ssh_config else None
         self._proxy_sock: Optional[Any] = None
-<<<<<<< HEAD
         self._jump_clients: List[paramiko.SSHClient] = []
-=======
->>>>>>> 6a76645d
+
     
     def _format_size(self, size_bytes):
         """Format file size for display"""
@@ -867,7 +865,6 @@
             if self._client is not None:
                 self._client.close()
                 self._client = None
-<<<<<<< HEAD
             if self._jump_clients:
                 for jump_client in self._jump_clients:
                     try:
@@ -875,8 +872,7 @@
                     except Exception as exc:  # pragma: no cover - defensive cleanup
                         logger.debug("Error closing jump client: %s", exc)
                 self._jump_clients.clear()
-=======
->>>>>>> 6a76645d
+
             if self._proxy_sock is not None:
                 try:
                     self._proxy_sock.close()
@@ -1321,10 +1317,7 @@
             target_alias = self._host
 
         alias_for_config: Optional[str] = None
-<<<<<<< HEAD
-=======
-
->>>>>>> 6a76645d
+
         if target_alias:
             try:
                 from .ssh_config_utils import get_effective_ssh_config
@@ -1333,10 +1326,7 @@
                     target_alias, config_file=config_override
                 )
                 alias_for_config = target_alias
-<<<<<<< HEAD
-=======
-
->>>>>>> 6a76645d
+
             except Exception as exc:  # pragma: no cover - defensive
                 logger.debug(
                     "Failed to resolve effective SSH config for %s: %s",
@@ -1361,7 +1351,6 @@
 
         alias_for_substitution = alias_for_config or target_alias or self._host
 
-<<<<<<< HEAD
         def _coerce_port(value: Any, default: int) -> int:
             try:
                 return int(str(value))
@@ -1372,21 +1361,15 @@
         resolved_port = _coerce_port(effective_cfg.get("port", self._port), self._port)
         resolved_username = str(effective_cfg.get("user", self._username) or self._username)
 
-=======
->>>>>>> 6a76645d
+
         def _expand_proxy_tokens(raw_command: str) -> str:
             if not raw_command:
                 return raw_command
 
-<<<<<<< HEAD
             substitution_host = str(resolved_host)
             substitution_port = str(resolved_port)
             substitution_user = str(resolved_username) if resolved_username else ""
-=======
-            substitution_host = str(self._host)
-            substitution_port = str(self._port)
-            substitution_user = str(self._username) if self._username else ""
->>>>>>> 6a76645d
+
             substitution_alias = str(alias_for_substitution) if alias_for_substitution else substitution_host
 
             token_pattern = re.compile(r"%(?:%|h|p|r|n)")
@@ -1407,10 +1390,7 @@
 
             return token_pattern.sub(_replace, raw_command)
 
-<<<<<<< HEAD
-=======
-
->>>>>>> 6a76645d
+
         proxy_sock: Optional[Any] = None
         proxy_command = proxy_command.strip()
         if proxy_command:
@@ -1424,15 +1404,11 @@
                     expanded_command,
                     proxy_command,
                 )
-<<<<<<< HEAD
-=======
-
->>>>>>> 6a76645d
+
             except Exception as exc:  # pragma: no cover - defensive
                 logger.warning("Failed to set up ProxyCommand '%s': %s", proxy_command, exc)
                 proxy_sock = None
         elif proxy_jump:
-<<<<<<< HEAD
             try:
                 proxy_sock, jump_clients = self._create_proxy_jump_socket(
                     proxy_jump,
@@ -1460,24 +1436,7 @@
 
         if not proxy_jump:
             jump_clients = []
-=======
-            jump_spec = ",".join(proxy_jump)
-            jump_command = f"ssh -W %h:%p -J {jump_spec} %h"
-            try:
-                from paramiko.proxy import ProxyCommand as ParamikoProxyCommand
-
-                expanded_jump = _expand_proxy_tokens(jump_command)
-                proxy_sock = ParamikoProxyCommand(expanded_jump)
-                logger.debug(
-                    "File manager: using ProxyJump via '%s' (expanded from '%s')",
-                    expanded_jump,
-                    jump_command,
-                )
-
-            except Exception as exc:  # pragma: no cover - defensive
-                logger.warning("Failed to set up ProxyJump '%s': %s", jump_command, exc)
-                proxy_sock = None
->>>>>>> 6a76645d
+
 
         connect_kwargs: Dict[str, Any] = {
             "hostname": resolved_host,
@@ -1509,15 +1468,13 @@
                     proxy_sock.close()
                 except Exception:  # pragma: no cover - defensive cleanup
                     pass
-<<<<<<< HEAD
             if proxy_jump:
                 for jump_client in jump_clients:
                     try:
                         jump_client.close()
                     except Exception:  # pragma: no cover - defensive cleanup
                         pass
-=======
->>>>>>> 6a76645d
+
             raise
 
         with self._lock:
@@ -1525,10 +1482,8 @@
             self._sftp = sftp
             self._password = password
             self._proxy_sock = proxy_sock
-<<<<<<< HEAD
             self._jump_clients = jump_clients
-=======
->>>>>>> 6a76645d
+
 
     # -- public operations ----------------------------------------------
 
