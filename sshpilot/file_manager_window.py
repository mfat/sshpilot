--- conflicted
+++ resolved
@@ -701,7 +701,6 @@
         return self._entries[index]
 
     def _on_upload_clicked(self, _button: Gtk.Button) -> None:
-<<<<<<< HEAD
         if not self._is_remote:
             return
 
@@ -728,46 +727,7 @@
         destination = self.toolbar.path_entry.get_text() or "/"
         payload = {"paths": [source_path], "destination": destination}
         self.emit("request-operation", "upload", payload)
-=======
-        if self._is_remote:
-            dialog = Gtk.FileDialog()
-            dialog.set_title("Select items to upload")
-
-            def _on_finish(dlg: Gtk.FileDialog, result: Gio.AsyncResult) -> None:
-                try:
-                    files = dlg.open_multiple_finish(result)
-                except GLib.Error as exc:
-                    if not self._dialog_dismissed(exc):
-                        self.show_toast(str(exc))
-                    return
-
-                paths: List[pathlib.Path] = []
-                if files is not None:
-                    for index in range(files.get_n_items()):
-                        file_obj = files.get_item(index)
-                        if isinstance(file_obj, Gio.File):
-                            path = file_obj.get_path()
-                            if path:
-                                paths.append(pathlib.Path(path))
-                if not paths:
-                    return
-                self.emit("request-operation", "upload", paths)
-
-            dialog.open_multiple(self.get_root(), None, _on_finish)
-            return
-
-        entry = self.get_selected_entry()
-        if entry is None:
-            self.show_toast("Select an item to upload")
-            return
-
-        local_path = pathlib.Path(os.path.join(self._current_path, entry.name))
-        if not local_path.exists():
-            self.show_toast("Selected item is not accessible")
-            return
-
-        self.emit("request-operation", "upload", [local_path])
->>>>>>> 90037dab
+
 
     def _on_download_clicked(self, _button: Gtk.Button) -> None:
         entry = self.get_selected_entry()
@@ -1192,7 +1152,6 @@
             dialog.connect("response", _on_delete)
             dialog.present()
         elif action == "upload":
-<<<<<<< HEAD
             if pane is not self._right_pane:
                 return
 
@@ -1252,58 +1211,6 @@
 
             for path_obj in available_paths:
                 destination = posixpath.join(remote_root or "/", path_obj.name)
-=======
-            paths: List[pathlib.Path] = []
-            remote_pane: Optional[FilePane] = None
-
-            if pane is self._left_pane:
-                remote_pane = self._right_pane
-                if isinstance(payload, list):
-                    for item in payload:
-                        if isinstance(item, pathlib.Path):
-                            paths.append(item)
-                        elif isinstance(item, str):
-                            paths.append(pathlib.Path(item))
-                elif isinstance(payload, pathlib.Path):
-                    paths.append(payload)
-                elif isinstance(payload, dict):
-                    entry = payload.get("entry")
-                    directory = payload.get("directory") or pane.toolbar.path_entry.get_text() or "/"
-                    if isinstance(entry, FileEntry):
-                        paths.append(pathlib.Path(os.path.join(directory, entry.name)))
-                else:
-                    entry = pane.get_selected_entry()
-                    if entry is not None:
-                        paths.append(pathlib.Path(os.path.join(pane.toolbar.path_entry.get_text() or "/", entry.name)))
-                if not paths:
-                    pane.show_toast("Select an item to upload")
-                    return
-            elif pane is self._right_pane:
-                remote_pane = pane
-                if isinstance(payload, Gio.File):
-                    local_path = payload.get_path()
-                    if local_path:
-                        paths.append(pathlib.Path(local_path))
-                elif isinstance(payload, list):
-                    for item in payload:
-                        if isinstance(item, pathlib.Path):
-                            paths.append(item)
-                        elif isinstance(item, Gio.File):
-                            item_path = item.get_path()
-                            if item_path:
-                                paths.append(pathlib.Path(item_path))
-                elif isinstance(payload, pathlib.Path):
-                    paths.append(payload)
-                if not paths:
-                    pane.show_toast("No files selected for upload")
-                    return
-            else:
-                return
-
-            remote_root = remote_pane.toolbar.path_entry.get_text() or "/"
-            for path_obj in paths:
-                destination = os.path.join(remote_root, path_obj.name)
->>>>>>> 90037dab
                 toast_message = f"Uploading {path_obj.name}"
                 self._toast_overlay.add_toast(Adw.Toast.new(toast_message))
                 if path_obj.is_dir():
