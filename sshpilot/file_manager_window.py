"""In-app two-pane SFTP file manager window.

This module provides a libadwaita based window that mimics a traditional
file manager experience while running entirely inside sshPilot.  It exposes
two panes that can each browse an independent remote path.  All filesystem
operations are executed on background worker threads to keep the UI
responsive and results are marshalled back to the main GTK loop using
``GLib.idle_add``.  The implementation intentionally favours clarity over raw
performance – the goal is to provide a dependable fallback for situations
where a native GVFS/GIO based file manager is not available (e.g. Flatpak
deployments).

The window follows the GNOME HIG by composing libadwaita widgets such as
``Adw.ToolbarView`` and ``Adw.HeaderBar``.  Each pane exposes both list and
grid representations of directory contents, navigation controls, progress
indicators and toast based feedback.
"""

from __future__ import annotations

import dataclasses
import errno
import json
import mimetypes
import os
import pathlib
import posixpath
import shutil
import stat
import threading
import time
import re
from datetime import datetime
from concurrent.futures import Future, ThreadPoolExecutor
from typing import Any, Callable, Dict, Iterable, List, Optional, Tuple


import paramiko
from gi.repository import Adw, Gio, GLib, GObject, Gdk, Gtk, Pango

from .platform_utils import is_flatpak, is_macos

import logging


logger = logging.getLogger(__name__)


def _sftp_path_exists(sftp: paramiko.SFTPClient, path: str) -> bool:
    """Return ``True`` if *path* exists on the remote SFTP server."""

    try:
        sftp.stat(path)
    except FileNotFoundError:
        return False
    except IOError as exc:
        error_code = getattr(exc, "errno", None)
        if error_code is None and exc.args:
            first_arg = exc.args[0]
            if isinstance(first_arg, int):
                error_code = first_arg
        if error_code in {errno.ENOENT, errno.EINVAL}:
            return False
        raise
    return True


def _get_docs_json_path():
    """Get the path to the granted folders config file."""
    from .platform_utils import get_config_dir
    try:
        base_dir = get_config_dir()
    except TypeError:
        # Some tests monkeypatch GLib with lightweight stubs that do not
        # implement get_user_config_dir(). Fall back to a sensible default.
        base_dir = os.path.join(os.path.expanduser("~"), ".config", "sshpilot")
    return os.path.join(base_dir, "granted-folders.json")


DOCS_JSON = _get_docs_json_path()


def _ensure_cfg_dir():
    """Ensure the config directory exists."""
    cfg_dir = os.path.dirname(DOCS_JSON)
    os.makedirs(cfg_dir, exist_ok=True)


def _save_doc(folder_path: str, doc_id: str):
    """Save document ID, display name, and actual path to JSON config."""
    _ensure_cfg_dir()
    data = {}
    if os.path.exists(DOCS_JSON):
        try:
            with open(DOCS_JSON, "r", encoding="utf-8") as f:
                data = json.load(f)
        except Exception:
            data = {}
    data[doc_id] = {
        "display": Gio.File.new_for_path(folder_path).get_parse_name(),
        "path": folder_path  # Store the actual path for non-Flatpak lookup
    }
    with open(DOCS_JSON, "w", encoding="utf-8") as f:
        json.dump(data, f, indent=2)


def _grant_persistent_access(gfile):
    """Grant persistent access to a file via the Document portal (Flatpak only)."""
    if not is_flatpak():
        # In non-Flatpak environments, generate a simple ID from the path
        path = gfile.get_path()
        import hashlib
        doc_id = hashlib.md5(path.encode()).hexdigest()[:16]
        logger.debug(f"Generated simple doc ID for non-Flatpak: {doc_id}")
        return doc_id

    path = gfile.get_path()
    if not path:
        logger.warning("Cannot grant persistent access without a path")
        return None

    try:
        # Get the Document portal (only in Flatpak)
        bus = Gio.bus_get_sync(Gio.BusType.SESSION, None)
        proxy = Gio.DBusProxy.new_sync(
            bus,
            Gio.DBusProxyFlags.NONE,
            None,
            "org.freedesktop.portal.Desktop",
            "/org/freedesktop/portal/documents",
            "org.freedesktop.portal.Documents",
            None
        )

        fd_flags = os.O_RDONLY
        if hasattr(os, "O_DIRECTORY") and os.path.isdir(path):
            fd_flags |= os.O_DIRECTORY

        fd = os.open(path, fd_flags)
        try:
            fd_list = Gio.UnixFDList.new()
            fd_index = fd_list.append(fd)

            is_directory = os.path.isdir(path)
            flags = 1 | 2  # reuse_existing | persistent
            if is_directory:
                flags |= 8  # export-directory

            app_id = os.environ.get("FLATPAK_ID", "")
            basename = gfile.get_basename() or os.path.basename(path)

            permissions: List[str] = ["read"]
            if os.access(path, os.W_OK):
                permissions.append("write")

            # AddFull method signature according to the docs: (ah, u, s, as)
            parameters = GLib.Variant(
                "(ahusas)",
                ([fd_index], flags, app_id, permissions)
            )

            result = proxy.call_with_unix_fd_list_sync(
                "AddFull",
                parameters,
                Gio.DBusCallFlags.NONE,
                -1,
                fd_list,
                None
            )
        finally:
            os.close(fd)

        if result:
            doc_ids = result.get_child_value(0).unpack()
            doc_id = doc_ids[0] if doc_ids else None
            if doc_id:
                logger.info(
                    "Granted persistent access via Document portal, doc_id: %s", doc_id
                )
                return doc_id

    except Exception as e:
        logger.warning(f"Failed to grant persistent access via Document portal: {e}")

    # Fallback to simple ID generation
    path = gfile.get_path()
    if path:
        import hashlib
        doc_id = hashlib.md5(path.encode()).hexdigest()[:16]
        logger.debug(f"Using fallback doc ID: {doc_id}")
        return doc_id
    return None


def _lookup_document_path(doc_id: str):
    """Look up the current path for a document ID."""
    # Always try config lookup first since Document portal seems unreliable
    config_path = _lookup_path_from_config(doc_id)
    if config_path and os.path.exists(config_path):
        logger.debug(f"Found valid path from config for {doc_id}: {config_path}")
        return config_path
    
    # Only try Document portal in Flatpak and if config lookup failed
    if not is_flatpak():
        return None
    
    try:
        # Get the Document portal (only in Flatpak)
        bus = Gio.bus_get_sync(Gio.BusType.SESSION, None)
        proxy = Gio.DBusProxy.new_sync(
            bus,
            Gio.DBusProxyFlags.NONE,
            None,
            "org.freedesktop.portal.Desktop",
            "/org/freedesktop/portal/documents",
            "org.freedesktop.portal.Documents",
            None
        )
        
        # Call Lookup to get the current path
        # Lookup(IN s doc_id, OUT ay path, OUT a{s(say)} out_info)
        result = proxy.call_sync(
            "Lookup",
            GLib.Variant("(s)", (doc_id,)),
            Gio.DBusCallFlags.NONE,
            -1,
            None
        )
        
        if result:
            path_bytes = result.get_child_value(0).get_bytestring()
            path = path_bytes.decode('utf-8')
            logger.debug(f"Document portal lookup for {doc_id}: {path}")
            return path
        
    except Exception as e:
        logger.debug(f"Document portal lookup failed for {doc_id}: {e}")
    
    return None


def _lookup_path_from_config(doc_id: str):
    """Look up the original path from our config."""
    try:
        entry = _lookup_doc_entry(doc_id)
        if entry:

            # First try the 'path' field (new format)
            if 'path' in entry:
                path = entry['path']
                if os.path.exists(path):
                    return path
            
            # Fallback to 'display' field (old format)
            display = entry.get('display', '')
            if display:
                # If it's a portal path, try it directly
                if '/doc/' in display:
                    if os.path.exists(display):
                        return display
                # If it starts with ~, expand it
                elif display.startswith('~'):
                    expanded = os.path.expanduser(display)
                    if os.path.exists(expanded):
                        return expanded
                # Try as-is
                elif os.path.exists(display):
                    return display
            
            # Last resort: try to construct portal path from doc_id
            if is_flatpak():
                portal_path = f"/run/user/{os.getuid()}/doc/{doc_id}"
                if os.path.isdir(portal_path):
                    return portal_path

    except Exception as e:
        logger.debug(f"Failed to lookup path from config: {e}")
    return None


def _portal_doc_path(doc_id: str) -> str:
    """Get the portal mount path for a document ID."""
    return f"/run/user/{os.getuid()}/doc/{doc_id}"


def _load_doc_config() -> Dict[str, Dict[str, str]]:
    """Load the granted folders configuration file."""

    if not os.path.exists(DOCS_JSON):
        return {}

    try:
        with open(DOCS_JSON, "r", encoding="utf-8") as f:
            data = json.load(f)
            if isinstance(data, dict):
                # Ensure we only keep dictionary entries
                return {
                    key: value
                    for key, value in data.items()
                    if isinstance(value, dict)
                }
    except Exception as exc:  # pragma: no cover - config parsing errors are non-fatal
        logger.debug(f"Failed to load granted folders config: {exc}")

    return {}


def _lookup_doc_entry(doc_id: str) -> Optional[Dict[str, str]]:
    """Return the stored configuration entry for the given document ID."""

    config = _load_doc_config()
    entry = config.get(doc_id)
    if isinstance(entry, dict):
        return entry
    return None


def _load_first_doc_path():
    """Load the first valid document portal path from saved config."""
    logger.debug(f"Looking for config file: {DOCS_JSON}")

    config = _load_doc_config()
    if not config:
        logger.debug("Config file does not exist or is empty")
        return None

    for doc_id, entry in config.items():
        logger.debug(f"Looking up document ID: {doc_id}")
        portal_path = _lookup_document_path(doc_id)
        if portal_path and os.path.isdir(portal_path):
            logger.debug(f"Found valid portal path: {portal_path}")
            return portal_path, doc_id, entry

        logger.debug(f"Document ID {doc_id} is no longer valid")

    logger.debug("No valid portal paths found")
    return None


def _pretty_path_for_display(path: str) -> str:
    """Convert a filesystem path to a human-friendly display string.

    Uses GFile's parse_name for human-readable presentation (often shows "~" etc.).
    For document portal paths, shows just the folder name instead of the full mount path.
    """
    try:
        gfile = Gio.File.new_for_path(path)
        parse_name = gfile.get_parse_name()
        
        # If it's a doc mount, show a human-friendly version
        if "/doc/" in path and parse_name.startswith("/run/"):
            # Extract the final directory name from the portal path
            basename = gfile.get_basename()
            if basename:
                # For home directory, show it as ~/username
                if basename == os.path.basename(os.path.expanduser("~")):
                    return f"~/{basename}"
                # For other directories, just show the basename
                return basename
            # Fall back to the full path if basename fails
            return parse_name
        return parse_name
    except Exception:
        # Fallback to original path if GFile operations fail
        return path




class TransferCancelledException(Exception):
    """Exception raised when a transfer is cancelled"""
    pass


# ---------------------------------------------------------------------------
# Utility data structures


class SFTPProgressDialog(Adw.MessageDialog):
    """Modern GNOME HIG-compliant SFTP file transfer progress dialog"""

    _LABEL_WIDTH_CHARS = 48

    def __init__(self, parent=None, operation_type="transfer"):
        # Set appropriate title based on operation
        title = "Downloading Files" if operation_type == "download" else "Uploading Files"

        super().__init__(
            title=title,
            body="Transferring files…",
            default_response="cancel"
        )
        
        # Dialog properties
        self.set_modal(True)
        if parent:
            self.set_transient_for(parent)
        
        # Transfer state
        self.is_cancelled = False
        self.current_file = ""
        self.transferred_bytes = 0
        self.total_bytes = 0
        self.files_completed = 0
        self.total_files = 0
        self.start_time = time.time()
        self.operation_type = operation_type
        self._current_future = None
        
        self._build_ui()
        
    def _build_ui(self):
        """Build the modern GNOME HIG-compliant UI"""
        
        # Add response buttons
        self.add_response("cancel", "Cancel")
        self.set_default_response("cancel")
        self.set_close_response("cancel")
        
        # Connect response signal
        self.connect("response", self._on_response)
        
        # Create progress content area
        progress_box = Gtk.Box(
            orientation=Gtk.Orientation.VERTICAL,
            spacing=12,
            margin_top=12,
            margin_bottom=12
        )
        
        def _configure_progress_label(label: Gtk.Label) -> None:
            label.set_ellipsize(Pango.EllipsizeMode.END)
            label.set_justify(Gtk.Justification.CENTER)
            label.set_width_chars(self._LABEL_WIDTH_CHARS)
            label.set_max_width_chars(self._LABEL_WIDTH_CHARS)

        # Current file label (primary info)
        self.file_label = Gtk.Label()
        self.file_label.set_text("—")
        _configure_progress_label(self.file_label)
        progress_box.append(self.file_label)

        # Status label for detailed progress messages
        self.status_label = Gtk.Label()
        self.status_label.set_text("Preparing transfer…")
        _configure_progress_label(self.status_label)
        progress_box.append(self.status_label)
        
        # Main progress bar
        self.progress_bar = Gtk.ProgressBar()
        self.progress_bar.set_show_text(True)
        self.progress_bar.set_text("0%")
        progress_box.append(self.progress_bar)
        
        # Transfer details
        details_box = Gtk.Box(
            orientation=Gtk.Orientation.VERTICAL,
            spacing=6
        )
        progress_box.append(details_box)
        
        # Speed and time info
        info_box = Gtk.Box(orientation=Gtk.Orientation.HORIZONTAL)
        details_box.append(info_box)
        
        self.speed_label = Gtk.Label()
        self.speed_label.set_text("—")
        self.speed_label.set_halign(Gtk.Align.START)
        self.speed_label.add_css_class("caption")
        info_box.append(self.speed_label)
        
        # Spacer
        spacer = Gtk.Box()
        spacer.set_hexpand(True)
        info_box.append(spacer)
        
        self.time_label = Gtk.Label()
        self.time_label.set_text("—")
        self.time_label.set_halign(Gtk.Align.END)
        self.time_label.add_css_class("caption")
        info_box.append(self.time_label)
        
        # File counter
        self.counter_label = Gtk.Label()
        self.counter_label.set_text("0 of 0 files")
        self.counter_label.set_halign(Gtk.Align.CENTER)
        self.counter_label.add_css_class("caption")
        details_box.append(self.counter_label)
        
        # Set the progress content as extra child
        self.set_extra_child(progress_box)
    
    def set_operation_details(self, total_files, filename=None):
        """Set the operation details"""
        self.total_files = total_files
        self.files_completed = 0
        
        if filename:
            self.current_file = filename
            self.file_label.set_text(filename)
        
        self.counter_label.set_text(f"0 of {total_files} files")
    
    def _on_response(self, dialog, response):
        """Handle dialog response"""
        if response == "cancel":
            self.is_cancelled = True
            if self._current_future and hasattr(self._current_future, 'cancel'):
                self._current_future.cancel()
            self.close()
        elif response == "done":
            self.close()
    
    def update_progress(self, fraction, message=None, current_file=None):
        """Update progress bar and status"""
        GLib.idle_add(self._update_progress_ui, fraction, message, current_file)
    
    def _update_progress_ui(self, fraction, message, current_file):
        """Update UI elements (must be called from main thread)"""
        
        # Update progress bar
        percentage = int(fraction * 100)
        self.progress_bar.set_fraction(fraction)
        self.progress_bar.set_text(f"{percentage}%")
        
        # Update status label with status message
        if message:
            self.status_label.set_text(message)
        
        # Update current file
        if current_file:
            self.current_file = current_file
            self.file_label.set_text(current_file)
        
        # Calculate and update speed/time estimates
        elapsed = time.time() - self.start_time
        if elapsed > 1.0 and fraction > 0:  # Wait at least 1 second for meaningful estimates
            # Calculate transferred bytes and speed
            if self.total_bytes > 0:
                transferred_bytes = int(self.total_bytes * fraction)
                bytes_per_second = transferred_bytes / elapsed
                
                # Update speed display
                if bytes_per_second > 1024 * 1024:  # MB/s
                    speed_text = f"{bytes_per_second / (1024 * 1024):.1f} MB/s"
                elif bytes_per_second > 1024:  # KB/s
                    speed_text = f"{bytes_per_second / 1024:.1f} KB/s"
                else:
                    speed_text = f"{bytes_per_second:.0f} B/s"
                
                self.speed_label.set_text(speed_text)
                
                # Show size information
                transferred_size = self._format_size(transferred_bytes)
                total_size = self._format_size(self.total_bytes)
                size_info = f"{transferred_size} of {total_size}"
                
                # Update file label to show size info
                if current_file:
                    self.file_label.set_text(f"{current_file} ({size_info})")
            
            # Estimate total time and remaining time
            estimated_total_time = elapsed / fraction
            remaining_time = estimated_total_time - elapsed
            
            if remaining_time > 0:
                self.time_label.set_text(self._format_time(remaining_time))
            else:
                self.time_label.set_text("Almost done…")
        
        return False
    
    def increment_file_count(self):
        """Increment completed file counter"""
        GLib.idle_add(self._increment_file_count_ui)
    
    def _increment_file_count_ui(self):
        """Update file counter (must be called from main thread)"""
        self.files_completed += 1
        self.counter_label.set_text(f"{self.files_completed} of {self.total_files} files")
        return False
    
    def set_future(self, future):
        """Set the current operation future for cancellation"""
        self._current_future = future
    
    def set_total_bytes(self, total_bytes):
        """Set the total bytes for the operation"""
        self.total_bytes = total_bytes
    
    def _format_time(self, seconds):
        """Format time remaining for display"""
        if seconds > 3600:
            hours = int(seconds // 3600)
            minutes = int((seconds % 3600) // 60)
            return f"{hours}h {minutes}m remaining"
        elif seconds > 60:
            minutes = int(seconds // 60)
            return f"{minutes}m remaining"
        else:
            return f"{int(seconds)}s remaining"
    
    def _format_size(self, size_bytes):
        """Format file size for display"""
        if size_bytes >= 1024 * 1024 * 1024:  # GB
            return f"{size_bytes / (1024 * 1024 * 1024):.1f} GB"
        elif size_bytes >= 1024 * 1024:  # MB
            return f"{size_bytes / (1024 * 1024):.1f} MB"
        elif size_bytes >= 1024:  # KB
            return f"{size_bytes / 1024:.1f} KB"
        else:
            return f"{size_bytes} bytes"
    
    def show_completion(self, success=True, error_message=None):
        """Show completion state"""
        GLib.idle_add(self._show_completion_ui, success, error_message)
    
    def _show_completion_ui(self, success, error_message):
        """Update UI to show completion state"""
        if success:
            self.set_title("Transfer Complete")
            self.status_label.set_text("Transfer completed successfully")
            self.file_label.set_text(f"Successfully transferred {self.files_completed} files")
            self.progress_bar.set_fraction(1.0)
            self.progress_bar.set_text("100%")
        else:
            self.set_title("Transfer Failed")
            self.status_label.set_text("Transfer failed")
            if error_message:
                self.file_label.set_text(f"Error: {error_message}")
            else:
                self.file_label.set_text("An error occurred during transfer")
        
        # Switch to Done button
        self.remove_response("cancel")
        self.add_response("done", "Done")
        self.set_default_response("done")
        self.set_close_response("done")
        
        return False


@dataclasses.dataclass
class FileEntry:
    """Light weight description of a directory entry."""

    name: str
    is_dir: bool
    size: int
    modified: float
    item_count: Optional[int] = None  # Number of items in directory (for folders only)


class _MainThreadDispatcher:
    """Helper that marshals callbacks back to the GTK main loop."""

    @staticmethod
    def dispatch(func: Callable, *args, **kwargs) -> None:
        GLib.idle_add(lambda: func(*args, **kwargs))


# ---------------------------------------------------------------------------
# Asynchronous SFTP layer


class AsyncSFTPManager(GObject.GObject):
    """Small wrapper around :mod:`paramiko` that performs operations in
    worker threads.

    The class exposes a queue of operations and emits signals when important
    events happen.  Tests can monkeypatch :class:`paramiko.SSHClient` to avoid
    talking to a real server.
    """

    __gsignals__ = {
        "connected": (GObject.SignalFlags.RUN_FIRST, None, tuple()),
        "connection-error": (
            GObject.SignalFlags.RUN_FIRST,
            None,
            (str,),
        ),
        "progress": (GObject.SignalFlags.RUN_FIRST, None, (float, str)),
        "operation-error": (
            GObject.SignalFlags.RUN_FIRST,
            None,
            (str,),
        ),
        "directory-loaded": (
            GObject.SignalFlags.RUN_FIRST,
            None,
            (str, object),
        ),
    }

    def __init__(
        self,
        host: str,
        username: str,
        port: int = 22,
        password: Optional[str] = None,
        *,
        dispatcher: Callable[[Callable, tuple, dict], None] | None = None,
        connection: Any = None,
        connection_manager: Any = None,
        ssh_config: Optional[Dict[str, Any]] = None,
    ) -> None:
        super().__init__()
        self._host = host
        self._username = username
        self._password = password
        self._port = port or 22
        self._client: Optional[paramiko.SSHClient] = None
        self._sftp: Optional[paramiko.SFTPClient] = None
        self._executor = ThreadPoolExecutor(max_workers=4)
        self._dispatcher = dispatcher or (
            lambda cb, args=(), kwargs=None: _MainThreadDispatcher.dispatch(
                cb, *args, **(kwargs or {})
            )
        )
        self._lock = threading.Lock()
        self._cancelled_operations = set()  # Track cancelled operation IDs
        self._connection = connection
        self._connection_manager = connection_manager
        self._ssh_config = dict(ssh_config) if ssh_config else None
        self._proxy_sock: Optional[Any] = None
        self._jump_clients: List[paramiko.SSHClient] = []
        self._keepalive_interval: int = 0
        self._keepalive_count_max: int = 0
        self._keepalive_thread: Optional[threading.Thread] = None
        self._keepalive_stop_event: Optional[threading.Event] = None
        self._keepalive_failures: int = 0

    
    def _format_size(self, size_bytes):
        """Format file size for display"""
        if size_bytes >= 1024 * 1024 * 1024:  # GB
            return f"{size_bytes / (1024 * 1024 * 1024):.1f} GB"
        elif size_bytes >= 1024 * 1024:  # MB
            return f"{size_bytes / (1024 * 1024):.1f} MB"
        elif size_bytes >= 1024:  # KB
            return f"{size_bytes / 1024:.1f} KB"
        else:
            return f"{size_bytes} bytes"

    # -- connection -----------------------------------------------------

    def connect_to_server(self) -> None:
        self._submit(
            self._connect_impl,
            on_success=lambda *_: self.emit("connected"),
            on_error=lambda exc: self.emit("connection-error", str(exc)),
        )

    def close(self) -> None:
        self._stop_keepalive_worker()
        with self._lock:
            if self._sftp is not None:
                self._sftp.close()
                self._sftp = None
            if self._client is not None:
                self._client.close()
                self._client = None
            if self._jump_clients:
                for jump_client in self._jump_clients:
                    try:
                        jump_client.close()
                    except Exception as exc:  # pragma: no cover - defensive cleanup
                        logger.debug("Error closing jump client: %s", exc)
                self._jump_clients.clear()

            if self._proxy_sock is not None:
                try:
                    self._proxy_sock.close()
                except Exception as exc:  # pragma: no cover - defensive cleanup
                    logger.debug("Error closing proxy socket: %s", exc)
                finally:
                    self._proxy_sock = None
        self._executor.shutdown(wait=False)

    def _start_keepalive_worker(self) -> None:
        with self._lock:
            if self._keepalive_interval <= 0 or self._sftp is None:
                return
            if self._keepalive_thread is not None and self._keepalive_thread.is_alive():
                return

            stop_event = threading.Event()
            interval = self._keepalive_interval
            self._keepalive_stop_event = stop_event
            self._keepalive_failures = 0

        def _worker() -> None:
            logger.debug("SFTP keepalive worker started for %s", self._host)
            try:
                while not stop_event.wait(interval):
                    with self._lock:
                        sftp = self._sftp
                        count_max = self._keepalive_count_max
                    if sftp is None:
                        logger.debug("Keepalive worker exiting because SFTP client is gone")
                        break

                    try:
                        sftp.stat(".")
                    except Exception as exc:  # pragma: no cover - defensive logging
                        with self._lock:
                            self._keepalive_failures += 1
                            failures = self._keepalive_failures
                            count_max = self._keepalive_count_max
                        logger.debug(
                            "SFTP keepalive attempt failed (%s/%s): %s",
                            failures,
                            count_max,
                            exc,
                        )
                        if count_max >= 0 and failures > count_max:
                            message = (
                                "SFTP keepalive failed too many times; connection may be down"
                            )
                            logger.warning(message)
                            self._dispatcher(
                                self.emit,
                                ("operation-error", message),
                                {},
                            )
                            break
                    else:
                        with self._lock:
                            self._keepalive_failures = 0
            finally:
                logger.debug("SFTP keepalive worker exiting for %s", self._host)
                with self._lock:
                    if self._keepalive_thread is threading.current_thread():
                        self._keepalive_thread = None
                        self._keepalive_stop_event = None
                        self._keepalive_failures = 0

        thread = threading.Thread(
            target=_worker,
            name=f"SFTPKeepalive-{self._host}",
            daemon=True,
        )
        with self._lock:
            self._keepalive_thread = thread
        thread.start()

    def _stop_keepalive_worker(self) -> None:
        thread: Optional[threading.Thread]
        event: Optional[threading.Event]
        with self._lock:
            thread = self._keepalive_thread
            event = self._keepalive_stop_event
        if event is not None:
            event.set()
        if thread is not None and thread is not threading.current_thread():
            thread.join(timeout=1.0)
        with self._lock:
            if thread is None or not thread.is_alive():
                self._keepalive_thread = None
                self._keepalive_stop_event = None
                self._keepalive_failures = 0

    # -- helpers --------------------------------------------------------

    def _submit(
        self,
        func: Callable[[], object],
        *,
        on_success: Optional[Callable[[object], None]] = None,
        on_error: Optional[Callable[[Exception], None]] = None,
    ) -> Future:
        future = self._executor.submit(func)

        def _done(fut: Future) -> None:
            try:
                result = fut.result()
            except Exception as exc:  # pragma: no cover - errors handled uniformly
                if on_error:
                    self._dispatcher(on_error, (exc,), {})
                else:
                    self._dispatcher(self.emit, ("operation-error", str(exc)), {})
            else:
                if on_success:
                    self._dispatcher(on_success, (result,), {})

        future.add_done_callback(_done)
        return future

    # -- actual work ----------------------------------------------------

    @staticmethod
    def _select_host_key_policy(strict_host: str, auto_add: bool) -> paramiko.MissingHostKeyPolicy:
        """Return an appropriate Paramiko host key policy based on settings."""

        normalized = (strict_host or "").strip().lower()
        try:
            if normalized in {"yes", "always"}:
                return paramiko.RejectPolicy()
            if normalized in {"no", "off", "accept-new", "accept_new"}:
                return paramiko.AutoAddPolicy()
            if normalized in {"ask", "accept-new-once", "ask-new"}:
                return paramiko.WarningPolicy()
        except Exception as exc:  # pragma: no cover - defensive
            logger.debug("Failed to create host key policy for '%s': %s", normalized, exc)

        return paramiko.AutoAddPolicy() if auto_add else paramiko.RejectPolicy()

    @staticmethod
    def _parse_proxy_jump_entry(entry: str) -> Tuple[str, Optional[str], Optional[int]]:
        """Parse a ``ProxyJump`` token into host, optional user, and port."""

        token = entry.strip()
        if not token:
            return entry, None, None

        username: Optional[str] = None
        host_segment = token
        if "@" in token:
            username, host_segment = token.split("@", 1)

        port: Optional[int] = None
        hostname = host_segment

        if host_segment.startswith("[") and "]" in host_segment:
            bracket_end = host_segment.index("]")
            hostname = host_segment[1:bracket_end]
            remainder = host_segment[bracket_end + 1 :]
            if remainder.startswith(":"):
                try:
                    port = int(remainder[1:])
                except ValueError:
                    port = None
        elif ":" in host_segment:
            host_part, port_str = host_segment.rsplit(":", 1)
            hostname = host_part or host_segment
            try:
                port = int(port_str)
            except ValueError:
                port = None

        return hostname or entry, username, port

    def _create_proxy_jump_socket(
        self,
        jump_entries: List[str],
        *,
        config_override: Optional[str],
        policy: paramiko.MissingHostKeyPolicy,
        known_hosts_path: Optional[str],
        allow_agent: bool,
        look_for_keys: bool,
        key_filename: Optional[str],
        passphrase: Optional[str],
        resolved_host: str,
        resolved_port: int,
        base_username: str,
        connect_timeout: Optional[int] = None,
    ) -> Tuple[Any, List[paramiko.SSHClient]]:
        """Create a socket by chaining SSH connections through jump hosts."""

        from .ssh_config_utils import get_effective_ssh_config

        def _coerce_port(value: Any, default: int) -> int:
            try:
                return int(str(value))
            except (TypeError, ValueError):
                return default

        resolved_hops: List[Dict[str, Any]] = []
        for raw_entry in jump_entries:
            host_token, explicit_user, explicit_port = self._parse_proxy_jump_entry(raw_entry)
            try:
                hop_cfg = get_effective_ssh_config(host_token, config_file=config_override)
            except Exception as exc:  # pragma: no cover - defensive
                logger.debug(
                    "Failed to resolve effective SSH config for ProxyJump host %s: %s",
                    host_token,
                    exc,
                )
                hop_cfg = {}

            hostname = str(hop_cfg.get("hostname", host_token) or host_token)
            username = str(explicit_user or hop_cfg.get("user", base_username) or base_username)
            port = explicit_port
            if port is None:
                port = _coerce_port(hop_cfg.get("port", 22), 22)
            resolved_hops.append(
                {
                    "raw": raw_entry,
                    "alias": host_token,
                    "hostname": hostname,
                    "username": username,
                    "port": port,
                    "config": hop_cfg,
                }
            )

        jump_clients: List[paramiko.SSHClient] = []
        upstream_sock: Optional[Any] = None

        for index, hop in enumerate(resolved_hops):
            jump_client = paramiko.SSHClient()
            try:
                jump_client.load_system_host_keys()
            except Exception as exc:  # pragma: no cover - defensive
                logger.debug("Unable to load system host keys for jump host: %s", exc)
            jump_client.set_missing_host_key_policy(policy)

            if known_hosts_path:
                try:
                    if os.path.exists(known_hosts_path):
                        jump_client.load_host_keys(known_hosts_path)
                except Exception as exc:  # pragma: no cover - defensive
                    logger.debug(
                        "Failed to load known hosts for ProxyJump host %s: %s",
                        hop["alias"],
                        exc,
                    )

            hop_kwargs: Dict[str, Any] = {
                "hostname": hop["hostname"],
                "username": hop["username"],
                "port": hop["port"],
                "allow_agent": allow_agent,
                "look_for_keys": look_for_keys,
            }

            if connect_timeout is not None:
                hop_kwargs["timeout"] = connect_timeout

            if upstream_sock is not None:
                hop_kwargs["sock"] = upstream_sock

            if key_filename:
                hop_kwargs["key_filename"] = key_filename
            if passphrase:
                hop_kwargs["passphrase"] = passphrase

            hop_password: Optional[str] = None
            if self._connection_manager is not None and hasattr(
                self._connection_manager, "get_password"
            ):
                try:
                    hop_password = self._connection_manager.get_password(
                        hop["alias"], hop["username"]
                    )
                    if not hop_password:
                        hop_password = self._connection_manager.get_password(
                            hop["hostname"], hop["username"]
                        )
                except Exception as exc:  # pragma: no cover - defensive
                    logger.debug(
                        "Password lookup for ProxyJump host %s failed: %s",
                        hop["alias"],
                        exc,
                    )

            if hop_password:
                hop_kwargs["password"] = hop_password

            jump_client.connect(**hop_kwargs)
            jump_clients.append(jump_client)

            transport = jump_client.get_transport()
            if transport is None:
                raise RuntimeError(
                    f"ProxyJump host {hop['alias']} did not provide a transport"
                )

            if index + 1 < len(resolved_hops):
                next_hop = resolved_hops[index + 1]
                dest = (next_hop["hostname"], next_hop["port"])
            else:
                dest = (resolved_host, resolved_port)

            upstream_sock = transport.open_channel(
                "direct-tcpip",
                dest,
                ("127.0.0.1", 0),
            )

            logger.debug(
                "ProxyJump hop %s connected to %s:%s, chaining towards %s:%s",
                hop["alias"],
                hop["hostname"],
                hop["port"],
                dest[0],
                dest[1],
            )

        if upstream_sock is None:
            raise RuntimeError("ProxyJump chain failed to produce a socket")

        return upstream_sock, jump_clients

    def _connect_impl(self) -> None:
        self._stop_keepalive_worker()
        client = paramiko.SSHClient()

        try:
            client.load_system_host_keys()
        except Exception as exc:
            logger.debug("Unable to load system host keys: %s", exc)

        ssh_cfg: Dict[str, Any] = {}
        file_manager_cfg: Dict[str, Any] = {}
        cfg = None
        try:
            from .config import Config  # Lazy import to avoid circular dependency

            cfg = Config()
        except Exception as exc:  # pragma: no cover - defensive
            logger.debug("Failed to initialise configuration for file manager: %s", exc)

        if self._ssh_config is not None:
            ssh_cfg = dict(self._ssh_config)
        elif cfg is not None:
            try:
                ssh_cfg = cfg.get_ssh_config() or {}
            except Exception as exc:  # pragma: no cover - defensive
                logger.debug("Failed to load SSH configuration for file manager: %s", exc)
                ssh_cfg = {}
        else:
            ssh_cfg = {}

        if cfg is not None and hasattr(cfg, 'get_file_manager_config'):
            try:
                file_manager_cfg = cfg.get_file_manager_config() or {}
            except Exception as exc:  # pragma: no cover - defensive
                logger.debug("Failed to load file manager configuration: %s", exc)
                file_manager_cfg = {}
        elif isinstance(self._ssh_config, dict):
            potential_cfg = self._ssh_config.get('file_manager')  # type: ignore[attr-defined]
            if isinstance(potential_cfg, dict):
                file_manager_cfg = dict(potential_cfg)

        def _coerce_int(value: Any, default: int) -> int:
            try:
                coerced = int(str(value))
                return coerced if coerced > 0 else default
            except (TypeError, ValueError):
                return default

        keepalive_interval = max(0, _coerce_int(ssh_cfg.get("keepalive_interval"), 0))
        keepalive_count_max = max(0, _coerce_int(ssh_cfg.get("keepalive_count_max"), 0))

        if isinstance(file_manager_cfg, dict):
            fm_interval = file_manager_cfg.get("sftp_keepalive_interval")
            if isinstance(fm_interval, int) and fm_interval >= 0:
                keepalive_interval = fm_interval

            fm_count = file_manager_cfg.get("sftp_keepalive_count_max")
            if isinstance(fm_count, int) and fm_count >= 0:
                keepalive_count_max = fm_count

            fm_timeout = file_manager_cfg.get("sftp_connect_timeout")
        else:
            fm_timeout = None

        connect_timeout: Optional[int]
        if isinstance(fm_timeout, int) and fm_timeout > 0:
            connect_timeout = fm_timeout
        else:
            connect_timeout = None

        connection_timeout_override = max(0, _coerce_int(ssh_cfg.get("connection_timeout"), 0))
        if connect_timeout is None and connection_timeout_override > 0:
            connect_timeout = connection_timeout_override

        with self._lock:
            self._keepalive_interval = keepalive_interval
            self._keepalive_count_max = keepalive_count_max
            self._keepalive_failures = 0

        strict_host = str(ssh_cfg.get("strict_host_key_checking", "") or "").strip()
        auto_add = bool(ssh_cfg.get("auto_add_host_keys", True))
        policy = self._select_host_key_policy(strict_host, auto_add)
        client.set_missing_host_key_policy(policy)

        known_hosts_path = None
        if self._connection_manager is not None:
            known_hosts_path = getattr(self._connection_manager, "known_hosts_path", None)

        if known_hosts_path:
            try:
                if os.path.exists(known_hosts_path):
                    client.load_host_keys(known_hosts_path)
                else:
                    logger.debug("Known hosts file not found at %s", known_hosts_path)
            except Exception as exc:  # pragma: no cover - defensive
                logger.debug("Failed to load known hosts from %s: %s", known_hosts_path, exc)

        password = self._password or None
        connection = self._connection
        if not password and connection is not None:
            password = getattr(connection, "password", None) or None

        if not password and self._connection_manager is not None:
            lookup_host = self._host
            if connection is not None:
                # Use nickname first (for SSH config lookup), then hostname, then IP
                lookup_host = (
                    getattr(connection, "nickname", None)
                    or getattr(connection, "hostname", None)
                    or getattr(connection, "host", None)
                    or self._host
                )
            lookup_user = self._username
            if connection is not None:
                lookup_user = getattr(connection, "username", None) or self._username

            try:
                retrieved = self._connection_manager.get_password(lookup_host, lookup_user)
                if retrieved:
                    password = retrieved
            except Exception as exc:  # pragma: no cover - defensive
                logger.debug(
                    "Password lookup failed for %s@%s: %s", lookup_user, lookup_host, exc
                )

        allow_agent = True
        look_for_keys = True
        key_filename: Optional[str] = None
        passphrase: Optional[str] = None
        auth_method = 0
        key_mode = 0

        logger.debug("File manager: connection object is %s", "None" if connection is None else "present")
        identity_agent_disabled = False
        if connection is not None:
            try:
                auth_method = int(getattr(connection, "auth_method", 0) or 0)
            except Exception:
                auth_method = 0

            try:
                key_mode = int(getattr(connection, "key_select_mode", 0) or 0)
            except Exception:
                key_mode = 0

            raw_keyfile = getattr(connection, "keyfile", "") or ""
            keyfile = raw_keyfile.strip()
            if keyfile.lower().startswith("select key file"):
                keyfile = ""

            identity_agent_disabled = bool(
                getattr(connection, "identity_agent_disabled", False)
            )

            logger.debug("File manager: connection nickname='%s', hostname='%s', key_mode=%d, keyfile='%s', auth_method=%d",
                        getattr(connection, 'nickname', 'None'),
                        getattr(connection, 'hostname', 'None'),
                        key_mode, keyfile, auth_method)
        else:
            logger.debug("File manager: No connection object provided")

        identity_agent_disabled = False
        if connection is not None:
            identity_agent_disabled = bool(
                getattr(connection, "identity_agent_disabled", False)
            )

        if (
            connection is not None
            and key_mode in (1, 2)
            and keyfile
            and os.path.isfile(keyfile)
        ):
                key_filename = keyfile
                look_for_keys = False
                logger.debug("File manager: Using specific key file: %s", keyfile)
                # Prepare key for connection (add to ssh-agent if needed)
                key_prepared = False
<<<<<<< HEAD
                attempted_key_prep = False
                if identity_agent_disabled:
                    logger.debug(
                        "File manager: Skipping key preparation because identity agent is disabled"
=======
                if identity_agent_disabled:
                    logger.debug(
                        "File manager: IdentityAgent disabled; skipping key preparation"
>>>>>>> ae505cf9
                    )
                elif (
                    self._connection_manager is not None
                    and hasattr(self._connection_manager, "prepare_key_for_connection")
                ):
                    attempted_key_prep = True
                    try:
                        key_prepared = self._connection_manager.prepare_key_for_connection(keyfile)
                        if key_prepared:
                            logger.debug("Successfully prepared key for file manager: %s", keyfile)
                        else:
                            logger.warning("Failed to prepare key for file manager: %s", keyfile)
                    except Exception as exc:  # pragma: no cover - defensive
                        logger.warning("Error preparing key for file manager %s: %s", keyfile, exc)
                        key_prepared = False

                # If key preparation failed, we still try to connect but may prompt for passphrase
                if attempted_key_prep and not key_prepared:
                    logger.info("Key preparation failed for %s, connection may prompt for passphrase", keyfile)

                passphrase = getattr(connection, "key_passphrase", None) or None
                if (
                    not passphrase
                    and self._connection_manager is not None
                    and hasattr(self._connection_manager, "get_key_passphrase")
                ):
                    try:
                        passphrase = self._connection_manager.get_key_passphrase(keyfile)
                    except Exception as exc:  # pragma: no cover - defensive
                        logger.debug("Failed to load key passphrase for %s: %s", keyfile, exc)

                # Only disable agent if explicitly configured to do so
                if getattr(connection, "pubkey_auth_no", False):
                    allow_agent = False
                    look_for_keys = False
                elif key_prepared:
                    # If we successfully prepared a key, ensure agent is enabled
                    allow_agent = True
                    look_for_keys = True
                    logger.debug("Key was prepared successfully, enabling SSH agent usage")

                # Only disable agent for password auth method
                if auth_method == 1:
                    allow_agent = False
                    look_for_keys = False

        if connection is not None:
            if auth_method == 1:
                allow_agent = False
                look_for_keys = False
            if getattr(connection, "pubkey_auth_no", False):
                allow_agent = False
                look_for_keys = False

        effective_cfg: Dict[str, Any] = {}
        proxy_command: str = ""
        proxy_jump: List[str] = []

        target_alias: Optional[str] = None
        config_override: Optional[str] = None

        if connection is not None:
            try:
                proxy_command = str(getattr(connection, "proxy_command", "") or "")
            except Exception:
                proxy_command = ""
            try:
                raw_jump = getattr(connection, "proxy_jump", []) or []
            except Exception:
                raw_jump = []
            if isinstance(raw_jump, str):
                proxy_jump = [token.strip() for token in raw_jump.split(",") if token.strip()]
            elif isinstance(raw_jump, (list, tuple, set)):
                proxy_jump = [str(token).strip() for token in raw_jump if str(token).strip()]

            source_path = str(getattr(connection, "source", "") or "")
            if source_path:
                expanded_source = os.path.abspath(
                    os.path.expanduser(os.path.expandvars(source_path))
                )
                if os.path.exists(expanded_source):
                    config_override = expanded_source

            if not config_override and getattr(connection, "isolated_config", False):
                root_candidate = str(getattr(connection, "config_root", "") or "")
                if root_candidate:
                    expanded_root = os.path.abspath(
                        os.path.expanduser(os.path.expandvars(root_candidate))
                    )
                    if os.path.exists(expanded_root):
                        config_override = expanded_root

            target_alias = (
                getattr(connection, "nickname", "")
                or getattr(connection, "hostname", "")
                or getattr(connection, "host", "")
                or None
            )

        if not target_alias:
            target_alias = self._host

        alias_for_config: Optional[str] = None

        if target_alias:
            try:
                from .ssh_config_utils import get_effective_ssh_config

                effective_cfg = get_effective_ssh_config(
                    target_alias, config_file=config_override
                )
                alias_for_config = target_alias

            except Exception as exc:  # pragma: no cover - defensive
                logger.debug(
                    "Failed to resolve effective SSH config for %s: %s",
                    target_alias,
                    exc,
                )
                effective_cfg = {}

        if not proxy_command:
            proxy_command = str(effective_cfg.get("proxycommand", "") or "")

        if not proxy_jump:
            raw_cfg_jump = effective_cfg.get("proxyjump", [])
            if isinstance(raw_cfg_jump, str):
                proxy_jump = [token.strip() for token in re.split(r"[\s,]+", raw_cfg_jump) if token.strip()]
            elif isinstance(raw_cfg_jump, (list, tuple, set)):
                proxy_jump = [
                    str(token).strip()
                    for token in raw_cfg_jump
                    if str(token).strip()
                ]

        alias_for_substitution = alias_for_config or target_alias or self._host

        def _coerce_port(value: Any, default: int) -> int:
            try:
                return int(str(value))
            except (TypeError, ValueError):
                return default

        resolved_host = str(effective_cfg.get("hostname", self._host) or self._host)
        resolved_port = _coerce_port(effective_cfg.get("port", self._port), self._port)
        resolved_username = str(effective_cfg.get("user", self._username) or self._username)


        def _expand_proxy_tokens(raw_command: str) -> str:
            if not raw_command:
                return raw_command

            substitution_host = str(resolved_host)
            substitution_port = str(resolved_port)
            substitution_user = str(resolved_username) if resolved_username else ""

            substitution_alias = str(alias_for_substitution) if alias_for_substitution else substitution_host

            token_pattern = re.compile(r"%(?:%|h|p|r|n)")

            def _replace(match: re.Match[str]) -> str:
                token = match.group(0)
                if token == "%%":
                    return "%"
                if token == "%h":
                    return substitution_host
                if token == "%p":
                    return substitution_port
                if token == "%r":
                    return substitution_user
                if token == "%n":
                    return substitution_alias
                return token

            return token_pattern.sub(_replace, raw_command)


        proxy_sock: Optional[Any] = None
        jump_clients: List[paramiko.SSHClient] = []
        proxy_command = proxy_command.strip()
        if proxy_command:
            try:
                from paramiko.proxy import ProxyCommand as ParamikoProxyCommand

                expanded_command = _expand_proxy_tokens(proxy_command)
                proxy_sock = ParamikoProxyCommand(expanded_command)
                logger.debug(
                    "File manager: using ProxyCommand '%s' (expanded from '%s')",
                    expanded_command,
                    proxy_command,
                )

            except Exception as exc:  # pragma: no cover - defensive
                logger.warning("Failed to set up ProxyCommand '%s': %s", proxy_command, exc)
                proxy_sock = None
        elif proxy_jump:
            try:
                proxy_sock, jump_clients = self._create_proxy_jump_socket(
                    proxy_jump,
                    config_override=config_override,
                    policy=policy,
                    known_hosts_path=known_hosts_path,
                    allow_agent=allow_agent,
                    look_for_keys=look_for_keys,
                    key_filename=key_filename,
                    passphrase=passphrase,
                    resolved_host=resolved_host,
                    resolved_port=resolved_port,
                    base_username=resolved_username,
                    connect_timeout=connect_timeout,
                )
                logger.debug(
                    "File manager: using Paramiko ProxyJump chain via %s",
                    ", ".join(proxy_jump),
                )
            except Exception as exc:  # pragma: no cover - defensive
                logger.warning("Failed to set up ProxyJump chain %s: %s", proxy_jump, exc)
                proxy_sock = None
                jump_clients = []
        else:
            jump_clients = []

        if not proxy_jump:
            jump_clients = []


        connect_kwargs: Dict[str, Any] = {
            "hostname": resolved_host,
            "username": resolved_username,
            "port": resolved_port,
            "allow_agent": allow_agent,
            "look_for_keys": look_for_keys,
        }

        if connect_timeout is not None:
            connect_kwargs["timeout"] = connect_timeout

        if password:
            connect_kwargs["password"] = password

        if key_filename:
            connect_kwargs["key_filename"] = key_filename

        if passphrase:
            connect_kwargs["passphrase"] = passphrase

        if proxy_sock is not None:
            connect_kwargs["sock"] = proxy_sock

        transport: Optional[Any] = None
        try:
            client.connect(**connect_kwargs)
            sftp = client.open_sftp()
            transport = client.get_transport()
            interval = 0
            with self._lock:
                interval = self._keepalive_interval
            if (
                transport is not None
                and hasattr(transport, "set_keepalive")
                and interval > 0
            ):
                try:
                    transport.set_keepalive(interval)
                except Exception as exc:  # pragma: no cover - defensive
                    logger.debug("Failed to configure SSH keepalive: %s", exc)
        except Exception:
            if proxy_sock is not None:
                try:
                    proxy_sock.close()
                except Exception:  # pragma: no cover - defensive cleanup
                    pass
            if proxy_jump:
                for jump_client in jump_clients:
                    try:
                        jump_client.close()
                    except Exception:  # pragma: no cover - defensive cleanup
                        pass

            raise

        with self._lock:
            self._client = client
            self._sftp = sftp
            self._password = password
            self._proxy_sock = proxy_sock
            self._jump_clients = jump_clients

        self._start_keepalive_worker()


    # -- public operations ----------------------------------------------

    def listdir(self, path: str) -> None:
        logger.debug(f"AsyncSFTPManager.listdir called for path: {path}")
        def _impl() -> Tuple[str, List[FileEntry]]:
            entries: List[FileEntry] = []
            assert self._sftp is not None
            
            # Expand ~ to user's home directory
            expanded_path = path
            if path == "~" or path.startswith("~/"):
                # Use the most reliable method to get home directory
                # The SFTP normalize method with "." should give us the initial directory
                # which is typically the user's home directory
                try:
                    if path == "~":
                        # For just ~, resolve to the absolute home directory
                        expanded_path = self._sftp.normalize(".")
                    else:
                        # For ~/subpath, we need to resolve the home directory first
                        # Try to get the actual home directory path
                        home_path = self._sftp.normalize(".")
                        expanded_path = home_path + path[1:]  # Replace ~ with home_path
                except Exception:
                    # If normalize fails, try common patterns
                    try:
                        possible_homes = [
                            f"/home/{self._username}",
                            f"/Users/{self._username}",  # macOS
                            f"/export/home/{self._username}",  # Solaris
                        ]
                        for possible_home in possible_homes:
                            try:
                                # Test if this directory exists
                                self._sftp.listdir_attr(possible_home)
                                if path == "~":
                                    expanded_path = possible_home
                                else:
                                    expanded_path = possible_home + path[1:]
                                break
                            except Exception:
                                continue
                        else:
                            # Final fallback
                            expanded_path = f"/home/{self._username}" + (path[1:] if path.startswith("~/") else "")
                    except Exception:
                        # Ultimate fallback
                        expanded_path = f"/home/{self._username}" + (path[1:] if path.startswith("~/") else "")
            
            for attr in self._sftp.listdir_attr(expanded_path):
                is_dir = stat_isdir(attr)
                item_count = None
                
                # Count items in directory
                if is_dir:
                    try:
                        dir_path = os.path.join(expanded_path, attr.filename)
                        dir_attrs = self._sftp.listdir_attr(dir_path)
                        item_count = len(dir_attrs)
                    except Exception:
                        # If we can't read the directory, set count to None
                        item_count = None
                
                entries.append(
                    FileEntry(
                        name=attr.filename,
                        is_dir=is_dir,
                        size=attr.st_size,
                        modified=attr.st_mtime,
                        item_count=item_count,
                    )
                )
            return expanded_path, entries

        self._submit(
            _impl,
            on_success=lambda result: (logger.debug(f"listdir success for {result[0]}, emitting directory-loaded with {len(result[1])} entries"), self.emit("directory-loaded", *result))[1],
            on_error=lambda exc: (logger.debug(f"listdir error: {exc}"), self.emit("operation-error", str(exc)))[1],
        )

    def mkdir(self, path: str) -> Future:
        logger.debug(f"Creating directory: {path}")
        return self._submit(
            lambda: self._sftp.mkdir(path),
            # Don't call listdir from callback - let the UI handle refresh
        )

    def path_exists(self, path: str) -> Future:
        """Return a future that resolves to whether *path* exists remotely."""

        def _impl() -> bool:
            assert self._sftp is not None
            return _sftp_path_exists(self._sftp, path)

        return self._submit(_impl)

    def remove(self, path: str) -> Future:
        def _impl() -> None:
            assert self._sftp is not None
            try:
                self._sftp.remove(path)
            except IOError:
                # fallback to directory remove
                for entry in self._sftp.listdir(path):
                    self.remove(os.path.join(path, entry))
                self._sftp.rmdir(path)

        parent = os.path.dirname(path) or "/"
        return self._submit(_impl)  # Don't call listdir from callback - let the UI handle refresh

    def rename(self, source: str, target: str) -> Future:
        logger.debug(f"Renaming {source} to {target}")
        return self._submit(
            lambda: self._sftp.rename(source, target),
            # Don't call listdir from callback - let the UI handle refresh
        )

    def download(self, source: str, destination: pathlib.Path) -> Future:
        try:
            # Ensure parent directory exists, with special handling for portal paths
            parent_dir = destination.parent
            logger.debug(f"Download: ensuring parent directory exists: {parent_dir}")
            
            if not parent_dir.exists():
                logger.debug(f"Download: creating parent directory: {parent_dir}")
                parent_dir.mkdir(parents=True, exist_ok=True)
            else:
                logger.debug(f"Download: parent directory already exists: {parent_dir}")
                
            # Verify we can write to the destination
            if not os.access(str(parent_dir), os.W_OK):
                logger.warning(f"Download: no write access to destination directory: {parent_dir}")
            else:
                logger.debug(f"Download: write access confirmed for: {parent_dir}")
                
        except Exception as e:
            logger.error(f"Download: failed to prepare destination directory {destination.parent}: {e}")
            # Continue anyway - maybe the directory already exists or will be created by the SFTP operation
        
        operation_id = f"download_{id(self)}_{time.time()}"

        def _impl() -> None:
            assert self._sftp is not None
            self.emit("progress", 0.0, "Starting download…")
            
            def progress_callback(transferred: int, total: int) -> None:
                # Check if this operation was cancelled
                if operation_id in self._cancelled_operations:
                    raise TransferCancelledException("Download was cancelled")
                    
                if total > 0:
                    progress = transferred / total
                    transferred_size = self._format_size(transferred)
                    total_size = self._format_size(total)
                    self.emit("progress", progress, f"Downloaded {transferred_size} of {total_size}")
                else:
                    transferred_size = self._format_size(transferred)
                    self.emit("progress", 0.0, f"Downloaded {transferred_size}")
            
            try:
                logger.debug(f"Download: starting SFTP get from {source} to {destination}")
                self._sftp.get(source, str(destination), callback=progress_callback)
                # Only emit completion if not cancelled
                if operation_id not in self._cancelled_operations:
                    # Verify the file was actually created
                    if destination.exists():
                        file_size = destination.stat().st_size
                        logger.info(f"Download: successfully saved {source} to {destination} ({file_size} bytes)")
                    else:
                        logger.error(f"Download: file not found after transfer: {destination}")
                    self.emit("progress", 1.0, "Download complete")
            except TransferCancelledException:
                # Clean up partial download on cancellation
                try:
                    if destination.exists():
                        destination.unlink()
                        print(f"DEBUG: Cleaned up partial download: {destination}")
                except Exception:
                    pass
                self.emit("progress", 0.0, "Download cancelled")
                print(f"DEBUG: Download operation {operation_id} was cancelled")
            finally:
                # Clean up the cancellation flag
                self._cancelled_operations.discard(operation_id)

        future = self._submit(_impl)
        
        # Store the operation ID so we can cancel it
        original_cancel = future.cancel
        def cancel_with_cleanup():
            print(f"DEBUG: Cancelling download operation {operation_id}")
            self._cancelled_operations.add(operation_id)
            return original_cancel()
        future.cancel = cancel_with_cleanup
        
        return future

    def upload(self, source: pathlib.Path, destination: str) -> Future:
        operation_id = f"upload_{id(self)}_{time.time()}"
        
        def _impl() -> None:
            assert self._sftp is not None
            self.emit("progress", 0.0, "Starting upload…")
            
            def progress_callback(transferred: int, total: int) -> None:
                # Check if this operation was cancelled
                if operation_id in self._cancelled_operations:
                    raise TransferCancelledException("Upload was cancelled")
                    
                if total > 0:
                    progress = transferred / total
                    transferred_size = self._format_size(transferred)
                    total_size = self._format_size(total)
                    self.emit("progress", progress, f"Uploaded {transferred_size} of {total_size}")
                else:
                    transferred_size = self._format_size(transferred)
                    self.emit("progress", 0.0, f"Uploaded {transferred_size}")
            
            try:
                self._sftp.put(str(source), destination, callback=progress_callback)
                # Only emit completion if not cancelled
                if operation_id not in self._cancelled_operations:
                    self.emit("progress", 1.0, "Upload complete")
            except TransferCancelledException:
                self.emit("progress", 0.0, "Upload cancelled")
                print(f"DEBUG: Upload operation {operation_id} was cancelled")
            finally:
                # Clean up the cancellation flag
                self._cancelled_operations.discard(operation_id)

        future = self._submit(_impl)
        
        # Store the operation ID so we can cancel it
        original_cancel = future.cancel
        def cancel_with_cleanup():
            print(f"DEBUG: Cancelling upload operation {operation_id}")
            self._cancelled_operations.add(operation_id)
            return original_cancel()
        future.cancel = cancel_with_cleanup
        
        return future

    # Helpers for directory recursion – these are intentionally simplistic
    # and rely on Paramiko's high level API.

    def download_directory(self, source: str, destination: pathlib.Path) -> Future:
        def _impl() -> None:
            assert self._sftp is not None
            self.emit("progress", 0.0, "Preparing download…")
            
            # First, collect all files to get total count
            all_files = []
            for root, dirs, files in walk_remote(self._sftp, source):
                rel_root = os.path.relpath(root, source)
                target_root = destination / rel_root
                target_root.mkdir(parents=True, exist_ok=True)
                for name in files:
                    all_files.append((os.path.join(root, name), str(target_root / name)))
            
            total_files = len(all_files)
            if total_files == 0:
                self.emit("progress", 1.0, "Directory downloaded (no files)")
                return
            
            # Download files with progress tracking
            for i, (remote_path, local_path) in enumerate(all_files):
                file_progress = i / total_files
                self.emit("progress", file_progress, f"Downloading {os.path.basename(remote_path)}...")
                
                def progress_callback(transferred: int, total: int) -> None:
                    if total > 0:
                        file_progress = transferred / total
                        overall_progress = (i + file_progress) / total_files
                        self.emit("progress", overall_progress, 
                                f"Downloading {os.path.basename(remote_path)} ({transferred:,}/{total:,} bytes)")
                
                self._sftp.get(remote_path, local_path, callback=progress_callback)
            
            self.emit("progress", 1.0, "Directory downloaded")

        return self._submit(_impl)

    def upload_directory(self, source: pathlib.Path, destination: str) -> Future:
        def _impl() -> None:
            assert self._sftp is not None
            self.emit("progress", 0.0, "Preparing upload…")
            
            # First, collect all files to get total count
            all_files = []
            for root, dirs, files in os.walk(source):
                rel_root = os.path.relpath(root, str(source))
                remote_root = (
                    destination if rel_root == "." else os.path.join(destination, rel_root)
                )
                try:
                    self._sftp.mkdir(remote_root)
                except IOError:
                    pass
                for name in files:
                    local_path = os.path.join(root, name)
                    remote_path = os.path.join(remote_root, name)
                    all_files.append((local_path, remote_path))
            
            total_files = len(all_files)
            if total_files == 0:
                self.emit("progress", 1.0, "Directory uploaded (no files)")
                return
            
            # Upload files with progress tracking
            for i, (local_path, remote_path) in enumerate(all_files):
                file_progress = i / total_files
                self.emit("progress", file_progress, f"Uploading {os.path.basename(local_path)}...")
                
                def progress_callback(transferred: int, total: int) -> None:
                    if total > 0:
                        file_progress = transferred / total
                        overall_progress = (i + file_progress) / total_files
                        self.emit("progress", overall_progress, 
                                f"Uploading {os.path.basename(local_path)} ({transferred:,}/{total:,} bytes)")
                
                self._sftp.put(local_path, remote_path, callback=progress_callback)
            
            self.emit("progress", 1.0, "Directory uploaded")

        return self._submit(_impl)


def stat_isdir(attr: paramiko.SFTPAttributes) -> bool:
    """Return ``True`` when the attribute represents a directory."""

    return bool(attr.st_mode & 0o40000)


def walk_remote(sftp: paramiko.SFTPClient, root: str) -> Iterable[Tuple[str, List[str], List[str]]]:
    """Yield a remote directory tree similar to :func:`os.walk`."""

    dirs: List[str] = []
    files: List[str] = []
    for entry in sftp.listdir_attr(root):
        if stat_isdir(entry):
            dirs.append(entry.filename)
        else:
            files.append(entry.filename)
    yield root, dirs, files
    for directory in dirs:
        new_root = os.path.join(root, directory)
        yield from walk_remote(sftp, new_root)


# ---------------------------------------------------------------------------
# UI widgets


class PathEntry(Gtk.Entry):
    """Simple entry used for the editable pathbar."""

    def __init__(self) -> None:
        super().__init__()
        # Don't set hexpand here - we'll set it explicitly in the toolbar
        # self.set_hexpand(True)
        self.set_placeholder_text("/remote/path")
        # Remove minimum width constraint to allow full expansion
        # self.set_size_request(200, -1)  # Commented out to allow full width


class PaneControls(Gtk.Box):
    def __init__(self) -> None:
        super().__init__(orientation=Gtk.Orientation.HORIZONTAL, spacing=6)
        self.set_valign(Gtk.Align.CENTER)
        self.back_button = Gtk.Button.new_from_icon_name("go-previous-symbolic")
        self.up_button = Gtk.Button.new_from_icon_name("go-up-symbolic")
        self.refresh_button = Gtk.Button.new_from_icon_name("view-refresh-symbolic")
        self.new_folder_button = Gtk.Button.new_from_icon_name("folder-new-symbolic")
        for widget in (
            self.back_button,
            self.up_button,
            self.refresh_button,
            self.new_folder_button,
        ):
            widget.set_valign(Gtk.Align.CENTER)
        for widget in (self.back_button, self.up_button, self.refresh_button, self.new_folder_button):
            widget.add_css_class("flat")
        self.append(self.back_button)
        self.append(self.up_button)
        self.append(self.refresh_button)
        self.append(self.new_folder_button)


class PaneToolbar(Gtk.Box):
    __gsignals__ = {
        "view-changed": (GObject.SignalFlags.RUN_LAST, None, (str,)),
        "show-hidden-toggled": (GObject.SignalFlags.RUN_LAST, None, (bool,)),
    }

    def __init__(self):
        super().__init__(orientation=Gtk.Orientation.VERTICAL)

        # Build a custom top bar: WindowHandle -> Box [ left | ENTRY (expands) | right ]
        handle = Gtk.WindowHandle()                    # gives draggable area like a headerbar
        bar = Gtk.Box(orientation=Gtk.Orientation.HORIZONTAL, spacing=6)
        handle.set_child(bar)

        # Left side (compact)
        self._pane_label = Gtk.Label()
        self._pane_label.set_css_classes(["title"])
        self.controls = PaneControls()
        left = Gtk.Box(orientation=Gtk.Orientation.HORIZONTAL, spacing=6)
        left.set_margin_start(12)  # Add margin before Remote/Local labels
        left.append(self._pane_label)
        left.append(self.controls)
        bar.append(left)

        # Entry (fills all remaining space)
        self.path_entry = PathEntry()
        self.path_entry.set_hexpand(True)
        self.path_entry.set_halign(Gtk.Align.FILL)
        self.path_entry.set_width_chars(0)
        self.path_entry.set_max_width_chars(0)
        bar.append(self.path_entry)

        # Right side (compact, flush-right)
        right = Gtk.Box(orientation=Gtk.Orientation.HORIZONTAL, spacing=6)
        self._current_view = "list"

        # Toggle for showing hidden files within this pane
        self._show_hidden_button = Gtk.ToggleButton()
        self._show_hidden_button.set_valign(Gtk.Align.CENTER)
        self._show_hidden_button.add_css_class("flat")
        self._show_hidden_image = Gtk.Image.new_from_icon_name("view-conceal-symbolic")
        self._show_hidden_button.set_child(self._show_hidden_image)
        self._show_hidden_handler_id = self._show_hidden_button.connect(
            "toggled", self._on_show_hidden_toggled
        )
        self._update_show_hidden_icon(False)
        right.append(self._show_hidden_button)

        self.sort_split_button = self._create_sort_split_button()
        right.append(self.sort_split_button)
        bar.append(right)

        # Don't wrap in ToolbarView to avoid nested ToolbarView theme issues
        # Instead, add toolbar styling via CSS class and append handle directly
        handle.add_css_class('toolbar')
        self.append(handle)

    # Keep your factory
    def _create_sort_split_button(self) -> Adw.SplitButton:
        menu_model = Gio.Menu()
        sort_section = Gio.Menu()
        sort_section.append("Name", "pane.sort-by-name")
        sort_section.append("Size", "pane.sort-by-size")
        sort_section.append("Modified", "pane.sort-by-modified")
        menu_model.append_section("Sort by", sort_section)
        direction_section = Gio.Menu()
        direction_section.append("Ascending", "pane.sort-direction-asc")
        direction_section.append("Descending", "pane.sort-direction-desc")
        menu_model.append_section("Order", direction_section)
        split_button = Adw.SplitButton()
        split_button.set_menu_model(menu_model)
        split_button.set_tooltip_text("Toggle view mode")
        split_button.set_dropdown_tooltip("Sort files and folders")
        split_button.set_icon_name("view-list-symbolic")
        split_button.connect("clicked", self._on_view_toggle_clicked)
        return split_button

    # Example handler
    def _on_view_toggle_clicked(self, *_):
        self._current_view = "grid" if self._current_view == "list" else "list"
        self.sort_split_button.set_icon_name("view-grid-symbolic" if self._current_view == "grid" else "view-list-symbolic")
        self.emit("view-changed", self._current_view)

    def _on_show_hidden_toggled(self, button: Gtk.ToggleButton) -> None:
        state = button.get_active()
        self._update_show_hidden_icon(state)
        self.emit("show-hidden-toggled", state)

    def set_show_hidden_state(self, show_hidden: bool) -> None:
        if not hasattr(self, "_show_hidden_button"):
            return
        current = self._show_hidden_button.get_active()
        if current == show_hidden:
            self._update_show_hidden_icon(show_hidden)
            return
        if self._show_hidden_handler_id is not None:
            self._show_hidden_button.handler_block(self._show_hidden_handler_id)
        try:
            self._show_hidden_button.set_active(show_hidden)
        finally:
            if self._show_hidden_handler_id is not None:
                self._show_hidden_button.handler_unblock(self._show_hidden_handler_id)
        self._update_show_hidden_icon(show_hidden)

    def _update_show_hidden_icon(self, show_hidden: bool) -> None:
        icon_name = "view-reveal-symbolic" if show_hidden else "view-conceal-symbolic"
        tooltip = "Hide Hidden Files" if show_hidden else "Show Hidden Files"
        self._show_hidden_image.set_from_icon_name(icon_name)
        self._show_hidden_button.set_tooltip_text(tooltip)

    def get_header_bar(self):
        """Get the actual header bar for toolbar view."""
        return None  # No longer using Adw.HeaderBar


# ---------- Helper functions for properties dialog ----------
def _human_size(n: int) -> str:
    """Convert bytes to human readable format."""
    for unit in ("B", "KB", "MB", "GB", "TB", "PB"):
        if n < 1024 or unit == "PB":
            return f"{n:.0f} {unit}" if n >= 10 or unit == "B" else f"{n:.1f} {unit}"
        n /= 1024
    return "0 B"


def _human_time(ts: float) -> str:
    """Convert timestamp to human readable format."""
    try:
        return datetime.fromtimestamp(ts).strftime("%Y-%m-%d %H:%M")
    except Exception:
        return "—"


def _mode_to_str(mode: int) -> str:
    """Convert file mode to string representation like -rw-r--r--."""
    is_dir = "d" if stat.S_ISDIR(mode) else "-"
    perm = ""
    for who, shift in (("USR", 6), ("GRP", 3), ("OTH", 0)):
        r = "r" if mode & (4 << shift) else "-"
        w = "w" if mode & (2 << shift) else "-"
        x = "x" if mode & (1 << shift) else "-"
        perm += r + w + x
    return is_dir + perm


class PropertiesDialog(Adw.Window):
    """Nautilus-style properties dialog using card-based design."""
    __gtype_name__ = "PropertiesDialog"

    def __init__(self, entry: "FileEntry", current_path: str, parent: Gtk.Window):
        super().__init__()
        self._entry = entry
        self._current_path = current_path
        self._parent_window = parent
        self.set_title("Properties")
        
        # Set window properties
        self.set_default_size(400, 500)
        self.set_resizable(True)
        self.set_modal(True)
        self.set_transient_for(parent)
        
        # Position window relative to parent
        if parent:
            try:
                # Get parent window position and size
                parent_alloc = parent.get_allocation()
                parent_width = parent_alloc.width
                parent_height = parent_alloc.height
                
                # Center the dialog on the parent window
                # For GTK4, we'll let the window manager handle positioning
                # The modal and transient_for properties should handle this
            except Exception:
                # Fallback: let window manager handle positioning
                pass

        # Build the dialog content
        self._build_dialog()

    def _build_dialog(self) -> None:
        """Build the Nautilus-style properties dialog content."""
        # Create AdwToolbarView as the main content (proper Adw.Window structure)
        toolbar_view = Adw.ToolbarView()
        
        # Create proper header bar for dragging
        header_bar = Adw.HeaderBar()
        header_bar.set_title_widget(Gtk.Label(label="Properties"))
        
        # Add header bar to toolbar view
        toolbar_view.add_top_bar(header_bar)
        
        # Main content box
        content = Gtk.Box(orientation=Gtk.Orientation.VERTICAL, spacing=16,
                         margin_top=16, margin_bottom=16, margin_start=16, margin_end=16)
        
        # Header with icon and name
        content.append(self._create_header_block())
        
        # Parent folder row
        content.append(self._create_parent_folder_row())
        
        # Size row
        content.append(self._create_size_row())
        
        # Modified and Created rows
        content.append(self._create_modified_row())
        content.append(self._create_created_row())
        
        # Permissions row
        content.append(self._create_permissions_row())
        
        # Set content in toolbar view
        toolbar_view.set_content(content)
        
        # Set the toolbar view as the window content
        self.set_content(toolbar_view)


    def _create_header_block(self) -> Gtk.Widget:
        """Create the header block with icon, name, and summary."""
        box = Gtk.Box(orientation=Gtk.Orientation.VERTICAL, spacing=8, halign=Gtk.Align.CENTER)
        
        # Icon
        if self._entry.is_dir:
            icon = Gtk.Image.new_from_icon_name("folder-symbolic")
        else:
            icon = Gtk.Image.new_from_icon_name("text-x-generic-symbolic")
        # Set a larger custom size instead of using predefined sizes
        icon.set_pixel_size(64)
        icon.add_css_class("icon-dropshadow")
        icon.add_css_class("card")
        box.append(icon)
        
        # Name (centered, bold)
        name_label = Gtk.Label(label=self._entry.name)
        name_label.add_css_class("title-3")
        box.append(name_label)
        
        # Summary
        summary_parts = []
        if self._entry.is_dir:
            if self._entry.item_count is not None:
                summary_parts.append(f"{self._entry.item_count} item{'s' if self._entry.item_count != 1 else ''}")
            else:
                summary_parts.append("Folder")
        else:
            if self._entry.size:
                summary_parts.append(_human_size(self._entry.size))
        
        # Add free space for local files
        if not self._is_remote_file():
            try:
                path = os.path.join(self._current_path, self._entry.name)
                if os.path.exists(path):
                    stat = os.statvfs(path)
                    free = stat.f_bavail * stat.f_frsize
                    summary_parts.append(f"{_human_size(free)} Free")
            except Exception:
                pass
        
        summary_text = " — ".join(summary_parts) if summary_parts else ""
        summary_label = Gtk.Label(label=summary_text)
        summary_label.add_css_class("dim-label")
        box.append(summary_label)
        
        return box

    def _create_size_row(self) -> Gtk.Widget:
        """Create the size row."""
        if self._entry.is_dir:
            if self._entry.item_count is not None:
                size_text = f"{self._entry.item_count} item{'s' if self._entry.item_count != 1 else ''}"
                # For local folders, start calculating actual size
                if not self._is_remote_file():
                    size_text += " (calculating size...)"
                    self._start_folder_size_calculation()
            else:
                size_text = "—"
        else:
            size_text = _human_size(self._entry.size) if self._entry.size else "—"
        
        # Store reference to size row for updating
        self._size_row = Adw.ActionRow(title="Size", subtitle=size_text)
        self._size_row.add_css_class("card")
        return self._size_row

    def _create_parent_folder_row(self) -> Gtk.Widget:
        """Create the parent folder row."""
        parent_path = os.path.dirname(os.path.join(self._current_path, self._entry.name))
        if not parent_path:
            parent_path = "/"
        
        row = Adw.ActionRow(title="Parent Folder", subtitle=parent_path)
        row.add_css_class("card")
        
        # Add folder open button for local files
        if not self._is_remote_file():
            btn = Gtk.Button.new_from_icon_name("folder-open-symbolic")
            btn.add_css_class("flat")
            btn.connect("clicked", self._on_open_parent)
            row.add_suffix(btn)
            row.set_activatable_widget(btn)
        
        return row

    def _create_modified_row(self) -> Gtk.Widget:
        """Create the modified date row."""
        modified_time = _human_time(self._entry.modified) if self._entry.modified else "—"
        row = Adw.ActionRow(title="Modified", subtitle=modified_time)
        row.add_css_class("card")
        return row

    def _create_created_row(self) -> Gtk.Widget:
        """Create the created date row (if available)."""
        # For remote files, we typically don't have creation time
        if self._is_remote_file():
            return Gtk.Box()  # Empty box widget
        
        # Try to get creation time for local files
        try:
            path = os.path.join(self._current_path, self._entry.name)
            if os.path.exists(path):
                stat_result = os.stat(path)
                if hasattr(stat_result, 'st_birthtime'):  # macOS
                    created_time = _human_time(stat_result.st_birthtime)
                elif hasattr(stat_result, 'st_ctime'):  # Linux
                    created_time = _human_time(stat_result.st_ctime)
                else:
                    return Gtk.Box()  # Empty box widget
            else:
                return Gtk.Box()  # Empty box widget
        except Exception:
            return Gtk.Box()  # Empty box widget
        
        row = Adw.ActionRow(title="Created", subtitle=created_time)
        row.add_css_class("card")
        return row

    def _create_permissions_row(self) -> Gtk.Widget:
        """Create the permissions row."""
        # Get actual permissions for local files
        if not self._is_remote_file():
            try:
                path = os.path.join(self._current_path, self._entry.name)
                if os.path.exists(path):
                    stat_result = os.stat(path)
                    mode = stat_result.st_mode
                    perms_text = _mode_to_str(mode)
                else:
                    perms_text = "—"
            except Exception:
                perms_text = "—"
        else:
            # For remote files, show simplified permissions
            if self._entry.is_dir:
                perms_text = "Create and Delete Files"
            else:
                perms_text = "Read and Write"
        
        row = Adw.ActionRow(title="Permissions", subtitle=perms_text)
        row.add_css_class("card")
        
        return row

    def _is_remote_file(self) -> bool:
        """Check if this is a remote file (from SFTP)."""
        # Simple heuristic - in a real implementation, you'd pass connection info
        return "://" in self._current_path or (self._current_path.startswith("/") and 
                not os.path.exists(os.path.join(self._current_path, self._entry.name)))

    def _on_open_parent(self, *_) -> None:
        """Open parent directory in system file manager."""
        try:
            if not self._is_remote_file():
                parent_dir = os.path.dirname(os.path.join(self._current_path, self._entry.name))
                if os.path.exists(parent_dir):
                    Gio.AppInfo.launch_default_for_uri(f"file://{parent_dir}", None)
        except Exception:
            pass

    def _start_folder_size_calculation(self):
        """Start calculating folder size in background thread."""
        import threading
        
        folder_path = os.path.join(self._current_path, self._entry.name)
        
        # Create and start the background thread
        thread = threading.Thread(target=self._calculate_folder_size, args=(folder_path,))
        thread.daemon = True  # Allows main program to exit even if thread is running
        thread.start()

    def _calculate_folder_size(self, path):
        """
        Recursively calculates the size of a folder.
        THIS RUNS ON A BACKGROUND THREAD.
        """
        total_size = 0
        try:
            for dirpath, dirnames, filenames in os.walk(path):
                for f in filenames:
                    fp = os.path.join(dirpath, f)
                    # Skip if it is a symlink or file doesn't exist
                    if not os.path.islink(fp):
                        try:
                            total_size += os.path.getsize(fp)
                        except FileNotFoundError:
                            # File might have been deleted while scanning
                            pass
                        except OSError:
                            # Permissions error, etc.
                            pass

        except Exception:
            total_size = -1  # Use a negative value to signal an error

        # When done, schedule the UI update on the main GTK thread
        GLib.idle_add(self._update_folder_size_ui, total_size)
        
    def _update_folder_size_ui(self, total_size):
        """
        Updates the size row with the final folder size.
        THIS RUNS ON THE MAIN GTK THREAD.
        """
        if hasattr(self, '_size_row') and self._size_row:
            if total_size >= 0:
                human_readable_size = _human_size(total_size)
                if self._entry.item_count is not None:
                    size_text = f"{self._entry.item_count} item{'s' if self._entry.item_count != 1 else ''} ({human_readable_size})"
                else:
                    size_text = human_readable_size
            else:
                if self._entry.item_count is not None:
                    size_text = f"{self._entry.item_count} item{'s' if self._entry.item_count != 1 else ''} (size unavailable)"
                else:
                    size_text = "Size unavailable"
            
            self._size_row.set_subtitle(size_text)
            
        # Returning GLib.SOURCE_REMOVE ensures this function only runs once
        return GLib.SOURCE_REMOVE


class FilePane(Gtk.Box):
    """Represents a single pane in the manager."""

    _TYPEAHEAD_TIMEOUT = 1.0

    __gsignals__ = {
        "path-changed": (GObject.SignalFlags.RUN_FIRST, None, (str,)),
        "request-operation": (
            GObject.SignalFlags.RUN_FIRST,
            None,
            (str, object),
        ),
    }

    def __init__(self, label: str) -> None:
        super().__init__(orientation=Gtk.Orientation.VERTICAL, spacing=6)
        self.toolbar = PaneToolbar()
        self.toolbar._pane_label.set_text(label)
        self.append(self.toolbar)

        self._is_remote = label.lower() == "remote"
        self._window: Optional["FileManagerWindow"] = None

        self._stack = Gtk.Stack()
        self._stack.set_transition_type(Gtk.StackTransitionType.CROSSFADE)
        self._stack.set_hexpand(True)
        self._stack.set_vexpand(True)

        self._list_store = Gio.ListStore(item_type=Gtk.StringObject)
        self._selection_model = Gtk.MultiSelection.new(self._list_store)
        self._selection_anchor: Optional[int] = None

        list_factory = Gtk.SignalListItemFactory()
        list_factory.connect("setup", self._on_list_setup)
        list_factory.connect("bind", self._on_list_bind)
        list_factory.connect("unbind", self._on_list_unbind)
        list_view = Gtk.ListView(model=self._selection_model, factory=list_factory)
        list_view.add_css_class("rich-list")
        list_view.set_can_focus(True)  # Enable keyboard focus for typeahead
        # Navigate on row activation (double click / Enter)
        self._list_view = list_view
        list_view.connect("activate", self._on_list_activate)

        # Wrap list view in a scrolled window for proper scrolling
        list_scrolled = Gtk.ScrolledWindow()
        list_scrolled.set_policy(Gtk.PolicyType.NEVER, Gtk.PolicyType.AUTOMATIC)
        list_scrolled.set_child(list_view)

        grid_factory = Gtk.SignalListItemFactory()
        grid_factory.connect("setup", self._on_grid_setup)
        grid_factory.connect("bind", self._on_grid_bind)
        grid_factory.connect("unbind", self._on_grid_unbind)
        grid_view = Gtk.GridView(
            model=self._selection_model,
            factory=grid_factory,
            max_columns=6,
        )
        grid_view.set_enable_rubberband(True)
        grid_view.set_can_focus(True)  # Enable keyboard focus for typeahead
        self._grid_view = grid_view
        # Navigate on grid item activation (double click / Enter)
        grid_view.connect("activate", self._on_grid_activate)

        # Wrap grid view in a scrolled window for proper scrolling
        grid_scrolled = Gtk.ScrolledWindow()
        grid_scrolled.set_policy(Gtk.PolicyType.NEVER, Gtk.PolicyType.AUTOMATIC)
        grid_scrolled.set_child(grid_view)

        self._stack.add_named(list_scrolled, "list")
        self._stack.add_named(grid_scrolled, "grid")


        overlay = Adw.ToastOverlay()
        self._overlay = overlay
        self._current_toast = None  # Keep reference to current toast for dismissal

        content_overlay = Gtk.Overlay()
        content_overlay.set_child(self._stack)

        overlay.set_child(content_overlay)
        self.append(overlay)

        # Add drop target for file operations - use string type for better compatibility
        drop_target = Gtk.DropTarget.new(type=GObject.TYPE_STRING, actions=Gdk.DragAction.COPY | Gdk.DragAction.MOVE)
        drop_target.connect("drop", self._on_drop_string)
        drop_target.connect("enter", self._on_drop_enter)
        drop_target.connect("leave", self._on_drop_leave)
        self.add_controller(drop_target)
        
        logger.debug(f"Added drop target to pane: {self._is_remote}")

        self._partner_pane: Optional["FilePane"] = None

        self._action_buttons: Dict[str, Gtk.Button] = {}
        action_bar = Gtk.ActionBar()
        action_bar.add_css_class("inline-toolbar")

        def _create_action_button(
            name: str,
            icon_name: str,
            label: str,
            callback: Callable[[Gtk.Button], None],
        ) -> Gtk.Button:
            button = Gtk.Button()
            
            # Only upload and download buttons get text labels
            if name in ["upload", "download"]:
                content = Adw.ButtonContent()
                content.set_icon_name(icon_name)
                content.set_label(label)
                button.set_child(content)
            else:
                # Icon-only buttons for other actions
                button.set_icon_name(icon_name)
                button.set_tooltip_text(label)
            
            # Improve button alignment and styling
            button.set_valign(Gtk.Align.CENTER)
            button.set_has_frame(False)
            button.add_css_class("flat")
            
            button.connect("clicked", callback)
            self._action_buttons[name] = button
            return button

        download_button = _create_action_button(
            "download",
            "document-save-symbolic",
            "Download",
            lambda _button: self._on_download_clicked(_button),
        )
        upload_button = _create_action_button(
            "upload",
            "document-send-symbolic",
            "Upload",
            lambda _button: self._on_upload_clicked(_button),
        )
        copy_button = _create_action_button(
            "copy",
            "edit-copy-symbolic",
            "Copy",
            lambda _button: self._emit_entry_operation("copy"),
        )
        cut_button = _create_action_button(
            "cut",
            "edit-cut-symbolic",
            "Cut",
            lambda _button: self._emit_entry_operation("cut"),
        )
        paste_button = _create_action_button(
            "paste",
            "edit-paste-symbolic",
            "Paste",
            lambda _button: self._emit_paste_operation(),
        )
        rename_button = _create_action_button(
            "rename",
            "document-edit-symbolic",
            "Rename",
            lambda _button: self._emit_entry_operation("rename"),
        )
        delete_button = _create_action_button(
            "delete",
            "user-trash-symbolic",
            "Delete",
            lambda _button: self._emit_entry_operation("delete"),
        )
        download_button.set_visible(self._is_remote)
        upload_button.set_visible(not self._is_remote)

        # Add Request Access button for local pane in Flatpak (always show when in Flatpak)
        request_access_button = None
        if not self._is_remote and is_flatpak():
            request_access_button = _create_action_button(
                "request_access",
                "folder-open-symbolic",
                "Request Access",
                lambda _button: self._on_request_access_clicked(),
            )
            # Use ButtonContent for this special button to make it more prominent
            content = Adw.ButtonContent()
            content.set_icon_name("folder-open-symbolic")
            content.set_label("Request Access")
            request_access_button.set_child(content)
            request_access_button.add_css_class("suggested-action")
            # Store reference to the button so we can hide it later
            self._request_access_button = request_access_button
        else:
            self._request_access_button = None

        action_bar.pack_start(upload_button)
        action_bar.pack_start(download_button)
        if request_access_button:
            action_bar.pack_start(request_access_button)
        action_bar.pack_end(delete_button)
        action_bar.pack_end(rename_button)
        action_bar.pack_end(cut_button)
        action_bar.pack_end(copy_button)
        action_bar.pack_end(paste_button)

        self._action_bar = action_bar
        self.append(action_bar)

        self._can_paste: bool = False

        # Connect to view-changed signal from toolbar
        self.toolbar.connect("view-changed", self._on_view_toggle)
        self.toolbar.connect("show-hidden-toggled", self._on_toolbar_show_hidden_toggled)
        self.toolbar.path_entry.connect("activate", self._on_path_entry)
        # Wire navigation buttons
        self.toolbar.controls.up_button.connect("clicked", self._on_up_clicked)
        self.toolbar.controls.back_button.connect("clicked", self._on_back_clicked)
        self.toolbar.controls.refresh_button.connect("clicked", self._on_refresh_clicked)
        self.toolbar.controls.new_folder_button.connect(
            "clicked", lambda *_: self.emit("request-operation", "mkdir", None)
        )
        # Upload/download functionality is now available through action bar and context menu only

        self._history: List[str] = []
        self._current_path = "/"
        self._entries: List[FileEntry] = []
        self._cached_entries: List[FileEntry] = []
        self._raw_entries: List[FileEntry] = []
        self._show_hidden = False
        self.toolbar.set_show_hidden_state(self._show_hidden)
        self._sort_key = "name"  # Default sort by name
        self._sort_descending = False  # Default ascending order

        self._suppress_history_push: bool = False
        self._selection_model.connect("selection-changed", self._on_selection_changed)

        self._menu_actions: Dict[str, Gio.SimpleAction] = {}
        self._menu_action_group = Gio.SimpleActionGroup()
        self.insert_action_group("pane", self._menu_action_group)
        self._menu_popover: Gtk.PopoverMenu = self._create_menu_model()
        self._add_context_controller(list_view)
        self._add_context_controller(grid_view)

        for view in (list_view, grid_view):
            controller = Gtk.EventControllerKey.new()
            controller.connect("key-pressed", self._on_typeahead_key_pressed)
            view.add_controller(controller)
            self._attach_shortcuts(view)


        self._update_menu_state()
        # Set up sorting actions for the split button
        self._setup_sorting_actions()
        
        # Initialize view button icon and direction states
        self._update_view_button_icon()
        self._update_sort_direction_states()

        self._typeahead_buffer: str = ""
        self._typeahead_last_time: float = 0.0

    # -- drop zone & drag support -------------------------------------

    def set_partner_pane(self, partner: Optional["FilePane"]) -> None:
        self._partner_pane = partner






    # -- callbacks ------------------------------------------------------

    def _attach_shortcuts(self, view: Gtk.Widget) -> None:
        controller = Gtk.ShortcutController()
        controller.set_scope(Gtk.ShortcutScope.LOCAL)

        def add_shortcut(trigger: Gtk.ShortcutTrigger, handler: Callable[[], bool]) -> None:
            if trigger is None:
                return
            action = Gtk.CallbackAction.new(lambda _widget, _args: handler())
            controller.add_shortcut(Gtk.Shortcut.new(trigger, action))

        def add_trigger_string(trigger_str: str, handler: Callable[[], bool]) -> None:
            if not trigger_str:
                return
            trigger = Gtk.ShortcutTrigger.parse_string(trigger_str)
            add_shortcut(trigger, handler)

        add_trigger_string("<primary>l", self._shortcut_focus_path_entry)
        add_trigger_string("<primary>r", self._shortcut_refresh)
        add_shortcut(Gtk.KeyvalTrigger.new(Gdk.KEY_F5, Gdk.ModifierType(0)), self._shortcut_refresh)
        add_trigger_string("<primary>c", lambda: self._shortcut_operation("copy"))
        add_trigger_string("<primary>x", lambda: self._shortcut_operation("cut"))
        add_trigger_string("<primary>v", lambda: self._shortcut_operation("paste"))
        add_trigger_string(
            "<shift><primary>v",
            lambda: self._shortcut_operation("paste", force_move=True),
        )

        delete_triggers = [
            Gtk.KeyvalTrigger.new(Gdk.KEY_Delete, Gdk.ModifierType(0)),
            Gtk.KeyvalTrigger.new(Gdk.KEY_KP_Delete, Gdk.ModifierType(0)),
            Gtk.KeyvalTrigger.new(Gdk.KEY_Delete, Gdk.ModifierType.SHIFT_MASK),
            Gtk.KeyvalTrigger.new(Gdk.KEY_KP_Delete, Gdk.ModifierType.SHIFT_MASK),
        ]
        for trigger in delete_triggers:
            add_shortcut(trigger, self._shortcut_delete)

        view.add_controller(controller)

    def _shortcut_focus_path_entry(self) -> bool:
        entry = getattr(self.toolbar, "path_entry", None)
        if isinstance(entry, Gtk.Entry):
            try:
                entry.grab_focus()
                entry.select_region(0, -1)
            except Exception:
                pass
        return True

    def _shortcut_refresh(self) -> bool:
        self._on_refresh_clicked(None)
        return True

    def _shortcut_delete(self) -> bool:
        self._emit_entry_operation("delete")
        return True

    def _on_view_toggle(self, toolbar, view_name: str) -> None:
        self._stack.set_visible_child_name(view_name)
        # Update the split button icon to reflect current view
        self._update_view_button_icon()

    def _on_toolbar_show_hidden_toggled(self, _toolbar, show_hidden: bool) -> None:
        self.set_show_hidden(show_hidden)

    def _on_path_entry(self, entry: Gtk.Entry) -> None:
        self.emit("path-changed", entry.get_text() or "/")

    def _on_list_setup(self, factory: Gtk.SignalListItemFactory, item):
        box = Gtk.Box(orientation=Gtk.Orientation.HORIZONTAL, spacing=12)
        icon = Gtk.Image.new_from_icon_name("folder")
        icon.set_valign(Gtk.Align.CENTER)
        name_label = Gtk.Label(xalign=0)
        name_label.set_ellipsize(Pango.EllipsizeMode.MIDDLE)
        name_label.set_max_width_chars(40)
        name_label.set_hexpand(True)
        metadata_label = Gtk.Label(xalign=1)
        metadata_label.set_halign(Gtk.Align.END)
        metadata_label.set_ellipsize(Pango.EllipsizeMode.END)
        metadata_label.add_css_class("dim-label")
        box.append(icon)
        box.append(name_label)
        box.append(metadata_label)
        box.set_hexpand(True)
        # Store references as Python attributes instead of deprecated set_data
        box.icon = icon
        box.name_label = name_label
        box.metadata_label = metadata_label
        
        # Add drag source for file operations
        drag_source = Gtk.DragSource()
        drag_source.set_actions(Gdk.DragAction.COPY | Gdk.DragAction.MOVE)
        drag_source.connect("prepare", self._on_drag_prepare)
        drag_source.connect("drag-begin", self._on_drag_begin)
        drag_source.connect("drag-end", self._on_drag_end)
        box.add_controller(drag_source)
        
        item.set_child(box)

    def _on_list_bind(self, factory: Gtk.SignalListItemFactory, item):
        box = item.get_child()
        # Access references as Python attributes instead of deprecated get_data
        icon: Gtk.Image = box.icon
        name_label: Gtk.Label = box.name_label
        metadata_label: Gtk.Label = box.metadata_label

        position = item.get_position()
        entry: Optional[FileEntry] = None
        if position is not None and 0 <= position < len(self._entries):
            entry = self._entries[position]
            
        # Store position in the box for drag operations
        box.drag_position = position

        if entry is None:
            value = item.get_item().get_string()
            name_label.set_text(value)
            name_label.set_tooltip_text(value)
            metadata_label.set_text("—")
            metadata_label.set_tooltip_text(None)
            icon.set_from_icon_name("folder" if value.endswith('/') else "text-x-generic")
            return

        display_name = entry.name + ("/" if entry.is_dir else "")
        name_label.set_text(display_name)
        name_label.set_tooltip_text(display_name)

        if entry.is_dir:
            if entry.item_count is not None:
                count_text = f"{entry.item_count} items"
                metadata_label.set_text(count_text)
                metadata_label.set_tooltip_text(count_text)
            else:
                metadata_label.set_text("—")
                metadata_label.set_tooltip_text(None)
        else:
            size_text = self._format_size(entry.size)
            metadata_label.set_text(size_text)
            metadata_label.set_tooltip_text(size_text)

        if entry.is_dir:
            icon.set_from_icon_name("folder")
        else:
            icon.set_from_icon_name("text-x-generic")

        box._pane_entry = entry
        box._pane_index = position

    def _on_list_unbind(self, factory: Gtk.SignalListItemFactory, item):
        box = item.get_child()
        if box is None:
            return

    @staticmethod
    def _format_size(size_bytes: int) -> str:
        if size_bytes < 1024:
            return f"{size_bytes} B"
        units = ["KB", "MB", "GB", "TB", "PB"]
        value = float(size_bytes)
        for unit in units:
            value /= 1024.0
            if value < 1024.0:
                return f"{value:.1f} {unit}"
        return f"{value:.1f} EB"

    def _on_grid_setup(self, factory: Gtk.SignalListItemFactory, item):
        button = Gtk.Button()
        button.set_has_frame(False)
        content = Gtk.Box(
            orientation=Gtk.Orientation.VERTICAL,
            spacing=6,
        )
        content.set_halign(Gtk.Align.CENTER)
        content.set_valign(Gtk.Align.CENTER)

        image = Gtk.Image.new_from_icon_name("folder")
        image.set_pixel_size(64)
        image.set_halign(Gtk.Align.CENTER)
        content.append(image)

        label = Gtk.Label()
        label.set_halign(Gtk.Align.CENTER)
        label.set_justify(Gtk.Justification.CENTER)
        label.set_ellipsize(Pango.EllipsizeMode.END)
        label.set_wrap(True)
        label.set_wrap_mode(Pango.WrapMode.WORD_CHAR)
        label.set_lines(2)
        # Set normal font weight to override any bold styling
        label.add_css_class("caption")
        content.append(label)

        button.set_child(content)

        # GestureClick allows inspecting modifier state and click counts before
        # the button consumes the event. Use this to keep selection behaviour in
        # sync with Gtk.GridView expectations.
        click_gesture = Gtk.GestureClick()
        click_gesture.set_button(Gdk.BUTTON_PRIMARY)
        click_gesture.connect("pressed", self._on_grid_cell_pressed, button)
        button.add_controller(click_gesture)
        
        # Add drag source for file operations
        drag_source = Gtk.DragSource()
        drag_source.set_actions(Gdk.DragAction.COPY | Gdk.DragAction.MOVE)
        drag_source.connect("prepare", self._on_drag_prepare)
        drag_source.connect("drag-begin", self._on_drag_begin)
        drag_source.connect("drag-end", self._on_drag_end)
        button.add_controller(drag_source)
        
        item.set_child(button)

    def _on_grid_bind(self, factory: Gtk.SignalListItemFactory, item):
        # Grid view uses the same icon for now but honours the entry name as
        # tooltip so users can differentiate.
        button = item.get_child()
        content = button.get_child()
        image = content.get_first_child()
        label = content.get_last_child()

        value = item.get_item().get_string()
        display_text = value[:-1] if value.endswith('/') else value

        label.set_text(display_text)
        label.set_tooltip_text(display_text)
        button.set_tooltip_text(display_text)

        # Update the image icon based on type
        if value.endswith('/'):
            image.set_from_icon_name("folder")
        else:
            image.set_from_icon_name("text-x-generic")

        entry: Optional[FileEntry] = None
        position = item.get_position()
        if position is not None and 0 <= position < len(self._entries):
            entry = self._entries[position]
            
        # Store position in the button for drag operations
        button.drag_position = position


    def _on_grid_unbind(self, factory: Gtk.SignalListItemFactory, item):
        button = item.get_child()
        if button is None:
            return

    def _on_grid_cell_pressed(
        self,
        gesture: Gtk.GestureClick,
        n_press: int,
        _x: float,
        _y: float,
        button: Gtk.Button,
    ) -> None:
        position = getattr(button, "drag_position", None)
        if position is None or not (0 <= position < len(self._entries)):
            return

        if n_press == 1:
            self._update_grid_selection_for_press(position, gesture)

        if n_press >= 2:
            self._activate_grid_position(position)

    def _update_grid_selection_for_press(
        self, position: int, gesture: Gtk.GestureClick
    ) -> None:
        state = gesture.get_current_event_state()
        if state is None:
            state = Gdk.ModifierType(0)

        primary_mask = Gdk.ModifierType.CONTROL_MASK
        if is_macos():
            primary_mask |= Gdk.ModifierType.META_MASK | Gdk.ModifierType.SUPER_MASK

        has_primary = bool(state & primary_mask)
        has_shift = bool(state & Gdk.ModifierType.SHIFT_MASK)

        if has_shift and self._selection_anchor is not None:
            start = min(self._selection_anchor, position)
            end = max(self._selection_anchor, position)
            self._selection_model.unselect_all()
            for index in range(start, end + 1):
                self._selection_model.select_item(index, False)
            self._selection_anchor = position
        elif has_shift:
            self._selection_model.select_item(position, True)
            self._selection_anchor = position
        elif has_primary:
            is_selected = False
            if hasattr(self._selection_model, "is_selected"):
                try:
                    is_selected = self._selection_model.is_selected(position)
                except Exception:
                    is_selected = False
            if is_selected:
                self._selection_model.unselect_item(position)
            else:
                self._selection_model.select_item(position, False)
            self._selection_anchor = position
        else:
            self._selection_model.select_item(position, True)
            self._selection_anchor = position

    def _activate_grid_position(self, position: int) -> None:
        activate_item = getattr(self._grid_view, "activate_item", None)
        if callable(activate_item):
            activate_item(position)
        else:
            self._on_grid_activate(self._grid_view, position)

    def _on_selection_changed(self, model, position, n_items):
        self._update_menu_state()

    def _setup_sorting_actions(self) -> None:
        """Set up sorting actions for the split button menu."""
        # Create actions for sorting
        self._menu_actions["sort-by-name"] = Gio.SimpleAction.new("sort-by-name", None)
        self._menu_actions["sort-by-size"] = Gio.SimpleAction.new("sort-by-size", None)
        self._menu_actions["sort-by-modified"] = Gio.SimpleAction.new("sort-by-modified", None)
        
        # Create stateful actions for sort direction (radio buttons)
        self._menu_actions["sort-direction-asc"] = Gio.SimpleAction.new_stateful(
            "sort-direction-asc", None, GLib.Variant.new_boolean(not self._sort_descending)
        )
        self._menu_actions["sort-direction-desc"] = Gio.SimpleAction.new_stateful(
            "sort-direction-desc", None, GLib.Variant.new_boolean(self._sort_descending)
        )
        
        # Connect action handlers
        self._menu_actions["sort-by-name"].connect("activate", lambda *_: self._on_sort_by("name"))
        self._menu_actions["sort-by-size"].connect("activate", lambda *_: self._on_sort_by("size"))
        self._menu_actions["sort-by-modified"].connect("activate", lambda *_: self._on_sort_by("modified"))
        self._menu_actions["sort-direction-asc"].connect("activate", lambda *_: self._on_sort_direction(False))
        self._menu_actions["sort-direction-desc"].connect("activate", lambda *_: self._on_sort_direction(True))
        
        # Add actions to action group
        for action in self._menu_actions.values():
            self._menu_action_group.add_action(action)

    def _on_sort_by(self, sort_key: str) -> None:
        """Handle sort by selection from menu."""
        if self._sort_key != sort_key:
            self._sort_key = sort_key
            self._refresh_sorted_entries(preserve_selection=True)

    def _on_sort_direction(self, descending: bool) -> None:
        """Handle sort direction selection from menu."""
        if self._sort_descending != descending:
            self._sort_descending = descending
            self._refresh_sorted_entries(preserve_selection=True)
            self._update_sort_direction_states()

    def _update_view_button_icon(self) -> None:
        """Update the split button icon based on current view mode."""
        # Check which view is currently active
        if hasattr(self.toolbar, '_current_view') and self.toolbar._current_view == "list":
            icon = "view-list-symbolic"
        else:
            icon = "view-grid-symbolic"
        
        self.toolbar.sort_split_button.set_icon_name(icon)

    def _update_sort_direction_states(self) -> None:
        """Update the radio button states for sort direction."""
        asc_action = self._menu_actions["sort-direction-asc"]
        desc_action = self._menu_actions["sort-direction-desc"]
        
        asc_action.set_state(GLib.Variant.new_boolean(not self._sort_descending))
        desc_action.set_state(GLib.Variant.new_boolean(self._sort_descending))

    def _create_menu_model(self) -> Gtk.PopoverMenu:
        # Create menu actions first
        def _add_action(name: str, callback: Callable[[], None]) -> None:
            if name not in self._menu_actions:
                action = Gio.SimpleAction.new(name, None)

                def _on_activate(_action: Gio.SimpleAction, _param: Optional[GLib.Variant]) -> None:
                    callback()

                action.connect("activate", _on_activate)
                self._menu_action_group.add_action(action)
                self._menu_actions[name] = action

        _add_action("download", self._on_menu_download)
        _add_action("upload", self._on_menu_upload)
        _add_action("copy", lambda: self._emit_entry_operation("copy"))
        _add_action("cut", lambda: self._emit_entry_operation("cut"))
        _add_action("paste", self._emit_paste_operation)
        _add_action("rename", lambda: self._emit_entry_operation("rename"))
        _add_action("delete", lambda: self._emit_entry_operation("delete"))
        _add_action("new_folder", lambda: self.emit("request-operation", "mkdir", None))
        _add_action("properties", self._on_menu_properties)

        # Create menu model dynamically based on pane type and selection state
        menu_model = self._create_context_menu_model()

        # Create popover and connect action group
        popover = Gtk.PopoverMenu.new_from_model(menu_model)
        popover.set_has_arrow(True)
        popover.insert_action_group("pane", self._menu_action_group)
        return popover

    def _create_context_menu_model(self) -> Gio.Menu:
        """Create context menu model based on current selection state."""
        menu_model = Gio.Menu()
        
        # Check if items are selected
        try:
            # Check if _entries is initialized
            if not hasattr(self, '_entries') or not self._entries:
                has_selection = False
            else:
                selected_entries = self.get_selected_entries()
                has_selection = len(selected_entries) > 0
        except AttributeError:
            # Handle case where _entries is not initialized yet (during testing)
            has_selection = False
        
        # Add Download/Upload based on pane type and selection
        if self._is_remote and has_selection:
            menu_model.append("Download", "pane.download")
        elif not self._is_remote and has_selection:
            menu_model.append("Upload…", "pane.upload")

        if has_selection:
            clipboard_section = Gio.Menu()
            clipboard_section.append("Copy", "pane.copy")
            clipboard_section.append("Cut", "pane.cut")
            menu_model.append_section(None, clipboard_section)

        if getattr(self, "_can_paste", False):
            menu_model.append("Paste", "pane.paste")

        # Add management section only if items are selected
        if has_selection:
            manage_section = Gio.Menu()
            manage_section.append("Rename…", "pane.rename")
            manage_section.append("Delete", "pane.delete")
            menu_model.append_section(None, manage_section)
        
        # Always add Properties (it will be enabled/disabled by _update_menu_state)
        menu_model.append("Properties…", "pane.properties")
        
        # Add New Folder only if no items are selected (this is the main change)
        if not has_selection:
            menu_model.append("New Folder", "pane.new_folder")
        
        return menu_model

    def _add_context_controller(self, widget: Gtk.Widget) -> None:
        gesture = Gtk.GestureClick()
        gesture.set_button(Gdk.BUTTON_SECONDARY)

        def _on_pressed(_gesture: Gtk.GestureClick, n_press: int, x: float, y: float) -> None:
            self._show_context_menu(widget, x, y)

        gesture.connect("pressed", _on_pressed)
        widget.add_controller(gesture)

        long_press = Gtk.GestureLongPress()

        def _on_long_press(_gesture: Gtk.GestureLongPress, x: float, y: float) -> None:
            self._show_context_menu(widget, x, y)

        long_press.connect("pressed", _on_long_press)
        widget.add_controller(long_press)




    def _show_context_menu(self, widget: Gtk.Widget, x: float, y: float) -> None:
        self._update_selection_for_menu(widget, x, y)
        self._update_menu_state()
        try:
            widget.grab_focus()
        except Exception:
            pass
        
        # Create a new menu model based on current selection state
        new_menu_model = self._create_context_menu_model()
        self._menu_popover.set_menu_model(new_menu_model)
        
        # Create a rectangle for the popover positioning
        rect = Gdk.Rectangle()
        rect.x = int(x)
        rect.y = int(y)
        rect.width = 1
        rect.height = 1
        
        # Set parent and show popover
        if self._menu_popover.get_parent() != widget:
            self._menu_popover.set_parent(widget)
        
        self._menu_popover.set_pointing_to(rect)
        self._menu_popover.popup()

    def _update_selection_for_menu(self, widget: Gtk.Widget, x: float, y: float) -> None:
        # In GTK4, we can't easily get the item at a specific position
        # Instead, we'll show the context menu based on the current selection
        # The user should select items first, then right-click for context menu
        # This is actually more consistent with modern file manager behavior
        
        # Keep the current selection as-is for the context menu
        pass

    def _get_selected_indices(self) -> List[int]:
        indices: List[int] = []
        total = len(self._entries)
        if hasattr(self._selection_model, "is_selected"):
            for index in range(total):
                try:
                    if self._selection_model.is_selected(index):
                        indices.append(index)
                except AttributeError:
                    break
        else:
            getter = getattr(self._selection_model, "get_selected", None)
            if callable(getter):
                try:
                    selected_index = getter()
                except Exception:
                    selected_index = None
                if isinstance(selected_index, int) and 0 <= selected_index < total:
                    indices.append(selected_index)
        return indices

    def _get_primary_selection_index(self) -> Optional[int]:
        indices = self._get_selected_indices()
        return indices[0] if indices else None

    def get_selected_entries(self) -> List[FileEntry]:
        return [self._entries[index] for index in self._get_selected_indices()]


    def _update_menu_state(self) -> None:
        selected_entries = self.get_selected_entries()
        selection_count = len(selected_entries)
        has_selection = selection_count > 0
        single_selection = selection_count == 1

        def _set_enabled(name: str, enabled: bool) -> None:
            action = self._menu_actions.get(name)
            if action is not None:
                action.set_enabled(enabled)

        def _set_button(name: str, enabled: bool) -> None:
            button = self._action_buttons.get(name)
            if button is not None:
                button.set_sensitive(enabled)


        # For context menu, actions are always enabled since menu items are shown/hidden dynamically
        can_paste = bool(getattr(self, "_can_paste", False))

        _set_enabled("download", self._is_remote and has_selection)
        _set_enabled("upload", (not self._is_remote) and has_selection)
        _set_enabled("copy", has_selection)
        _set_enabled("cut", has_selection)
        _set_enabled("paste", can_paste)
        _set_enabled("rename", single_selection)
        _set_enabled("delete", has_selection)
        _set_enabled("properties", single_selection)
        # new_folder is available in context menu only now

        # Action bar buttons still use the old logic
        _set_button("download", self._is_remote and has_selection)
        _set_button("upload", (not self._is_remote) and has_selection)
        _set_button("copy", has_selection)
        _set_button("cut", has_selection)
        _set_button("paste", can_paste)
        _set_button("rename", single_selection)
        _set_button("delete", has_selection)

    def _emit_entry_operation(self, action: str) -> None:
        entries = self.get_selected_entries()
        if not entries:
            self.show_toast("Select at least one item first")
            return
        if action == "rename" and len(entries) != 1:
            self.show_toast("Select a single item to rename")
            return
        payload = {"entries": entries, "directory": self._current_path}
        self.emit("request-operation", action, payload)

    def _emit_paste_operation(self, *, force_move: bool = False) -> None:
        payload = {"directory": self._current_path}
        if force_move:
            payload["force_move"] = True
        self.emit("request-operation", "paste", payload)

    def _shortcut_operation(self, action: str, *, force_move: bool = False) -> bool:
        if action in {"copy", "cut", "rename", "delete"}:
            self._emit_entry_operation(action)
            return True
        if action == "paste":
            self._emit_paste_operation(force_move=force_move)
            return True
        return False

    def set_can_paste(self, can_paste: bool) -> None:
        current = bool(getattr(self, "_can_paste", False))
        if current == can_paste:
            return
        self._can_paste = can_paste
        self._update_menu_state()

    def set_show_hidden(self, show_hidden: bool, *, preserve_selection: bool = True) -> None:
        """Update the hidden file visibility state and refresh entries."""

        self.toolbar.set_show_hidden_state(show_hidden)
        if self._show_hidden == show_hidden:
            return

        self._show_hidden = show_hidden
        self._apply_entry_filter(preserve_selection=preserve_selection)

    def _on_menu_download(self) -> None:
        if not self._is_remote:
            return
        entries = self.get_selected_entries()
        if not entries:
            self.show_toast("Select items to download first")
            return
        self._on_download_clicked(None)

    def _on_menu_upload(self) -> None:
        if self._is_remote:
            return
        entries = self.get_selected_entries()
        if not entries:
            self.show_toast("Select items to upload first")
            return
        self._on_upload_clicked(None)


    def get_selected_entry(self) -> Optional[FileEntry]:
        selected_entries = self.get_selected_entries()
        if not selected_entries:
            return None
        return selected_entries[0]

    def set_file_manager_window(self, window: "FileManagerWindow") -> None:
        """Associate this pane with its owning file manager window."""

        self._window = window

    def _get_file_manager_window(self) -> Optional["FileManagerWindow"]:
        """Return the controlling FileManagerWindow if available."""

        window = getattr(self, "_window", None)
        if window is not None:
            return window

        root = self.get_root()
        if isinstance(root, FileManagerWindow):
            self._window = root
            return root

        return None

    def _on_upload_clicked(self, _button: Gtk.Button) -> None:
        window = self._get_file_manager_window()
        if not isinstance(window, FileManagerWindow):
            self.show_toast("File manager is not available")
            return

        local_pane = getattr(window, "_left_pane", None)
        if not isinstance(local_pane, FilePane):
            self.show_toast("Local pane is unavailable")
            return

        destination_pane: Optional[FilePane]
        if self._is_remote:
            destination_pane = self
        else:
            destination_pane = getattr(window, "_right_pane", None)
            if not isinstance(destination_pane, FilePane) or not destination_pane._is_remote:
                destination_pane = None

        if destination_pane is None:
            self.show_toast("Remote pane is unavailable")
            return

        entries = local_pane.get_selected_entries()
        if not entries:
            self.show_toast("Select items in the local pane to upload")
            return

        # Use the actual current path instead of the display path from path entry
        # This handles Flatpak portal paths correctly
        base_dir = getattr(local_pane, '_current_path', None)
        if not base_dir:
            # Fallback to normalized path entry text for non-portal paths
            base_dir = window._normalize_local_path(local_pane.toolbar.path_entry.get_text())
        source_paths = [pathlib.Path(os.path.join(base_dir, entry.name)) for entry in entries]

        destination = destination_pane.toolbar.path_entry.get_text() or "/"
        payload = {"paths": source_paths, "destination": destination}
        self.emit("request-operation", "upload", payload)
        if len(entries) == 1:
            self.show_toast(f"Uploading {entries[0].name}…")
        else:
            self.show_toast(f"Uploading {len(entries)} items…")


    def _on_download_clicked(self, _button: Gtk.Button) -> None:
        entries = self.get_selected_entries()
        if not entries:
            self.show_toast("Select items to download")
            return

        window = self._get_file_manager_window()
        if not isinstance(window, FileManagerWindow):
            self.show_toast("File manager is not available")
            return

        local_pane = getattr(window, "_left_pane", None)
        if local_pane is None:
            self.show_toast("Local pane is unavailable")
            return

        # Use the actual current path instead of the display path from path entry
        # This handles Flatpak portal paths correctly
        destination_root = getattr(local_pane, '_current_path', None)
        if not destination_root:
            # Fallback to normalized path entry text for non-portal paths
            destination_root = window._normalize_local_path(local_pane.toolbar.path_entry.get_text())
        
        if not os.path.isdir(destination_root):
            self.show_toast("Local destination is not accessible")
            return
        payload = {
            "entries": entries,
            "directory": self._current_path,
            "destination": pathlib.Path(destination_root),
        }
        self.emit("request-operation", "download", payload)
        if len(entries) == 1:
            self.show_toast(f"Downloading {entries[0].name}…")
        else:
            self.show_toast(f"Downloading {len(entries)} items…")

    def _on_request_access_clicked(self) -> None:
        """Handle Request Access button click in Flatpak environment."""
        # Create a confirmation dialog
        window = self.get_root()
        dialog = Adw.MessageDialog.new(
            window,
            "Request Folder Access",
            "You are using the app in a sandbox. Please grant access to your home folder to use the File Manager."
        )
        dialog.add_response("cancel", "Cancel")
        dialog.add_response("ok", "OK")
        dialog.set_response_appearance("ok", Adw.ResponseAppearance.SUGGESTED)
        dialog.set_default_response("ok")
        dialog.set_close_response("cancel")
        
        def on_response(dialog, response):
            if response == "ok":
                self._show_folder_picker()
        
        dialog.connect("response", on_response)
        dialog.present()

    def _hide_request_access_button(self) -> None:
        """Hide the Request Access button after access has been granted.
        In Flatpak, always keep the button visible as requested."""
        if hasattr(self, '_request_access_button') and self._request_access_button:
            # Don't hide the button in Flatpak - always keep it visible
            if not is_flatpak():
                self._request_access_button.set_visible(False)
                logger.debug("Hid Request Access button after granting access")
            else:
                logger.debug("Keeping Request Access button visible in Flatpak")

    def _show_folder_picker(self) -> None:
        """Show a portal-aware folder picker for Flatpak with persistent access."""
        dlg = Gtk.FileChooserNative(
            title="Select Folder to Grant Access",
            action=Gtk.FileChooserAction.SELECT_FOLDER,
            transient_for=self.get_root(),
            modal=True,
        )
        
        def _resp(_dlg, resp):
            if resp == Gtk.ResponseType.ACCEPT:
                gfile = dlg.get_file()
                if gfile:
                    try:
                        path = gfile.get_path()
                        logger.debug(f"FileChooserNative returned path: {path}")
                        
                        # Grant persistent access via Document portal
                        doc_id = _grant_persistent_access(gfile)
                        if doc_id:
                            _save_doc(path, doc_id)
                            logger.info(f"Persisted access to {path} (ID={doc_id})")
                        else:
                            logger.warning(f"Could not grant persistent access to: {path}")
                        
                        # Switch to it immediately
                        self.toolbar.path_entry.set_text(path)
                        self.toolbar.path_entry.emit("activate")
                        self.show_toast(f"Access granted to: {_pretty_path_for_display(path)}")
                        
                        # Hide the Request Access button since access is now granted
                        self._hide_request_access_button()
                    except Exception as e:
                        logger.warning(f"Failed to persist folder access: {e}")
                        # Still navigate to folder even if persistence fails
                        path = gfile.get_path()
                        if path:
                            self.toolbar.path_entry.set_text(path)
                            self.toolbar.path_entry.emit("activate")
                            self.show_toast(f"Access granted to: {_pretty_path_for_display(path)}")
                            # Hide the Request Access button since access is now granted
                            self._hide_request_access_button()
            dlg.destroy()
        
        dlg.connect("response", _resp)
        dlg.show()

    def restore_persisted_folder(self) -> None:
        """Restore access to a previously granted folder on app launch (Flatpak only)."""
        if not is_flatpak():
            return
            
        logger.debug("Attempting to restore persisted folder...")
        portal_result = _load_first_doc_path()
        if portal_result:
            portal_path, doc_id, entry = portal_result
            logger.debug(f"Found persisted path: {portal_path} (doc_id={doc_id})")
            try:
                # Directly trigger the path change instead of relying on path entry activation
                self.emit("path-changed", portal_path)
                logger.info(f"Restored access to folder: {portal_path}")
            except Exception as e:
                logger.warning(f"Failed to restore folder access: {e}")
        else:
            logger.debug("No persisted path found")

    def _set_current_pathbar_text(self, path: str) -> None:
        """Set the path bar text with human-friendly display formatting."""
        display_path = _pretty_path_for_display(path)
        self.toolbar.path_entry.set_text(display_path)

    @staticmethod
    def _dialog_dismissed(error: GLib.Error) -> bool:
        dialog_error = getattr(Gtk, "DialogError", None)
        if dialog_error is not None and error.matches(dialog_error, dialog_error.DISMISSED):
            return True
        return error.matches(Gio.IOErrorEnum, Gio.IOErrorEnum.CANCELLED)

    def _build_properties_details(self, entry: FileEntry) -> Dict[str, str]:
        base_path = self._current_path or "/"
        location = os.path.join(base_path, entry.name)

        entry_type = "Folder" if entry.is_dir else "File"
        if entry.is_dir:
            size_text = "—"
        else:
            size_text = self._format_size(entry.size)

        try:
            modified_dt = datetime.fromtimestamp(entry.modified)
            modified_text = modified_dt.strftime("%Y-%m-%d %H:%M:%S")
        except (OSError, OverflowError, ValueError, TypeError):
            modified_text = "Unknown"

        return {
            "name": entry.name,
            "type": entry_type,
            "size": size_text,
            "modified": modified_text,
            "location": location,
        }

    def _on_menu_properties(self) -> None:
        entry = self.get_selected_entry()
        if entry is None:
            self.show_toast("Select a single item to view properties")
            return
        details = self._build_properties_details(entry)
        self._show_properties_dialog(entry, details)

    def _show_properties_dialog(self, entry: FileEntry, details: Dict[str, str]) -> None:
        """Show modern properties dialog."""
        window = self.get_root()
        if window is None:
            return
        
        try:
            # Create and show the modern properties dialog
            dialog = PropertiesDialog(entry, self._current_path, window)
            dialog.present()
        except Exception as e:
            # Fallback to simple message dialog if modern dialog fails
            self._show_fallback_properties_dialog(entry, details, window)

    def _show_fallback_properties_dialog(self, entry: FileEntry, details: Dict[str, str], window: Gtk.Window) -> None:
        """Fallback to simple properties dialog if modern dialog fails."""
        heading = f"{entry.name} Properties" if entry.name else "Properties"
        body_lines = [
            f"Name: {details['name']}",
            f"Type: {details['type']}",
            f"Size: {details['size']}",
            f"Modified: {details['modified']}",
            f"Location: {details['location']}",
        ]
        body_text = "\n".join(body_lines)

        try:
            dialog = Adw.MessageDialog(
                transient_for=window,
                modal=True,
                heading=heading,
                body=body_text
            )
            dialog.add_response("ok", "OK")
            dialog.set_default_response("ok")
            dialog.connect("response", lambda d, *_: d.destroy())
            dialog.present()
        except Exception:
            # Final fallback to basic Gtk dialog
            dialog = Gtk.MessageDialog(
                transient_for=window,
                modal=True,
                message_type=Gtk.MessageType.INFO,
                buttons=Gtk.ButtonsType.OK,
                text=heading,
                secondary_text=body_text
            )
            dialog.connect("response", lambda d, *_: d.destroy())
            dialog.present()

    # -- public API -----------------------------------------------------

    def show_entries(self, path: str, entries: Iterable[FileEntry]) -> None:
        entries_list = list(entries)
        pane_type = "remote" if self._is_remote else "local"
        logger.debug(f"FilePane.show_entries: {pane_type} pane updating with {len(entries_list)} entries for path {path}")
        
        self._current_path = path
        self._set_current_pathbar_text(path)
        self._cached_entries = entries_list
        self._apply_entry_filter(preserve_selection=False)
        
        logger.debug(f"FilePane.show_entries: {pane_type} pane update completed")

    def highlight_entry(self, name: str) -> None:
        if not name:
            return
        match: Optional[int] = None
        for index, entry in enumerate(self._entries):
            if entry.name == name:
                match = index
                break
        if match is None:
            return
        self._selection_model.unselect_all()
        self._selection_anchor = None
        self._selection_model.select_item(match, False)
        self._selection_anchor = match
        self._scroll_to_position(match)

    def _apply_entry_filter(self, *, preserve_selection: bool) -> None:
        selected_names: set[str] = set()
        if preserve_selection:
            for entry in self.get_selected_entries():
                selected_names.add(entry.name)

        # Filter for hidden files and store as raw entries
        self._raw_entries = [
            entry
            for entry in self._cached_entries
            if self._show_hidden or not entry.name.startswith(".")
        ]

        # Apply sorting to get final entries
        self._entries = self._sort_entries(self._raw_entries)
        
        # Update the list store
        self._list_store.remove_all()
        restored_selection: List[int] = []
        for idx, entry in enumerate(self._entries):
            suffix = "/" if entry.is_dir else ""
            self._list_store.append(Gtk.StringObject.new(entry.name + suffix))
            if preserve_selection and entry.name in selected_names:
                restored_selection.append(idx)

        self._selection_model.unselect_all()
        self._selection_anchor = None
        for index in restored_selection:
            self._selection_model.select_item(index, False)
        if restored_selection:
            self._selection_anchor = restored_selection[-1]

        self._update_menu_state()



    # -- navigation helpers --------------------------------------------

    def _on_list_activate(self, _list_view: Gtk.ListView, position: int) -> None:
        if position is not None and 0 <= position < len(self._entries):
            entry = self._entries[position]
            if entry.is_dir:
                self.emit("path-changed", os.path.join(self._current_path, entry.name))

    def _sort_entries(self, entries: Iterable[FileEntry]) -> List[FileEntry]:
        def key_func(item: FileEntry):
            if self._sort_key == "size":
                return item.size
            if self._sort_key == "modified":
                return item.modified
            return item.name.casefold()

        dirs = [entry for entry in entries if entry.is_dir]
        files = [entry for entry in entries if not entry.is_dir]

        dirs_sorted = sorted(dirs, key=key_func, reverse=self._sort_descending)
        files_sorted = sorted(files, key=key_func, reverse=self._sort_descending)
        return dirs_sorted + files_sorted

    def _refresh_sorted_entries(self, *, preserve_selection: bool) -> None:
        # Simply re-apply the filter which now includes sorting
        self._apply_entry_filter(preserve_selection=preserve_selection)

    def _on_grid_activate(self, _grid_view: Gtk.GridView, position: int) -> None:
        if position is not None and 0 <= position < len(self._entries):
            entry = self._entries[position]
            if entry.is_dir:
                self.emit("path-changed", os.path.join(self._current_path, entry.name))

    def _on_drag_prepare(self, drag_source: Gtk.DragSource, x: float, y: float) -> Gdk.ContentProvider:
        """Prepare drag data when drag operation starts."""
        # Get the widget that initiated the drag
        widget = drag_source.get_widget()
        
        # Get the position that was stored during binding
        position = getattr(widget, 'drag_position', None)
        
        logger.debug(f"Drag prepare: position={position}, entries_count={len(self._entries)}")
        
        # Create a JSON representation of the drag data so arbitrary characters
        # in paths or filenames are preserved without relying on delimiter
        # parsing.  Consumers expect the payload under the "payload" key.
        payload_dict: Optional[Dict[str, Any]] = None
        if position is not None and 0 <= position < len(self._entries):
            entry = self._entries[position]
            entry_path = os.path.join(self._current_path or "", entry.name)
            payload_dict = {
                "pane_id": id(self),
                "path": self._current_path,
                "position": position,
                "entry_name": entry.name,
                "entry_path": entry_path,
            }

        drag_data = {
            "format": "sshpilot_drag",
            "payload": payload_dict,
        }
        drag_data_string = json.dumps(drag_data, separators=(",", ":"), sort_keys=True)

        return Gdk.ContentProvider.new_for_value(drag_data_string)

    def _on_drag_begin(self, drag_source: Gtk.DragSource, drag: Gdk.Drag) -> None:
        """Called when drag operation begins - set drag icon."""
        logger.debug(f"Drag begin: pane={self._is_remote}")
        if is_macos():
            # macOS provides its own drag preview; avoid setting a custom icon.
            return
        # Create a simple icon for the drag operation
        widget = drag_source.get_widget()
        if widget:
            # Create a paintable from the widget to use as drag icon
            paintable = Gtk.WidgetPaintable.new(widget)
            drag_source.set_icon(paintable, 0, 0)

    def _on_drag_end(self, drag_source: Gtk.DragSource, drag: Gdk.Drag, delete_data: bool) -> None:
        """Called when drag operation ends."""
        # Clean up any drag-related state if needed
        pass

    def _on_drop_string(self, drop_target: Gtk.DropTarget, value: str, x: float, y: float) -> bool:
        """Handle dropped files from string data."""
        logger.debug(f"Drop received: value={value}")

        if not isinstance(value, str):
            logger.debug("Drop rejected: non-string drag data")
            return False

        try:
            container = json.loads(value)
        except json.JSONDecodeError as exc:
            logger.debug("Drop rejected: invalid JSON drag data (%s)", exc)
            return False

        if not isinstance(container, dict):
            logger.debug("Drop rejected: drag container is not a mapping")
            return False

        if container.get("format") != "sshpilot_drag":
            logger.debug("Drop rejected: unexpected drag format")
            return False

        payload = container.get("payload")
        if not isinstance(payload, dict):
            logger.debug("Drop rejected: payload missing or invalid")
            return False

        missing_keys = [key for key in ("pane_id", "entry_name") if key not in payload]
        if missing_keys:
            logger.debug("Drop rejected: payload missing keys %s", missing_keys)
            return False

        try:
            source_pane_id = int(payload.get("pane_id"))
        except (TypeError, ValueError):
            logger.debug("Drop rejected: missing source pane id")
            return False

        position_raw = payload.get("position")
        try:
            position = int(position_raw)
        except (TypeError, ValueError):
            position = -1

        entry_name = payload.get("entry_name")
        if not isinstance(entry_name, str):
            logger.debug("Drop rejected: invalid entry name in payload")
            return False

        source_path = payload.get("path")
        if source_path is not None and not isinstance(source_path, str):
            logger.debug("Drop rejected: invalid source path in payload")
            return False

        stored_entry_path = payload.get("entry_path")
        if stored_entry_path is not None and not isinstance(stored_entry_path, str):
            stored_entry_path = None

        # Find the source pane by ID
        source_pane = None
        window = self._get_file_manager_window()
        if isinstance(window, FileManagerWindow):
            if id(window._left_pane) == source_pane_id:
                source_pane = window._left_pane
            elif id(window._right_pane) == source_pane_id:
                source_pane = window._right_pane
        
        if source_pane is None:
            logger.debug("Drop rejected: source pane not found")
            return False
            
        logger.debug(
            "Drop data: source_pane=%s, target_pane=%s, position=%s",
            source_pane._is_remote,
            self._is_remote,
            position,
        )

        # Don't allow dropping on the same pane
        if source_pane == self:
            logger.debug("Drop rejected: same pane")
            return False

        def _normalise_path(path: Optional[str]) -> Optional[str]:
            if not isinstance(path, str):
                return None
            if path == "":
                return ""
            return os.path.normpath(path)

        expected_source_path = source_path
        if expected_source_path is None and stored_entry_path:
            expected_source_path = os.path.dirname(stored_entry_path)

        current_source_path = getattr(source_pane, "_current_path", None)
        expected_source_path_norm = _normalise_path(expected_source_path)
        current_source_path_norm = _normalise_path(current_source_path)

        if (
            expected_source_path_norm is not None
            and current_source_path_norm is not None
            and expected_source_path_norm != current_source_path_norm
        ):
            logger.debug(
                "Drop rejected: source path changed (expected=%s, current=%s)",
                expected_source_path_norm,
                current_source_path_norm,
            )
            self.show_toast("Dragged item is no longer available")
            return False

        entry = next(
            (item for item in getattr(source_pane, "_entries", []) if item.name == entry_name),
            None,
        )
        if entry is None:
            logger.debug("Drop rejected: entry %s not found in source pane", entry_name)
            self.show_toast("Dragged item is no longer available")
            return False

        current_entry_path = os.path.join(current_source_path or "", entry.name)
        stored_entry_path_norm = _normalise_path(stored_entry_path)
        current_entry_path_norm = _normalise_path(current_entry_path)
        if (
            stored_entry_path_norm is not None
            and current_entry_path_norm is not None
            and stored_entry_path_norm != current_entry_path_norm
        ):
            logger.debug(
                "Drop rejected: entry path changed (expected=%s, current=%s)",
                stored_entry_path_norm,
                current_entry_path_norm,
            )
            self.show_toast("Dragged item is no longer available")
            return False

        if stored_entry_path is not None:
            source_file_path = stored_entry_path
        elif expected_source_path is not None:
            source_file_path = os.path.join(expected_source_path, entry.name)
        else:
            source_file_path = current_entry_path

        logger.debug(f"Drop operation: {entry.name} from {source_file_path}")
        
        # Determine operation type based on source and target panes
        if self._is_remote and not source_pane._is_remote:
            # Local to remote - upload
            logger.debug("Starting upload operation")
            self._handle_upload_from_drag(source_file_path, entry)
        elif not self._is_remote and source_pane._is_remote:
            # Remote to local - download
            logger.debug("Starting download operation")
            self._handle_download_from_drag(source_file_path, entry)
        else:
            # Same type of pane - not supported for now
            logger.debug("Drop rejected: same pane type")
            return False
        
        return True

    def _handle_upload_from_drag(self, source_path: str, entry: FileEntry) -> None:
        """Handle upload operation from drag and drop."""
        try:
            import pathlib
            source_path_obj = pathlib.Path(source_path)
            destination_path = posixpath.join(self._current_path, entry.name)
            
            # Get the file manager window to access the SFTP manager
            window = self._get_file_manager_window()
            if not isinstance(window, FileManagerWindow):
                self.show_toast("Upload failed: Invalid window context")
                return
                
            manager = window._manager
            
            # Check for file conflicts first
            files_to_transfer = [(str(source_path_obj), destination_path)]
            
            def _proceed_with_upload(resolved_files: List[Tuple[str, str]]) -> None:
                for local_path_str, dest_path in resolved_files:
                    path_obj = pathlib.Path(local_path_str)
                    
                    if entry.is_dir:
                        # Upload directory
                        future = manager.upload_directory(path_obj, dest_path)
                    else:
                        # Upload file
                        future = manager.upload(path_obj, dest_path)
                    
                    # Show progress dialog for upload
                    window._show_progress_dialog("upload", entry.name, future)
                    window._attach_refresh(
                        future,
                        refresh_remote=self,
                        highlight_name=entry.name,
                    )
            
            window._check_file_conflicts(files_to_transfer, "upload", _proceed_with_upload)
            
        except Exception as e:
            self.show_toast(f"Upload failed: {str(e)}")

    def _handle_download_from_drag(self, source_path: str, entry: FileEntry) -> None:
        """Handle download operation from drag and drop."""
        try:
            import pathlib
            destination_path = pathlib.Path(self._current_path) / entry.name
            
            # Get the file manager window to access the SFTP manager
            window = self._get_file_manager_window()
            if not isinstance(window, FileManagerWindow):
                self.show_toast("Download failed: Invalid window context")
                return
                
            manager = window._manager
            
            # Check for file conflicts first
            files_to_transfer = [(source_path, str(destination_path))]
            
            def _proceed_with_download(resolved_files: List[Tuple[str, str]]) -> None:
                for source, target_path_str in resolved_files:
                    target_path = pathlib.Path(target_path_str)
                    
                    if entry.is_dir:
                        # Download directory
                        future = manager.download_directory(source, target_path)
                    else:
                        # Download file
                        future = manager.download(source, target_path)
                    
                    # Show progress dialog for download
                    window._show_progress_dialog("download", entry.name, future)
                    window._attach_refresh(
                        future,
                        refresh_local_path=str(self._current_path),
                        highlight_name=entry.name,
                    )
            
            window._check_file_conflicts(files_to_transfer, "download", _proceed_with_download)
            
        except Exception as e:
            self.show_toast(f"Download failed: {str(e)}")

    def _on_drop_enter(self, drop_target: Gtk.DropTarget, x: float, y: float) -> Gdk.DragAction:
        """Called when drag enters drop target."""
        logger.debug(f"Drop enter: pane={self._is_remote}")
        # Add visual feedback - could highlight the drop area
        self.add_css_class("drop-target-active")
        return Gdk.DragAction.COPY

    def _on_drop_leave(self, drop_target: Gtk.DropTarget) -> None:
        """Called when drag leaves drop target."""
        logger.debug(f"Drop leave: pane={self._is_remote}")
        # Remove visual feedback
        self.remove_css_class("drop-target-active")

    def _on_up_clicked(self, _button) -> None:
        parent = os.path.dirname(self._current_path.rstrip('/')) or '/'
        # Avoid navigating past root repeatedly
        if parent != self._current_path:
            self.emit("path-changed", parent)

    def _on_back_clicked(self, _button) -> None:
        prev = self.pop_history()
        if prev:
            # Suppress history push for back navigation
            self._suppress_history_push = True
            self.emit("path-changed", prev)

    def _on_refresh_clicked(self, _button) -> None:
        # Refresh the current directory
        current_path = self._current_path or "/"
        self.emit("path-changed", current_path)

    def push_history(self, path: str) -> None:
        if self._history and self._history[-1] == path:
            return
        self._history.append(path)

    def pop_history(self) -> Optional[str]:
        if len(self._history) > 1:
            self._history.pop()
            return self._history[-1]
        return None

    def show_toast(self, text: str, timeout: int = -1) -> None:
        """Show a toast message safely."""
        try:
            # Dismiss any existing toast first
            if self._current_toast:
                self._current_toast.dismiss()
                self._current_toast = None
            
            toast = Adw.Toast.new(text)
            if timeout >= 0:
                toast.set_timeout(timeout)
            self._overlay.add_toast(toast)
            self._current_toast = toast  # Keep reference for dismissal
        except (AttributeError, RuntimeError, GLib.GError):
            # Overlay might be destroyed or invalid, ignore
            pass

    def dismiss_toasts(self) -> None:
        """Dismiss all toasts from the overlay."""
        try:
            # Dismiss the current toast if it exists
            if self._current_toast:
                self._current_toast.dismiss()
                self._current_toast = None
        except (AttributeError, RuntimeError, GLib.GError):
            # Overlay might be destroyed or invalid, ignore
            pass

    # -- type-ahead search ----------------------------------------------

    def _current_time(self) -> float:
        getter = getattr(GLib, "get_monotonic_time", None)
        if callable(getter):
            try:
                return getter() / 1_000_000
            except Exception:
                pass
        return time.monotonic()

    def _find_prefix_match(self, prefix: str, start_index: int) -> Optional[int]:
        if not prefix or not self._entries:
            return None

        total = len(self._entries)
        if total <= 0:
            return None

        start = 0 if start_index is None else start_index
        if start < 0:
            start = 0

        prefix_casefold = prefix.casefold()
        for offset in range(total):
            index = (start + offset) % total
            if self._entries[index].name.casefold().startswith(prefix_casefold):
                return index
        return None

    def _scroll_to_position(self, position: int) -> None:
        visible = self._stack.get_visible_child_name()
        view: Optional[Gtk.Widget] = None
        if visible == "list":
            view = self._list_view
        elif visible == "grid":
            view = self._grid_view

        if view is None:
            return

        scroll_to = getattr(view, "scroll_to", None)
        if callable(scroll_to):
            flags = getattr(Gtk, "ListScrollFlags", None)
            focus_flag = getattr(flags, "FOCUS", 1) if flags is not None else 1
            try:
                scroll_to(position, focus_flag)
            except Exception:
                pass

    def _on_typeahead_key_pressed(
        self,
        _controller: Gtk.EventControllerKey,
        keyval: int,
        _keycode: int,
        state: Gdk.ModifierType,
    ) -> bool:
        if not self._entries:
            return False

        if state & (
            Gdk.ModifierType.CONTROL_MASK
            | Gdk.ModifierType.ALT_MASK
            | getattr(Gdk.ModifierType, "ALT_MASK", 0)
            | getattr(Gdk.ModifierType, "SUPER_MASK", 0)
        ):
            return False

        char_code = Gdk.keyval_to_unicode(keyval)
        if not char_code:
            return False

        char = chr(char_code)
        if not char or not char.isprintable():
            return False

        now = self._current_time()
        if now - self._typeahead_last_time > self._TYPEAHEAD_TIMEOUT:
            self._typeahead_buffer = ""

        self._typeahead_last_time = now

        repeat_cycle = (
            bool(self._typeahead_buffer)
            and len(self._typeahead_buffer) == 1
            and char.casefold() == self._typeahead_buffer.casefold()
        )

        selected = self._get_primary_selection_index()
        if selected is None or selected < 0:
            selected_index = 0
        else:
            selected_index = selected

        start_index = selected_index
        match: Optional[int] = None
        prefix: Optional[str] = None

        if repeat_cycle:
            candidate = self._typeahead_buffer + char
            match = self._find_prefix_match(candidate, start_index)
            if match is not None:
                self._typeahead_buffer = candidate
            else:
                start_index += 1
                prefix = self._typeahead_buffer
        else:
            self._typeahead_buffer += char
            prefix = self._typeahead_buffer

        if match is None and prefix is not None:
            match = self._find_prefix_match(prefix, start_index)

        if match is None and not repeat_cycle:
            self._typeahead_buffer = char
            match = self._find_prefix_match(self._typeahead_buffer, selected_index)

        if match is None:
            return False

        setter = getattr(self._selection_model, "select_item", None)
        if callable(setter):
            setter(match, True)
        else:
            fallback = getattr(self._selection_model, "set_selected", None)
            if callable(fallback):
                fallback(match)

        self._scroll_to_position(match)
        return True


class FileManagerWindow(Adw.Window):
    """Top-level window hosting two :class:`FilePane` instances."""

    def __init__(
        self,
        application: Adw.Application,
        *,
        host: str,
        username: str,
        port: int = 22,
        initial_path: str = "~",
        nickname: Optional[str] = None,
        connection: Any = None,
        connection_manager: Any = None,
        ssh_config: Optional[Dict[str, Any]] = None,
    ) -> None:
        super().__init__(title="")
        self._host = host
        self._username = username
        self._nickname = nickname
        self._connection = connection
        self._connection_manager = connection_manager
        self._ssh_config = dict(ssh_config) if ssh_config else None
        # Set default and minimum sizes following GNOME HIG
        self.set_default_size(1000, 640)
        # Set minimum size to ensure usability (GNOME HIG recommends minimum 360px width)
        self.set_size_request(600, 400)
        # Ensure window is resizable (this is the default, but being explicit)
        self.set_resizable(True)
        # Ensure window decorations are shown (minimize, maximize, close buttons)
        self.set_decorated(True)
        
        # Progress state
        self._current_future: Optional[Future] = None

        # Use ToolbarView like other Adw.Window instances
        toolbar_view = Adw.ToolbarView()
        self.set_content(toolbar_view)
        self._toolbar_view = toolbar_view
        self._embedded_parent: Optional[Gtk.Widget] = None
        
        # Create header bar with window controls
        header_bar = Adw.HeaderBar()
        self._header_bar = header_bar
        title_parts = []
        if nickname and nickname.strip():
            title_parts.append(str(nickname).strip())
        base_identity = f"{username}@{host}"
        if not title_parts or title_parts[0] != base_identity:
            title_parts.append(base_identity)
        header_bar.set_title_widget(Gtk.Label(label=" ".join(title_parts)))
        # Enable window controls (minimize, maximize, close) following GNOME HIG
        header_bar.set_show_start_title_buttons(True)
        header_bar.set_show_end_title_buttons(True)
        
        # Add toggle button to hide/show local pane
        self._local_pane_toggle = Gtk.ToggleButton()
        self._local_pane_toggle.set_icon_name("view-dual-symbolic")
        self._local_pane_toggle.set_tooltip_text("Hide Local Pane")
        self._local_pane_toggle.set_active(False)  # Start unselected
        self._local_pane_toggle.add_css_class("flat")  # Flat style
        self._local_pane_toggle.connect("toggled", self._on_local_pane_toggle)
        header_bar.pack_start(self._local_pane_toggle)
        
        # Create toast overlay first and set it as toolbar content
        self._toast_overlay = Adw.ToastOverlay()
        self._progress_dialog: Optional[SFTPProgressDialog] = None
        self._connection_error_reported = False
        
        # Apply custom styling to toasts
        css_provider = Gtk.CssProvider()
        toast_css = """
        toast {
            /* Frosted glass effect */
            background-color: alpha(black, 0.6);

            /* Pill shape */
            border-radius: 99px; /* A large value creates the pill shape */

            /* Clean typography */
            color: white;
            font-weight: 500; /* Medium weight for a modern feel */
            font-size: 1.05em;

            /* Subtle details */
            padding: 8px 20px;
            margin: 10px;
            border: 1px solid alpha(white, 0.1);
            box-shadow: 0 5px 15px alpha(black, 0.2);
        }
        
        toast label {
            /* Style toast labels */
            color: white;
            font-weight: 500;
        }
        
        toast button {
            /* Style toast buttons if any */
            color: white;
            background-color: alpha(white, 0.2);
            border: 1px solid alpha(white, 0.3);
            border-radius: 6px;
            padding: 4px 8px;
        }
        
        toast button.circular.flat {
            /* Style close button */
            color: white;
            background-color: alpha(black, 0.6);
            border: 1px solid alpha(white, 0.1);
        }
        
        /* Drop target styling */
        .drop-target-active {
            background-color: alpha(@accent_color, 0.1);
            border: 2px dashed @accent_color;
            border-radius: 8px;
        }
        
        /* Pane toolbar styling to replace nested ToolbarView */
        .toolbar {
            background-color: @headerbar_bg_color;
            color: @headerbar_fg_color;
            border-bottom: 1px solid @borders;
        }
        
        .toolbar windowhandle {
            background-color: @headerbar_bg_color;
            color: @headerbar_fg_color;
        }
        
        /* Pane divider styling */
        paned {
            background-color: @window_bg_color;
        }
        
        paned separator {
            background-color: @borders;
            border: none;
        }
        
        /* Action bar styling */
        .inline-toolbar {
            background-color: @headerbar_bg_color;
            color: @headerbar_fg_color;
            border-top: 1px solid @borders;
        }
        """
        css_provider.load_from_data(toast_css.encode())
        self._toast_overlay.get_style_context().add_provider(
            css_provider, Gtk.STYLE_PROVIDER_PRIORITY_USER
        )
        
        # Also apply to the main window's display for global coverage
        display = Gdk.Display.get_default()
        Gtk.StyleContext.add_provider_for_display(
            display, css_provider, Gtk.STYLE_PROVIDER_PRIORITY_USER
        )
        
        toolbar_view.set_content(self._toast_overlay)
        toolbar_view.add_top_bar(header_bar)

        # Create the main content area and set it as toast overlay child
        panes = Gtk.Paned.new(Gtk.Orientation.HORIZONTAL)
        panes.set_wide_handle(True)
        # Set position to split evenly by default (50%)
        panes.set_position(500)  # This will be adjusted when window is resized
        # Enable resizing and shrinking for both panes following GNOME HIG
        panes.set_resize_start_child(True)
        panes.set_resize_end_child(True)
        panes.set_shrink_start_child(False)
        panes.set_shrink_end_child(False)
        
        # Set panes as the child of toast overlay
        self._toast_overlay.set_child(panes)
        # Connect to size changes to maintain proportional split
        self.connect("notify::default-width", self._on_window_resize)
        # Also connect to the panes widget size changes
        panes.connect("notify::width-request", self._on_panes_size_changed)


        self._left_pane = FilePane("Local")
        self._right_pane = FilePane("Remote")
        self._left_pane.set_file_manager_window(self)
        self._right_pane.set_file_manager_window(self)
        self._left_pane.set_partner_pane(self._right_pane)
        self._right_pane.set_partner_pane(self._left_pane)
        panes.set_start_child(self._left_pane)
        panes.set_end_child(self._right_pane)
        
        # Store reference to panes for resize handling
        self._panes = panes
        self._last_split_width = 0

        # Connect to size-allocate to maintain proportional split
        self.connect("notify::default-width", self._on_window_resize)

        # Set initial proportional split
        GLib.idle_add(self._set_initial_split_position)

        # Initialize panes: left is LOCAL home, right is REMOTE home (~)
        self._pending_paths: Dict[FilePane, Optional[str]] = {
            self._left_pane: None,
            self._right_pane: initial_path,
        }
        self._pending_highlights: Dict[FilePane, Optional[str]] = {
            self._left_pane: None,
            self._right_pane: None,
        }

        for pane in (self._left_pane, self._right_pane):
            initial_show_hidden = getattr(pane, "_show_hidden", False)
            if hasattr(pane, "set_show_hidden"):
                pane.set_show_hidden(initial_show_hidden, preserve_selection=True)


        self._clipboard_entries: List[FileEntry] = []
        self._clipboard_directory: Optional[str] = None
        self._clipboard_source_pane: Optional[FilePane] = None
        self._clipboard_operation: Optional[str] = None


        # Prime the left (local) pane with local home directory initially
        try:
            local_home = os.path.expanduser("~")
            self._load_local(local_home)
            self._left_pane.push_history(local_home)
        except Exception as exc:
            self._left_pane.show_toast(f"Failed to load local home: {exc}")

        # Connect pane signals
        for pane in (self._left_pane, self._right_pane):
            pane.connect("path-changed", self._on_path_changed, pane)
            pane.connect("request-operation", self._on_request_operation, pane)
            pane.set_can_paste(False)

        # In Flatpak, schedule restoration after initialization is complete
        if is_flatpak():
            GLib.idle_add(self._restore_flatpak_folder)

        # Initialize SFTP manager and connect signals
        initial_password = None
        if connection is not None:
            initial_password = getattr(connection, "password", None) or None

        self._manager = AsyncSFTPManager(
            host,
            username,
            port,
            password=initial_password,
            connection=connection,
            connection_manager=connection_manager,
            ssh_config=self._ssh_config,
        )
        
        # Connect signals with error handling
        try:
            self._manager.connect("connected", self._on_connected)
            self._manager.connect("connection-error", self._on_connection_error)
            self._manager.connect("progress", self._on_progress)
            self._manager.connect("operation-error", self._on_operation_error)
            self._manager.connect("directory-loaded", self._on_directory_loaded)
        except Exception as exc:
            print(f"Error connecting signals: {exc}")
        
        # Show initial progress before connecting
        try:
            self._show_progress(0.1, "Connecting…")
        except Exception as exc:
            print(f"Error showing progress: {exc}")
        
        # Show loading toast in remote pane (infinite timeout until manually dismissed)
        try:
            self._right_pane.show_toast("Loading remote directory...", timeout=0)
        except (AttributeError, RuntimeError, GLib.GError):
            # Overlay might be destroyed or invalid, ignore
            pass
        
        # Start connection after everything is set up
        try:
            self._manager.connect_to_server()
        except Exception as exc:
            print(f"Error connecting to server: {exc}")

    def detach_for_embedding(self, parent: Optional[Gtk.Widget] = None) -> Gtk.Widget:
        """Detach the window content for embedding in another container."""

        self._embedded_parent = parent
        content = getattr(self, '_toolbar_view', None)
        if content is None:
            raise RuntimeError("File manager UI is not initialised")

        enable_embedding_mode = getattr(self, 'enable_embedding_mode', None)
        if callable(enable_embedding_mode):
            enable_embedding_mode()

        try:
            current_child = self.get_content()
        except Exception:
            current_child = None

        if current_child is content:
            try:
                self.set_content(None)
            except Exception:
                # Fallback to unparent if set_content is unavailable
                try:
                    content.unparent()
                except Exception:
                    pass

        return content

    def enable_embedding_mode(self) -> None:
        """Adjust the window chrome for embedded usage."""

        if getattr(self, '_embedded_mode', False):
            return

        self._embedded_mode = True

        try:
            self.set_decorated(False)
        except Exception:  # pragma: no cover - defensive
            pass

        header_bar = getattr(self, '_header_bar', None)
        if header_bar is not None:
            try:
                header_bar.set_show_start_title_buttons(False)
                header_bar.set_show_end_title_buttons(False)
                header_bar.set_visible(False)
            except Exception:  # pragma: no cover - defensive UI cleanup
                try:
                    header_bar.hide()
                except Exception:
                    pass

        toolbar_view = getattr(self, '_toolbar_view', None)
        if toolbar_view is not None:
            try:
                toolbar_view.add_css_class('embedded')
            except Exception:  # pragma: no cover - optional styling
                pass

    # -- signal handlers ------------------------------------------------



    def _clear_progress_toast(self) -> None:
        """Clear the progress dialog safely."""
        if hasattr(self, '_progress_dialog') and self._progress_dialog is not None:
            try:
                self._progress_dialog.close()
            except (AttributeError, RuntimeError, GLib.GError):
                # Dialog might be destroyed or invalid, ignore
                pass
            finally:
                self._progress_dialog = None


    def _show_progress(self, fraction: float, message: str) -> None:
        """Update progress dialog if active."""
        if hasattr(self, '_progress_dialog') and self._progress_dialog is not None:
            try:
                self._progress_dialog.update_progress(fraction, message)
            except (AttributeError, RuntimeError, GLib.GError):
                # Dialog might be destroyed or invalid, ignore
                pass

    def _on_local_pane_toggle(self, toggle_button: Gtk.ToggleButton) -> None:
        """Handle local pane toggle button."""
        is_active = toggle_button.get_active()
        
        if is_active:
            # Hide local pane (button is pressed/selected)
            self._left_pane.set_visible(False)
            toggle_button.set_tooltip_text("Show Local Pane")
        else:
            # Show local pane (button is unpressed/unselected)
            self._left_pane.set_visible(True)
            toggle_button.set_tooltip_text("Hide Local Pane")

    def _on_connected(self, *_args) -> None:
        self._show_progress(0.4, "Connected")
        
        # Trigger directory loads for all panes that have a pending initial path
        for pane, pending in self._pending_paths.items():
            if pending:
                self._manager.listdir(pending)


    def _on_progress(self, _manager, fraction: float, message: str) -> None:
        self._show_progress(fraction, message)

    def _on_operation_error(self, _manager, message: str) -> None:
        """Handle operation error with toast."""
        try:
            toast = Adw.Toast.new(message)
            toast.set_priority(Adw.ToastPriority.HIGH)
            self._toast_overlay.add_toast(toast)
        except (AttributeError, RuntimeError, GLib.GError):
            # Overlay might be destroyed or invalid, ignore
            pass

    def _on_connection_error(self, _manager, message: str) -> None:
        """Handle connection error with toast."""
        self._clear_progress_toast()
        
        if self._connection_error_reported:
            return
        
        try:
            toast = Adw.Toast.new(message or "Connection failed")
            toast.set_priority(Adw.ToastPriority.HIGH)
            self._toast_overlay.add_toast(toast)
        except (AttributeError, RuntimeError, GLib.GError):
            # Overlay might be destroyed or invalid, ignore
            pass
        finally:
            self._connection_error_reported = True

    def _on_directory_loaded(
        self, _manager, path: str, entries: Iterable[FileEntry]
    ) -> None:
        entries_list = list(entries)  # Convert to list for logging and reuse
        logger.debug(f"_on_directory_loaded: path={path}, entries_count={len(entries_list)}")
        
        # Prefer the pane explicitly waiting for this exact path; otherwise
        # assign to the next pane that still has a pending request. This makes
        # initial dual loads robust even if the backend normalizes paths.
        target = next((pane for pane, pending in self._pending_paths.items() if pending == path), None)
        logger.debug(f"_on_directory_loaded: target pane found by exact path match: {target is not None}")
        
        if target is None:
            # Prefer whichever pane still has an outstanding remote refresh. If
            # no pane recorded the request (e.g. backend normalised the path
            # before we tracked it) make the remote pane the default so results
            # are never routed to the local view.
            target = next(
                (pane for pane, pending in self._pending_paths.items() if pending is not None),
                None,
            )
            if target is None and self._right_pane in self._pending_paths:
                target = self._right_pane
            if target is None:
                target = self._left_pane
            logger.debug(f"_on_directory_loaded: fallback target pane: {target == self._right_pane and 'remote' or 'local'}")
        
        # Clear the pending flag for the resolved pane
        logger.debug(f"_on_directory_loaded: clearing pending path for target pane")
        self._pending_paths[target] = None

        logger.debug(f"_on_directory_loaded: calling show_entries on target pane")
        target.show_entries(path, entries_list)
        self._apply_pending_highlight(target)
        target.push_history(path)
        
        # Dismiss any loading toast after directory load is fully complete
        # The loading toast was shown on the right pane, so dismiss it specifically
        try:
            if target == self._right_pane:
                target.dismiss_toasts()
                logger.debug(f"_on_directory_loaded: dismissed loading toasts for right pane")
            else:
                # If target is not right pane, still dismiss any loading toasts on right pane
                self._right_pane.dismiss_toasts()
                logger.debug(f"_on_directory_loaded: dismissed loading toasts for right pane (fallback)")
        except (AttributeError, RuntimeError, GLib.GError):
            # Method might not exist or overlay might be destroyed, ignore
            pass
        
        logger.debug(f"_on_directory_loaded: completed directory load for {path}")

    # -- local filesystem helpers ---------------------------------------

    def _load_local(self, path: str) -> None:
        """Load local directory contents into the left pane.

        This is a synchronous operation using the local filesystem.
        """
        try:
            path = os.path.expanduser(path or "~")
            if not os.path.isabs(path):
                path = os.path.abspath(path)
            if not os.path.isdir(path):
                raise NotADirectoryError(f"Not a directory: {path}")

            entries: List[FileEntry] = []
            with os.scandir(path) as it:
                for dirent in it:
                    try:
                        stat = dirent.stat(follow_symlinks=False)
                        is_dir = dirent.is_dir(follow_symlinks=False)
                        item_count = None
                        
                        # Count items in directory
                        if is_dir:
                            try:
                                with os.scandir(dirent.path) as dir_it:
                                    item_count = len(list(dir_it))
                            except Exception:
                                # If we can't read the directory, set count to None
                                item_count = None
                        
                        entries.append(
                            FileEntry(
                                name=dirent.name,
                                is_dir=is_dir,
                                size=getattr(stat, "st_size", 0) or 0,
                                modified=getattr(stat, "st_mtime", 0.0) or 0.0,
                                item_count=item_count,
                            )
                        )
                    except Exception:
                        # Skip entries we cannot stat
                        continue

            # Show results in the left pane
            self._left_pane.show_entries(path, entries)
            self._apply_pending_highlight(self._left_pane)
        except Exception as exc:
            self._left_pane.show_toast(str(exc))

    def _on_path_changed(self, pane: FilePane, path: str, user_data=None) -> None:
        # Route local vs remote browsing
        if pane is self._left_pane:
            # Local pane: expand ~ and navigate local filesystem
            local_path = os.path.expanduser(path) if path.startswith("~") else path
            if not local_path:
                local_path = os.path.expanduser("~")
            try:
                self._load_local(local_path)
                # Only push history if not triggered by Back
                if getattr(pane, "_suppress_history_push", False):
                    pane._suppress_history_push = False
                else:
                    pane.push_history(local_path)
            except Exception as exc:
                pane.show_toast(str(exc))
        else:
            # Remote pane: use SFTP manager
            self._pending_paths[pane] = path
            # Only push history if not triggered by Back
            if getattr(pane, "_suppress_history_push", False):
                pane._suppress_history_push = False
            else:
                pane.push_history(path)
            self._manager.listdir(path)

    def _restore_flatpak_folder(self) -> bool:
        """Restore Flatpak folder access after window initialization is complete."""
        try:
            portal_result = _load_first_doc_path()
            if portal_result:
                portal_path, doc_id, entry = portal_result
                logger.debug(f"Scheduled restoration of: {portal_path} (doc_id={doc_id})")
                # Directly call _load_local instead of emitting signals
                self._load_local(portal_path)
                self._left_pane.push_history(portal_path)
                logger.info(f"Successfully restored access to folder: {portal_path}")
        except Exception as e:
            logger.warning(f"Failed to restore Flatpak folder access: {e}")
        return False  # Don't repeat this idle callback

    def _check_file_conflicts(self, files_to_transfer: List[Tuple[str, str]], operation_type: str, callback: Callable[[List[Tuple[str, str]]], None]) -> None:
        """Check for file conflicts and show resolution dialog if needed.

        Args:
            files_to_transfer: List of (source, destination) tuples
            operation_type: "upload" or "download"
            callback: Function to call with resolved file list
        """
        print(f"=== CHECKING FILE CONFLICTS ===")
        print(f"Operation type: {operation_type}")
        print(f"Files to transfer: {files_to_transfer}")

        def _finalize_conflicts(conflicts: List[Tuple[str, str]]) -> None:
            print(f"Total conflicts found: {len(conflicts)}")

            if not conflicts:
                # No conflicts, proceed with all transfers
                print("No conflicts, proceeding with transfers")
                callback(files_to_transfer)
                return

            # Show conflict resolution dialog
            conflict_count = len(conflicts)
            total_count = len(files_to_transfer)

            if conflict_count == 1:
                filename = os.path.basename(conflicts[0][1])
                title = "File Already Exists"
                message = f"'{filename}' already exists in the destination folder."
            else:
                title = "Files Already Exist"
                message = f"{conflict_count} of {total_count} files already exist in the destination folder."

            dialog = Adw.AlertDialog.new(title, message)
            dialog.add_response("cancel", "Cancel")
            dialog.add_response("skip", "Skip Existing")
            dialog.add_response("replace", "Replace All")
            dialog.set_default_response("skip")
            dialog.set_close_response("cancel")

            def _on_conflict_response(_dialog, response: str) -> None:
                dialog.close()

                if response == "cancel":
                    return
                elif response == "skip":
                    # Only transfer files that don't conflict
                    non_conflicting = [item for item in files_to_transfer if item not in conflicts]
                    if non_conflicting:
                        callback(non_conflicting)
                        # Show toast about skipped files
                        if conflict_count == 1:
                            filename = os.path.basename(conflicts[0][1])
                            self._left_pane.show_toast(f"Skipped existing file: {filename}")
                        else:
                            self._left_pane.show_toast(f"Skipped {conflict_count} existing files")
                elif response == "replace":
                    # Transfer all files, replacing existing ones
                    callback(files_to_transfer)

            dialog.connect("response", _on_conflict_response)
            dialog.present()

        def _idle_finalize(conflicts: List[Tuple[str, str]]) -> bool:
            _finalize_conflicts(conflicts)
            return False

        if operation_type == "download":
            conflicts: List[Tuple[str, str]] = []
            for source, dest in files_to_transfer:
                print(f"Checking: {source} -> {dest}")
                exists = os.path.exists(dest)
                print(f"  Local file exists: {exists}")
                if exists:
                    conflicts.append((source, dest))
                    print(f"  CONFLICT DETECTED: {dest}")

            _finalize_conflicts(conflicts)
            return

        if operation_type == "upload":
            if not files_to_transfer:
                _finalize_conflicts([])
                return

            if self._manager is None:
                logger.warning("Upload conflict check requested without an active SFTP manager")
                _finalize_conflicts([])
                return

            pending = {"remaining": len(files_to_transfer)}
            conflicts: List[Tuple[str, str]] = []

            for source, dest in files_to_transfer:
                print(f"Checking: {source} -> {dest}")

                def _on_result(fut: Future, pair: Tuple[str, str] = (source, dest)) -> None:
                    try:
                        exists = fut.result()
                    except Exception as exc:
                        logger.warning("Failed to check remote path %s: %s", pair[1], exc)
                        exists = False

                    print(f"  Remote file exists: {exists}")
                    if exists:
                        conflicts.append(pair)
                        print(f"  CONFLICT DETECTED: {pair[1]}")

                    pending["remaining"] -= 1
                    if pending["remaining"] == 0:
                        GLib.idle_add(_idle_finalize, list(conflicts))

                future = self._manager.path_exists(dest)
                future.add_done_callback(_on_result)

            return

        # Unknown operation type, default to proceeding
        _finalize_conflicts([])

    def _on_request_operation(self, pane: FilePane, action: str, payload, user_data=None) -> None:
        if action in {"copy", "cut"} and isinstance(payload, dict):
            entries = list(payload.get("entries") or [])
            if not entries:
                pane.show_toast("Nothing selected")
                return

            directory = payload.get("directory") or pane.toolbar.path_entry.get_text() or "/"
            if pane is self._left_pane:
                # Use the actual current path instead of the display path from path entry
                # This handles Flatpak portal paths correctly
                current_path = getattr(pane, '_current_path', None)
                if current_path:
                    directory = current_path
                else:
                    directory = self._normalize_local_path(directory)
            else:
                directory = directory or "/"

            self._clipboard_entries = [dataclasses.replace(entry) for entry in entries]
            self._clipboard_directory = directory
            self._clipboard_source_pane = pane
            self._clipboard_operation = action
            self._update_paste_targets()

            if len(entries) == 1:
                message = f"{'Cut' if action == 'cut' else 'Copied'} {entries[0].name}"
            else:
                message = f"{'Cut' if action == 'cut' else 'Copied'} {len(entries)} items"
            pane.show_toast(message)
            return

        if action == "paste":
            if not self._clipboard_entries or self._clipboard_source_pane is None:
                pane.show_toast("Clipboard is empty")
                return

            destination = ""
            force_move = False
            if isinstance(payload, dict):
                destination = payload.get("directory") or pane.toolbar.path_entry.get_text() or "/"
                force_move = bool(payload.get("force_move"))
            
            # For local pane destinations, use actual current path instead of display path
            if pane is self._left_pane:
                current_path = getattr(pane, '_current_path', None)
                if current_path:
                    destination = current_path
                else:
                    destination = self._normalize_local_path(destination or pane.toolbar.path_entry.get_text() or "/")
            else:
                destination = pane.toolbar.path_entry.get_text() or "/"

            move_requested = force_move or self._clipboard_operation == "cut"
            source_pane = self._clipboard_source_pane
            source_dir = self._clipboard_directory or "/"
            entries = list(self._clipboard_entries)

            if source_pane is self._left_pane and pane is self._left_pane:
                self._perform_local_clipboard_operation(entries, source_dir, destination, move_requested)
            elif source_pane is self._right_pane and pane is self._right_pane:
                self._perform_remote_clipboard_operation(entries, source_dir, destination, move_requested)
            elif source_pane is self._left_pane and pane is self._right_pane:
                self._perform_local_to_remote_clipboard_operation(entries, source_dir, destination, move_requested)
            elif source_pane is self._right_pane and pane is self._left_pane:
                # Remote to local clipboard operation not supported
                pane.show_toast("Remote to local clipboard operation not supported")
            else:
                pane.show_toast("Paste target is unavailable")
                return

            if move_requested:
                self._clear_clipboard()
            else:
                self._update_paste_targets()
            return

        if action == "mkdir":
            dialog = Adw.AlertDialog.new("New Folder", "Enter a name for the new folder")
            entry = Gtk.Entry()
            dialog.set_extra_child(entry)
            dialog.add_response("cancel", "Cancel")
            dialog.add_response("ok", "Create")
            dialog.set_default_response("ok")
            dialog.set_close_response("cancel")

            def _on_response(_dialog, response: str) -> None:
                if response == "ok":
                    name = entry.get_text().strip()
                    if name:
                        current_dir = pane.toolbar.path_entry.get_text() or "/"
                        if pane is self._left_pane:
                            target_dir = self._normalize_local_path(current_dir)
                            new_path = os.path.join(target_dir, name)
                        else:
                            new_path = posixpath.join(current_dir or "/", name)
                        if pane is self._left_pane:
                            try:
                                os.makedirs(new_path, exist_ok=False)
                            except FileExistsError:
                                pane.show_toast("Folder already exists")
                            except Exception as exc:
                                pane.show_toast(str(exc))
                            else:
                                # Refresh local listing
                                self._pending_highlights[self._left_pane] = name
                                self._load_local(os.path.dirname(new_path) or "/")
                        else:
                            future = self._manager.mkdir(new_path)
                            
                            # Simple direct refresh after operation completes
                            def _on_mkdir_done(completed_future):
                                try:
                                    completed_future.result()  # Check for errors
                                    logger.debug(f"mkdir completed successfully, refreshing pane")
                                    # Direct refresh of the current directory
                                    GLib.idle_add(lambda: self._force_refresh_pane(pane, highlight_name=name))
                                except Exception as e:
                                    logger.error(f"mkdir failed: {e}")
                            
                            future.add_done_callback(_on_mkdir_done)
                dialog.close()

            dialog.connect("response", _on_response)
            dialog.present()
        elif action == "rename" and isinstance(payload, dict):
            entries = payload.get("entries") or []
            directory = payload.get("directory") or pane.toolbar.path_entry.get_text() or "/"
            if not entries:
                return

            entry = entries[0]

            if pane is self._left_pane:
                base_dir = self._normalize_local_path(directory)
                source = os.path.join(base_dir, entry.name)
                join = os.path.join
            else:
                base_dir = directory or "/"
                source = posixpath.join(base_dir, entry.name)
                join = posixpath.join

            dialog = Adw.AlertDialog.new("Rename Item", f"Enter a new name for {entry.name}")
            name_entry = Gtk.Entry()
            name_entry.set_text(entry.name)
            dialog.set_extra_child(name_entry)
            dialog.add_response("cancel", "Cancel")
            dialog.add_response("ok", "Rename")
            dialog.set_default_response("ok")
            dialog.set_close_response("cancel")

            def _on_rename(_dialog, response: str) -> None:
                if response != "ok":
                    dialog.close()
                    return
                new_name = name_entry.get_text().strip()
                if not new_name:
                    pane.show_toast("Name cannot be empty")
                    dialog.close()
                    return
                if new_name == entry.name:
                    dialog.close()
                    return
                target = join(base_dir, new_name)
                if pane is self._left_pane:
                    try:
                        os.rename(source, target)
                    except Exception as exc:
                        pane.show_toast(str(exc))
                    else:
                        pane.show_toast(f"Renamed to {new_name}")
                        self._pending_highlights[self._left_pane] = new_name
                        self._load_local(base_dir)
                else:
                    future = self._manager.rename(source, target)
                    
                    # Simple direct refresh after operation completes
                    def _on_rename_done(completed_future):
                        try:
                            completed_future.result()  # Check for errors
                            logger.debug(f"rename completed successfully, refreshing pane")
                            # Direct refresh of the current directory
                            GLib.idle_add(lambda: self._force_refresh_pane(pane, highlight_name=new_name))
                        except Exception as e:
                            logger.error(f"rename failed: {e}")
                    
                    future.add_done_callback(_on_rename_done)
                    pane.show_toast(f"Renaming to {new_name}…")
                dialog.close()

            dialog.connect("response", _on_rename)
            dialog.present()
        elif action == "delete" and isinstance(payload, dict):
            entries = payload.get("entries") or []
            directory = payload.get("directory") or pane.toolbar.path_entry.get_text() or "/"
            if not entries:
                return

            if pane is self._left_pane:
                base_dir = self._normalize_local_path(directory)
            else:
                base_dir = directory or "/"

            count = len(entries)
            if count == 1:
                message = f"Delete {entries[0].name}?"
                title = "Delete Item"
            else:
                message = f"Delete {count} items?"
                title = "Delete Items"

            dialog = Adw.AlertDialog.new(title, message)
            dialog.add_response("cancel", "Cancel")
            dialog.add_response("ok", "Delete")
            dialog.set_default_response("cancel")
            dialog.set_close_response("cancel")

            def _on_delete(_dialog, response: str) -> None:
                if response != "ok":
                    dialog.close()
                    return
                if pane is self._left_pane:
                    deleted = 0
                    errors: List[str] = []
                    for selected_entry in entries:
                        target_path = os.path.join(base_dir, selected_entry.name)
                        try:
                            if selected_entry.is_dir:
                                shutil.rmtree(target_path)
                            else:
                                os.remove(target_path)
                            deleted += 1
                        except FileNotFoundError:
                            errors.append(f"{selected_entry.name} no longer exists")
                        except Exception as exc:
                            errors.append(str(exc))
                    if deleted:
                        message = (
                            "Deleted 1 item"
                            if deleted == 1
                            else f"Deleted {deleted} items"
                        )
                        pane.show_toast(message)
                        self._load_local(base_dir)
                    if errors:
                        pane.show_toast(errors[0])
                else:
                    for selected_entry in entries:
                        target_path = posixpath.join(base_dir, selected_entry.name)
                        future = self._manager.remove(target_path)
                        self._attach_refresh(future, refresh_remote=pane)
                    pane.show_toast(
                        "Deleting 1 item…" if count == 1 else f"Deleting {count} items…"
                    )
                dialog.close()

            dialog.connect("response", _on_delete)
            dialog.present()
        elif action == "upload":
            # Upload can be triggered from either pane, but we need to determine the target pane
            if pane is self._left_pane:
                # Upload from local to remote
                target_pane = self._right_pane
            elif pane is self._right_pane:
                # Upload from local to remote (when triggered from remote pane)
                target_pane = pane
            else:
                return

            remote_root = target_pane.toolbar.path_entry.get_text() or "/"
            raw_items: object | None = None

            move_sources: List[pathlib.Path] = []
            move_source_dir: Optional[str] = None
            if isinstance(user_data, dict):
                move_sources = list(user_data.get("move_sources") or [])
                move_source_dir = user_data.get("move_source_dir")
            move_sources_set = {path.resolve() for path in move_sources}

            if isinstance(payload, dict):
                destination = payload.get("destination")
                if isinstance(destination, pathlib.Path):
                    remote_root = destination.as_posix()
                elif isinstance(destination, str) and destination:
                    remote_root = destination
                raw_items = payload.get("paths")
            else:
                raw_items = payload

            paths: List[pathlib.Path] = []

            def _collect(item: object | None) -> None:
                if item is None:
                    return
                if isinstance(item, (list, tuple, set, frozenset)):
                    for value in item:
                        _collect(value)
                    return
                if isinstance(item, pathlib.Path):
                    paths.append(item)
                elif isinstance(item, Gio.File):
                    local_path = item.get_path()
                    if local_path:
                        paths.append(pathlib.Path(local_path))
                elif isinstance(item, str):
                    paths.append(pathlib.Path(item))

            _collect(raw_items)

            if not paths:
                pane.show_toast("No files selected for upload")
                return

            available_paths: List[pathlib.Path] = []
            missing: List[pathlib.Path] = []
            for candidate in paths:
                try:
                    if candidate.exists():
                        available_paths.append(candidate)
                    else:
                        missing.append(candidate)
                except OSError:
                    missing.append(candidate)

            if missing and not available_paths:
                pane.show_toast("Selected items are not accessible")
                return
            if missing and available_paths:
                pane.show_toast(f"Skipping inaccessible items: {missing[0].name}")

            # Prepare list of files to transfer for conflict checking
            files_to_transfer = []
            for path_obj in available_paths:
                destination = posixpath.join(remote_root or "/", path_obj.name)
                files_to_transfer.append((str(path_obj), destination))
            
            # Check for conflicts and handle accordingly  
            def _proceed_with_upload(resolved_files: List[Tuple[str, str]]) -> None:
                for local_path_str, destination in resolved_files:
                    path_obj = pathlib.Path(local_path_str)

                    try:
                        if path_obj.is_dir():
                            future = self._manager.upload_directory(path_obj, destination)
                        else:
                            future = self._manager.upload(path_obj, destination)

                        # Show progress dialog for upload
                        self._show_progress_dialog("upload", path_obj.name, future)
                        self._attach_refresh(
                            future,
                            refresh_remote=target_pane,
                            highlight_name=path_obj.name,
                        )
                        if move_sources_set and path_obj.resolve() in move_sources_set:
                            cleanup_dir = move_source_dir or str(path_obj.parent)
                            self._schedule_local_move_cleanup(future, path_obj, cleanup_dir)
                    except Exception as e:
                        pane.show_toast(f"Error uploading {path_obj.name}: {str(e)}")

            self._check_file_conflicts(files_to_transfer, "upload", _proceed_with_upload)
        elif action == "download" and isinstance(payload, dict):
            print(f"=== DOWNLOAD OPERATION CALLED ===")
            print(f"Payload: {payload}")

            if pane is self._left_pane and payload.get("entries"):
                remote_pane = getattr(self, "_right_pane", None)
                if isinstance(remote_pane, FilePane):
                    pane = remote_pane

            move_remote_sources: List[str] = []
            move_remote_pane: Optional[FilePane] = None
            if isinstance(user_data, dict):
                move_remote_sources = list(user_data.get("move_remote_sources") or [])
                move_remote_pane = user_data.get("move_remote_pane")
            move_remote_set = set(move_remote_sources)

            entries = payload.get("entries") or []
            directory = payload.get("directory")
            print(f"Entries to download: {[e.name for e in entries]}")
            print(f"Directory: {directory}")
            if not directory:
                if pane is self._right_pane:
                    directory = pane.toolbar.path_entry.get_text() or "/"
                else:
                    remote_pane = getattr(self, "_right_pane", None)
                    if isinstance(remote_pane, FilePane):
                        directory = remote_pane.toolbar.path_entry.get_text() or "/"
                    else:
                        directory = "/"
            destination_base = payload.get("destination")

            if not entries or destination_base is None:
                pane.show_toast("Invalid download request")
                return

            if not isinstance(destination_base, pathlib.Path):
                destination_base = pathlib.Path(destination_base)

            # Prepare list of files to transfer for conflict checking
            files_to_transfer = []
            for entry in entries:
                source = posixpath.join(directory or "/", entry.name)
                target_path = destination_base / entry.name
                files_to_transfer.append((source, str(target_path)))
            
            # Check for conflicts and handle accordingly
            def _proceed_with_download(resolved_files: List[Tuple[str, str]]) -> None:
                for source, target_path_str in resolved_files:
                    target_path = pathlib.Path(target_path_str)
                    entry_name = os.path.basename(target_path_str)

                    # Find the original entry to check if it's a directory
                    entry_is_dir = False
                    for entry in entries:
                        if entry.name == entry_name:
                            entry_is_dir = entry.is_dir
                            break
                    
                    try:
                        if entry_is_dir:
                            future = self._manager.download_directory(source, target_path)
                        else:
                            future = self._manager.download(source, target_path)
                        self._show_progress_dialog("download", entry_name, future)
                        self._attach_refresh(
                            future,
                            refresh_local_path=str(destination_base),
                            highlight_name=entry_name,
                        )
                        if move_remote_set and source in move_remote_set:
                            self._schedule_remote_move_cleanup(
                                future,
                                source,
                                move_remote_pane or pane,
                            )
                    except Exception as e:
                        pane.show_toast(f"Error downloading {entry_name}: {str(e)}")

            self._check_file_conflicts(files_to_transfer, "download", _proceed_with_download)

    def _on_window_resize(self, window, pspec) -> None:
        """Maintain proportional paned split when window is resized following GNOME HIG"""
        self._update_split_position()

    def _on_content_size_allocate(self, _widget: Gtk.Widget, allocation: Gdk.Rectangle) -> None:
        """Adjust split position based on the actual allocated width of the content."""
        width = getattr(allocation, "width", 0) or 0
        if width <= 0:
            return
        self._update_split_position(width)

    def _on_panes_size_changed(self, panes: Gtk.Paned, pspec: GObject.ParamSpec) -> None:
        """Handle panes widget size changes to maintain proportional split."""
        # Get the current allocation width
        width = panes.get_allocated_width()
        if width > 0:
            self._update_split_position(width)

    def _set_initial_split_position(self) -> None:
        """Set the initial proportional split position after the widget is realized."""
        panes = getattr(self, "_panes", None)
        if panes is None:
            return
        
        # Wait for the widget to be allocated
        width = panes.get_allocated_width()
        if width > 0:
            self._update_split_position(width)
            return False  # Don't repeat
        else:
            return True  # Try again later

    def _compute_effective_split_width(self) -> int:
        """Determine the appropriate width to use when sizing the split view."""
        panes = getattr(self, "_panes", None)
        if panes is None:
            return 0

        if getattr(self, "_embedded_mode", False):
            overlay = getattr(self, "_toast_overlay", None)
            if overlay is not None:
                try:
                    width = overlay.get_allocated_width()
                except Exception:
                    width = 0
                if width:
                    return width

            try:
                width = panes.get_allocated_width()
            except Exception:
                width = 0
            if width:
                return width

        try:
            return self.get_width()
        except Exception:
            return 0

    def _update_split_position(self, width: Optional[int] = None) -> None:
        """Update the split position, preserving user adjustments where possible."""
        panes = getattr(self, "_panes", None)
        if panes is None:
            return

        if width is None or width <= 0:
            width = self._compute_effective_split_width()

        if not width:
            return

        last_width = getattr(self, "_last_split_width", 0)
        if width == last_width:
            return

        self._last_split_width = width

        try:
            panes.set_position(max(width // 2, 1))
        except Exception:
            pass

    def _attach_refresh(
        self,
        future: Optional[Future],
        *,
        refresh_remote: Optional[FilePane] = None,
        refresh_local_path: Optional[str] = None,
        highlight_name: Optional[str] = None,
    ) -> None:
        if future is None:
            logger.debug("_attach_refresh: future is None, skipping")
            return

        logger.debug(f"_attach_refresh: attaching refresh callback, refresh_remote={refresh_remote is not None}, highlight_name={highlight_name}")

        def _on_done(completed: Future) -> None:
            try:
                completed.result()
                logger.debug("_attach_refresh: operation completed successfully")
            except Exception as e:
                logger.debug(f"_attach_refresh: operation failed with {e}")
                return
            if highlight_name:
                if refresh_remote is not None:
                    self._pending_highlights[refresh_remote] = highlight_name
                    logger.debug(f"_attach_refresh: set pending highlight {highlight_name} for remote pane")
                elif refresh_local_path is not None:
                    self._pending_highlights[self._left_pane] = highlight_name
                    logger.debug(f"_attach_refresh: set pending highlight {highlight_name} for local pane")
            if refresh_remote is not None:
                logger.debug("_attach_refresh: scheduling remote refresh")
                GLib.idle_add(self._refresh_remote_listing, refresh_remote)
            if refresh_local_path:
                logger.debug(f"_attach_refresh: scheduling local refresh for {refresh_local_path}")
                GLib.idle_add(self._refresh_local_listing, refresh_local_path)

        future.add_done_callback(_on_done)

    def _apply_pending_highlight(self, pane: FilePane) -> None:
        name = self._pending_highlights.get(pane)
        if not name:
            return
        self._pending_highlights[pane] = None
        pane.highlight_entry(name)

    def _force_refresh_pane(self, pane: FilePane, highlight_name: Optional[str] = None) -> None:
        """Force refresh a pane by directly calling listdir and updating UI"""
        path = pane.toolbar.path_entry.get_text() or "/"
        logger.debug(f"_force_refresh_pane: refreshing {('remote' if pane._is_remote else 'local')} pane for path: {path}")
        
        if highlight_name:
            self._pending_highlights[pane] = highlight_name
            logger.debug(f"_force_refresh_pane: set pending highlight {highlight_name}")
        
        if pane._is_remote:
            # For remote pane, use SFTP
            self._pending_paths[pane] = path
            
            def _refresh_impl():
                try:
                    logger.debug(f"_force_refresh_pane: calling manager.listdir for {path}")
                    self._manager.listdir(path)
                except Exception as e:
                    logger.error(f"_force_refresh_pane: listdir failed: {e}")
                    pane.show_toast(f"Refresh failed: {e}")
            
            # Submit directly to executor to avoid callback issues
            if hasattr(self._manager, '_executor'):
                self._manager._executor.submit(_refresh_impl)
            else:
                _refresh_impl()
        else:
            # For local pane, refresh directly
            try:
                self._load_local(path)
            except Exception as e:
                logger.error(f"_force_refresh_pane: local refresh failed: {e}")
                pane.show_toast(f"Refresh failed: {e}")

    def _refresh_remote_listing(self, pane: FilePane) -> bool:
        """Legacy method - use _force_refresh_pane instead"""
        self._force_refresh_pane(pane)
        return False

    def _refresh_local_listing(self, path: str) -> bool:
        target = self._normalize_local_path(path)
        # Use the actual current path instead of the display path from path entry
        # This handles Flatpak portal paths correctly
        current_path = getattr(self._left_pane, '_current_path', None)
        if current_path:
            current = current_path
        else:
            current = self._normalize_local_path(self._left_pane.toolbar.path_entry.get_text())
        if target == current:
            self._load_local(target)
        else:
            self._pending_highlights[self._left_pane] = None
        return False

    def _update_paste_targets(self) -> None:
        can_paste = bool(self._clipboard_entries)
        for pane in (self._left_pane, self._right_pane):
            if isinstance(pane, FilePane):
                pane.set_can_paste(can_paste)

    def _clear_clipboard(self) -> None:
        self._clipboard_entries = []
        self._clipboard_directory = None
        self._clipboard_source_pane = None
        self._clipboard_operation = None
        self._update_paste_targets()

    def _resolve_local_entry_path(self, directory: str, entry: FileEntry) -> pathlib.Path:
        base = pathlib.Path(self._normalize_local_path(directory))
        return base / entry.name

    def _resolve_remote_entry_path(self, directory: str, entry: FileEntry) -> str:
        base = directory or "/"
        return posixpath.join(base, entry.name)

    def _perform_local_clipboard_operation(
        self,
        entries: List[FileEntry],
        source_dir: str,
        destination_dir: str,
        move: bool,
    ) -> None:
        source_dir_norm = self._normalize_local_path(source_dir)
        destination_dir_norm = self._normalize_local_path(destination_dir)
        source_base = pathlib.Path(source_dir_norm)
        destination_base = pathlib.Path(destination_dir_norm)
        destination_base.mkdir(parents=True, exist_ok=True)

        completed = 0
        errors: List[str] = []

        for entry in entries:
            source_path = source_base / entry.name
            destination_path = destination_base / entry.name
            try:
                if move:
                    shutil.move(str(source_path), str(destination_path))
                else:
                    if entry.is_dir:
                        if destination_path.exists():
                            raise FileExistsError(f"{entry.name} already exists")
                        shutil.copytree(source_path, destination_path)
                    else:
                        if destination_path.exists():
                            raise FileExistsError(f"{entry.name} already exists")
                        shutil.copy2(source_path, destination_path)
                completed += 1
            except FileExistsError as exc:
                errors.append(str(exc))
            except Exception as exc:
                errors.append(f"{entry.name}: {exc}")

        if completed:
            if entries:
                self._pending_highlights[self._left_pane] = entries[0].name
            GLib.idle_add(self._refresh_local_listing, destination_dir_norm)
            if move and destination_dir_norm != source_dir_norm:
                GLib.idle_add(self._refresh_local_listing, source_dir_norm)
            message = (
                "Moved 1 item"
                if move and completed == 1
                else f"Moved {completed} items"
                if move
                else "Copied 1 item"
                if completed == 1
                else f"Copied {completed} items"
            )
            self._left_pane.show_toast(message)

        if errors:
            self._left_pane.show_toast(errors[0])

    def _perform_remote_clipboard_operation(
        self,
        entries: List[FileEntry],
        source_dir: str,
        destination_dir: str,
        move: bool,
    ) -> None:
        if not entries:
            return
        manager = getattr(self, "_manager", None)
        if manager is None:
            self._right_pane.show_toast("Remote connection unavailable")
            return

        skipped: List[str] = []
        scheduled_any = False

        for entry in entries:
            source_path = self._resolve_remote_entry_path(source_dir, entry)
            destination_path = self._resolve_remote_entry_path(destination_dir, entry)

            if entry.is_dir and self._is_remote_descendant(source_path, destination_path):
                skipped.append(
                    f"Cannot paste '{entry.name}' into its own subdirectory"
                )
                continue


            def _impl(src=source_path, dest=destination_path, is_dir=entry.is_dir):
                sftp = getattr(manager, "_sftp", None)
                if sftp is None:
                    raise RuntimeError("SFTP session is not connected")
                self._ensure_remote_directory(sftp, posixpath.dirname(dest))
                if is_dir:
                    self._copy_remote_directory(sftp, src, dest)
                else:
                    self._copy_remote_file(sftp, src, dest)

            future = manager._submit(_impl)
            self._attach_refresh(
                future,
                refresh_remote=self._right_pane,
                highlight_name=entry.name,
            )
            if move:
                self._schedule_remote_move_cleanup(future, source_path, self._right_pane)
            scheduled_any = True

        if scheduled_any:
            self._right_pane.show_toast(
                "Moving items…" if move else "Copying items…"
            )
        elif skipped:
            self._right_pane.show_toast(skipped[0])


    def _perform_local_to_remote_clipboard_operation(
        self,
        entries: List[FileEntry],
        source_dir: str,
        destination_dir: str,
        move: bool,
    ) -> None:
        source_dir_norm = self._normalize_local_path(source_dir)
        paths: List[pathlib.Path] = []
        for entry in entries:
            path = pathlib.Path(source_dir_norm) / entry.name
            if path.exists():
                paths.append(path)
        if not paths:
            self._left_pane.show_toast("Files are no longer available")
            return

        payload = {"paths": paths, "destination": destination_dir}
        user_data = None
        if move:
            user_data = {
                "move_sources": paths,
                "move_source_dir": source_dir_norm,
            }
        self._on_request_operation(self._left_pane, "upload", payload, user_data=user_data)


    def _schedule_local_move_cleanup(
        self,
        future: Future,
        source_path: pathlib.Path,
        source_dir: str,
    ) -> None:
        def _cleanup(completed: Future, path: pathlib.Path = source_path, base_dir: str = source_dir) -> None:
            try:
                completed.result()
            except Exception:
                return
            try:
                if path.is_dir():
                    shutil.rmtree(path)
                else:
                    path.unlink()
            except FileNotFoundError:
                pass
            except Exception as exc:
                GLib.idle_add(self._left_pane.show_toast, f"Failed to remove {path.name}: {exc}")
            GLib.idle_add(self._refresh_local_listing, base_dir)

        future.add_done_callback(_cleanup)

    def _schedule_remote_move_cleanup(
        self,
        future: Future,
        source_path: str,
        pane: FilePane,
    ) -> None:
        def _cleanup(completed: Future, path: str = source_path, target_pane: FilePane = pane) -> None:
            try:
                completed.result()
            except Exception:
                return
            cleanup_future = self._manager.remove(path)
            self._attach_refresh(cleanup_future, refresh_remote=target_pane)

        future.add_done_callback(_cleanup)

    @staticmethod
    def _ensure_remote_directory(sftp: paramiko.SFTPClient, path: str) -> None:
        if not path:
            return
        components = []
        while path and path not in {"/", ""}:
            components.append(path)
            path = posixpath.dirname(path)
        for component in reversed(components):
            try:
                sftp.mkdir(component)
            except IOError:
                continue

    @staticmethod
    def _remote_path_exists(sftp: paramiko.SFTPClient, path: str) -> bool:
        return _sftp_path_exists(sftp, path)

    @staticmethod
    def _is_remote_descendant(source_path: str, destination_path: str) -> bool:
        source_norm = posixpath.normpath(source_path)
        dest_norm = posixpath.normpath(destination_path)
        if source_norm in {"", ".", "/"}:
            return False
        if dest_norm == source_norm:
            return True
        source_prefix = source_norm.rstrip("/")
        if not source_prefix:
            return False
        return dest_norm.startswith(f"{source_prefix}/")

    def _copy_remote_file(
        self, sftp: paramiko.SFTPClient, source_path: str, destination_path: str
    ) -> None:
        if self._remote_path_exists(sftp, destination_path):
            raise FileExistsError(f"{posixpath.basename(destination_path)} already exists")

        with sftp.open(source_path, "rb") as src_file, sftp.open(destination_path, "wb") as dst_file:
            while True:
                chunk = src_file.read(32768)
                if not chunk:
                    break
                dst_file.write(chunk)

    def _copy_remote_directory(
        self, sftp: paramiko.SFTPClient, source_path: str, destination_path: str
    ) -> None:
        if self._is_remote_descendant(source_path, destination_path):
            raise ValueError(
                f"Cannot paste '{posixpath.basename(posixpath.normpath(source_path))}' into itself"
            )
        if self._remote_path_exists(sftp, destination_path):
            raise FileExistsError(
                f"{posixpath.basename(posixpath.normpath(destination_path))} already exists"
            )
        sftp.mkdir(destination_path)

        for entry in sftp.listdir_attr(source_path):
            child_source = posixpath.join(source_path, entry.filename)
            child_destination = posixpath.join(destination_path, entry.filename)
            if stat_isdir(entry):
                self._copy_remote_directory(sftp, child_source, child_destination)
            else:
                self._copy_remote_file(sftp, child_source, child_destination)

    def _show_progress_dialog(self, operation_type: str, filename: str, future: Future) -> None:
        """Show and manage the progress dialog for a file operation."""
        try:
            print(f"DEBUG: _show_progress_dialog called for {operation_type} {filename}")
            
            # Dismiss any existing progress dialog
            if hasattr(self, '_progress_dialog') and self._progress_dialog:
                try:
                    self._progress_dialog.close()
                except (AttributeError, RuntimeError):
                    pass
                self._progress_dialog = None
            
            # Create new progress dialog
            print(f"DEBUG: Creating progress dialog")
            dialog_parent = self
            if self._embedded_parent is not None:
                dialog_parent = self._embedded_parent
            else:
                try:
                    transient = self.get_transient_for()
                    if transient is not None:
                        dialog_parent = transient
                except Exception:
                    pass

            self._progress_dialog = SFTPProgressDialog(parent=dialog_parent, operation_type=operation_type)
            self._progress_dialog.set_operation_details(total_files=1, filename=filename)
            self._progress_dialog.set_future(future)
            
            # Try to get file size for better progress display
            try:
                if operation_type == "download":
                    # For downloads, we'll get the size from the SFTP manager if available
                    # This is a rough estimate, the actual implementation would need to
                    # query the remote file size
                    self._progress_dialog.total_bytes = 1024 * 1024  # Default to 1MB estimate
                else:  # upload
                    # For uploads, we could get the local file size
                    self._progress_dialog.total_bytes = 1024 * 1024  # Default to 1MB estimate
            except Exception:
                self._progress_dialog.total_bytes = 0
            
            # Show the dialog
            self._progress_dialog.present()
            print(f"DEBUG: Progress dialog created and shown successfully")
            
        except Exception as exc:
            print(f"DEBUG: Error in _show_progress_dialog: {exc}")
            import traceback
            traceback.print_exc()
            return
        
        # Store references for cleanup
        self._progress_handler_id = None
        
        # Connect progress signal
        def _on_progress(manager, progress: float, message: str) -> None:
            # Check if dialog exists and operation hasn't been cancelled
            if (self._progress_dialog and 
                not self._progress_dialog.is_cancelled and
                self._current_future and 
                not self._current_future.cancelled()):
                try:
                    self._progress_dialog.update_progress(progress, message)
                except (AttributeError, RuntimeError, GLib.GError):
                    # Dialog may have been destroyed
                    pass
        
        # Connect progress signal and store handler ID
        self._progress_handler_id = self._manager.connect("progress", _on_progress)
        
        def _on_complete(future_result) -> None:
            # Use GLib.idle_add to ensure we're on the main thread
            def _cleanup():
                # Disconnect progress signal
                if hasattr(self, '_progress_handler_id') and self._progress_handler_id:
                    try:
                        self._manager.disconnect(self._progress_handler_id)
                    except (TypeError, RuntimeError):
                        pass
                    self._progress_handler_id = None
                
                # Update dialog to show completion
                if self._progress_dialog:
                    try:
                        if future_result.exception():
                            error_msg = str(future_result.exception())
                            self._progress_dialog.show_completion(success=False, error_message=error_msg)
                        else:
                            self._progress_dialog.increment_file_count()
                            self._progress_dialog.show_completion(success=True)
                    except (AttributeError, RuntimeError, GLib.GError):
                        # Dialog may have been destroyed
                        pass
                
                self._current_future = None
            
            GLib.idle_add(_cleanup)
        
        # Connect future completion
        future.add_done_callback(_on_complete)

    @staticmethod
    def _normalize_local_path(path: Optional[str]) -> str:
        expanded = os.path.expanduser(path or "/")
        return os.path.abspath(expanded)


def launch_file_manager_window(
    *,
    host: str,
    username: str,
    port: int = 22,
    path: str = "~",
    parent: Optional[Gtk.Window] = None,
    transient_for_parent: bool = True,
    nickname: Optional[str] = None,
    connection: Any = None,
    connection_manager: Any = None,
    ssh_config: Optional[Dict[str, Any]] = None,
) -> FileManagerWindow:
    """Create and present the :class:`FileManagerWindow`.

    The function obtains the default application instance (``Gtk.Application``)
    if available; otherwise the caller must ensure the returned window remains
    referenced for the duration of its lifetime.

    Parameters
    ----------
    host, username, port, path
        Connection details used by :class:`FileManagerWindow`.
    parent
        Optional window that should act as the logical parent for stacking
        purposes.  When provided the new window may be set as transient for
        this parent depending on ``transient_for_parent``.
    transient_for_parent
        Set to ``False`` to avoid establishing a transient relationship with
        ``parent``.  This allows callers to request a free-floating window even
        when a parent reference is supplied.
    nickname, connection, connection_manager, ssh_config
        Optional context propagated to :class:`FileManagerWindow` so it can
        reuse saved credentials and SSH preferences.
    """

    app = Gtk.Application.get_default()
    if app is None:
        raise RuntimeError("An application instance is required to show the window")

    window = FileManagerWindow(
        application=app,
        host=host,
        username=username,
        port=port,
        initial_path=path,
        nickname=nickname,
        connection=connection,
        connection_manager=connection_manager,
        ssh_config=ssh_config,
    )
    if parent is not None and transient_for_parent:
        window.set_transient_for(parent)
    window.present()
    return window


__all__ = [
    "AsyncSFTPManager",
    "FileEntry",
    "FileManagerWindow",
    "SFTPProgressDialog",
    "launch_file_manager_window",
]
<|MERGE_RESOLUTION|>--- conflicted
+++ resolved
@@ -1271,16 +1271,11 @@
                 logger.debug("File manager: Using specific key file: %s", keyfile)
                 # Prepare key for connection (add to ssh-agent if needed)
                 key_prepared = False
-<<<<<<< HEAD
                 attempted_key_prep = False
                 if identity_agent_disabled:
                     logger.debug(
                         "File manager: Skipping key preparation because identity agent is disabled"
-=======
-                if identity_agent_disabled:
-                    logger.debug(
-                        "File manager: IdentityAgent disabled; skipping key preparation"
->>>>>>> ae505cf9
+
                     )
                 elif (
                     self._connection_manager is not None
