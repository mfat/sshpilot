--- conflicted
+++ resolved
@@ -1271,29 +1271,11 @@
         drop_target.connect("leave", self._on_drop_leave)
         drop_target.connect("drop", self._on_drop)
         self.add_controller(drop_target)
-<<<<<<< HEAD
         self._drop_target = drop_target
 
         if not self._is_remote:
             self._setup_drag_sources((list_view, grid_view))
-=======
-
-        # Internal drags share structured metadata via a Python payload so the
-        # window can reuse the existing upload/download handlers without
-        # guessing the operation context.
-        payload_target = Gtk.DropTarget.new(GObject.TYPE_PYOBJECT, Gdk.DragAction.COPY)
-        payload_target.connect("accept", lambda _t, value: isinstance(value, dict))
-        payload_target.connect("drop", self._on_drop)
-        self.add_controller(payload_target)
-
-        self._drag_sources: List[Gtk.DragSource] = []
-        for view in (list_view, grid_view):
-            drag_source = Gtk.DragSource()
-            drag_source.set_actions(Gdk.DragAction.COPY)
-            drag_source.connect("prepare", self._on_drag_prepare)
-            view.add_controller(drag_source)
-            self._drag_sources.append(drag_source)
->>>>>>> 24a0761a
+
         self._update_menu_state()
         # Set up sorting actions for the split button
         self._setup_sorting_actions()
@@ -1922,150 +1904,11 @@
             return
         self._on_upload_clicked(None)
 
-<<<<<<< HEAD
     def _on_drop(self, target: Gtk.DropTarget, value: Gio.File, x: float, y: float):
         self._set_drop_zone_pointer(False)
         self.hide_drop_zone()
         self.emit("request-operation", "upload", value)
-=======
-    def _build_drag_payload(self) -> Optional[Dict[str, object]]:
-        entries = self.get_selected_entries()
-        if not entries:
-            return None
-
-        window = self.get_root()
-        if not isinstance(window, FileManagerWindow):
-            return None
-
-        if self._is_remote:
-            payload: Dict[str, object] = {
-                "entries": list(entries),
-                "directory": self._current_path,
-            }
-            local_pane = getattr(window, "_left_pane", None)
-            if isinstance(local_pane, FilePane):
-                local_root = window._normalize_local_path(local_pane.toolbar.path_entry.get_text())
-                if local_root:
-                    payload["destination"] = pathlib.Path(local_root)
-            return payload
-
-        base_dir = window._normalize_local_path(self.toolbar.path_entry.get_text())
-        if not base_dir:
-            return None
-
-        payload = {
-            "paths": [pathlib.Path(os.path.join(base_dir, entry.name)) for entry in entries],
-        }
-
-        remote_pane = getattr(window, "_right_pane", None)
-        if isinstance(remote_pane, FilePane):
-            remote_root = remote_pane.toolbar.path_entry.get_text() or "/"
-            if remote_root:
-                payload["destination"] = remote_root
-
-        return payload
-
-    def _on_drag_prepare(self, source: Gtk.DragSource, x: float, y: float) -> Optional[Gdk.ContentProvider]:
-        payload = self._build_drag_payload()
-        if payload is None:
-            return None
-        return Gdk.ContentProvider.new_for_value(payload)
-
-    def _extract_drop_names(self, raw_items: object) -> List[str]:
-        names: List[str] = []
-
-        def _collect(item: object) -> None:
-            if item is None:
-                return
-            if isinstance(item, (list, tuple, set, frozenset)):
-                for value in item:
-                    _collect(value)
-                return
-            if isinstance(item, pathlib.Path):
-                names.append(item.name)
-            elif isinstance(item, Gio.File):
-                basename = item.get_basename()
-                if basename:
-                    names.append(basename)
-                else:
-                    path = item.get_path()
-                    if path:
-                        names.append(os.path.basename(path))
-            elif isinstance(item, str):
-                names.append(os.path.basename(item.rstrip("/")))
-
-        _collect(raw_items)
-        return names
-
-    def _on_drop(self, target: Gtk.DropTarget, value, x: float, y: float):
-        window = self.get_root()
-        if not isinstance(window, FileManagerWindow):
-            return False
-
-        if self._is_remote:
-            remote_destination = self.toolbar.path_entry.get_text() or "/"
-            payload: Dict[str, object]
-            if isinstance(value, dict):
-                payload = dict(value)
-                payload["destination"] = remote_destination
-            else:
-                payload = {
-                    "paths": value,
-                    "destination": remote_destination,
-                }
-
-            self.emit("request-operation", "upload", payload)
-
-            names = self._extract_drop_names(payload.get("paths"))
-            count = len(names)
-            if count == 1:
-                self.show_toast(f"Uploading {names[0]}…")
-            elif count > 1:
-                self.show_toast(f"Uploading {count} items…")
-            return True
-
-        destination_root = window._normalize_local_path(self.toolbar.path_entry.get_text())
-        if not destination_root:
-            self.show_toast("Local destination is not accessible")
-            return False
-
-        if not isinstance(value, dict):
-            return False
-
-        payload = dict(value)
-        entries = payload.get("entries") or []
-        if not entries:
-            self.show_toast("Invalid download request")
-            return False
-
-        destination_path = pathlib.Path(destination_root)
-        destination_override = payload.get("destination")
-        if destination_override is not None:
-            if isinstance(destination_override, pathlib.Path):
-                destination_path = destination_override
-            else:
-                destination_path = pathlib.Path(destination_override)
-
-        payload["entries"] = list(entries)
-        payload["destination"] = destination_path
-
-        directory = payload.get("directory")
-        if not directory:
-            remote_pane = getattr(window, "_right_pane", None)
-            if isinstance(remote_pane, FilePane):
-                directory = remote_pane._current_path
-            else:
-                directory = "/"
-            payload["directory"] = directory
-
-        self.emit("request-operation", "download", payload)
-
-        count = len(entries)
-        if count == 1:
-            self.show_toast(f"Downloading {entries[0].name}…")
-        else:
-            self.show_toast(f"Downloading {count} items…")
->>>>>>> 24a0761a
+
         return True
 
     def get_selected_entry(self) -> Optional[FileEntry]:
