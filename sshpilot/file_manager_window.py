"""In-app two-pane SFTP file manager window.

This module provides a libadwaita based window that mimics a traditional
file manager experience while running entirely inside sshPilot.  It exposes
two panes that can each browse an independent remote path.  All filesystem
operations are executed on background worker threads to keep the UI
responsive and results are marshalled back to the main GTK loop using
``GLib.idle_add``.  The implementation intentionally favours clarity over raw
performance – the goal is to provide a dependable fallback for situations
where a native GVFS/GIO based file manager is not available (e.g. Flatpak
deployments).

The window follows the GNOME HIG by composing libadwaita widgets such as
``Adw.ToolbarView`` and ``Adw.HeaderBar``.  Each pane exposes both list and
grid representations of directory contents, navigation controls, progress
indicators and toast based feedback.
"""

from __future__ import annotations

import dataclasses
import errno
import json
import mimetypes
import os
import pathlib
import posixpath
import shutil
import stat
import threading
import time
from datetime import datetime
from concurrent.futures import Future, ThreadPoolExecutor
from typing import Any, Callable, Dict, Iterable, List, Optional, Tuple


import paramiko
from gi.repository import Adw, Gio, GLib, GObject, Gdk, Gtk, Pango

from .platform_utils import is_flatpak

import logging


logger = logging.getLogger(__name__)


def _get_docs_json_path():
    """Get the path to the granted folders config file."""
    from .platform_utils import get_config_dir
    try:
<<<<<<< HEAD
        base_dir = get_config_dir()
    except TypeError:
        # Some tests monkeypatch GLib with lightweight stubs that do not
        # implement get_user_config_dir(). Fall back to a sensible default.
        base_dir = os.path.join(os.path.expanduser("~"), ".config", "sshpilot")
    return os.path.join(base_dir, "granted-folders.json")
=======
        cfg_dir = get_config_dir()
        if isinstance(cfg_dir, os.PathLike):
            cfg_dir = os.fspath(cfg_dir)
    except TypeError:
        cfg_dir = None

    if not cfg_dir or not isinstance(cfg_dir, (str, bytes)):
        cfg_dir = os.environ.get("XDG_CONFIG_HOME")
        if cfg_dir:
            cfg_dir = os.path.join(cfg_dir, "sshpilot")
        else:
            cfg_dir = os.path.join(os.path.expanduser("~"), ".config", "sshpilot")

    return os.path.join(cfg_dir, "granted-folders.json")
>>>>>>> dac19a3f

DOCS_JSON = _get_docs_json_path()


def _ensure_cfg_dir():
    """Ensure the config directory exists."""
    cfg_dir = os.path.dirname(DOCS_JSON)
    os.makedirs(cfg_dir, exist_ok=True)


def _save_doc(folder_path: str, doc_id: str):
    """Save document ID, display name, and actual path to JSON config."""
    _ensure_cfg_dir()
    data = {}
    if os.path.exists(DOCS_JSON):
        try:
            with open(DOCS_JSON, "r", encoding="utf-8") as f:
                data = json.load(f)
        except Exception:
            data = {}
    data[doc_id] = {
        "display": Gio.File.new_for_path(folder_path).get_parse_name(),
        "path": folder_path  # Store the actual path for non-Flatpak lookup
    }
    with open(DOCS_JSON, "w", encoding="utf-8") as f:
        json.dump(data, f, indent=2)


def _grant_persistent_access(gfile):
    """Grant persistent access to a file via the Document portal (Flatpak only)."""
    if not is_flatpak():
        # In non-Flatpak environments, generate a simple ID from the path
        path = gfile.get_path()
        import hashlib
        doc_id = hashlib.md5(path.encode()).hexdigest()[:16]
        logger.debug(f"Generated simple doc ID for non-Flatpak: {doc_id}")
        return doc_id

    path = gfile.get_path()
    if not path:
        logger.warning("Cannot grant persistent access without a path")
        return None

    try:
        # Get the Document portal (only in Flatpak)
        bus = Gio.bus_get_sync(Gio.BusType.SESSION, None)
        proxy = Gio.DBusProxy.new_sync(
            bus,
            Gio.DBusProxyFlags.NONE,
            None,
            "org.freedesktop.portal.Desktop",
            "/org/freedesktop/portal/desktop",
            "org.freedesktop.portal.Documents",
            None
        )

        fd_flags = os.O_RDONLY
        if hasattr(os, "O_DIRECTORY") and os.path.isdir(path):
            fd_flags |= os.O_DIRECTORY

        fd = os.open(path, fd_flags)
        try:
            fd_list = Gio.UnixFDList.new()
            fd_index = fd_list.append(fd)

            is_directory = os.path.isdir(path)
            flags = 1 | 2  # reuse_existing | persistent
            if is_directory:
                flags |= 8  # export-directory

            app_id = os.environ.get("FLATPAK_ID", "")
            basename = gfile.get_basename() or os.path.basename(path)

            permissions: List[str] = ["read"]
            if os.access(path, os.W_OK):
                permissions.append("write")

            options: Dict[str, GLib.Variant] = {}
            if basename:
                options["filename"] = GLib.Variant("s", basename)
            options["persistent"] = GLib.Variant("b", True)
            options["writable"] = GLib.Variant("b", "write" in permissions)

            parameters = GLib.Variant(
                "(ahusasa{sv})",
                ([fd_index], flags, app_id, permissions, options)
            )

            result = proxy.call_with_unix_fd_list_sync(
                "AddFull",
                parameters,
                Gio.DBusCallFlags.NONE,
                -1,
                fd_list,
                None
            )
        finally:
            os.close(fd)

        if result:
            doc_ids = result.get_child_value(0).unpack()
            doc_id = doc_ids[0] if doc_ids else None
            if doc_id:
                logger.info(
                    "Granted persistent access via Document portal, doc_id: %s", doc_id
                )
                return doc_id

    except Exception as e:
        logger.warning(f"Failed to grant persistent access via Document portal: {e}")

    # Fallback to simple ID generation
    path = gfile.get_path()
    if path:
        import hashlib
        doc_id = hashlib.md5(path.encode()).hexdigest()[:16]
        logger.debug(f"Using fallback doc ID: {doc_id}")
        return doc_id
    return None


def _lookup_document_path(doc_id: str):
    """Look up the current path for a document ID."""
    # Always try config lookup first since Document portal seems unreliable
    config_path = _lookup_path_from_config(doc_id)
    if config_path and os.path.exists(config_path):
        logger.debug(f"Found valid path from config for {doc_id}: {config_path}")
        return config_path
    
    # Only try Document portal in Flatpak and if config lookup failed
    if not is_flatpak():
        return None
    
    try:
        # Get the Document portal (only in Flatpak)
        bus = Gio.bus_get_sync(Gio.BusType.SESSION, None)
        proxy = Gio.DBusProxy.new_sync(
            bus,
            Gio.DBusProxyFlags.NONE,
            None,
            "org.freedesktop.portal.Desktop",
            "/org/freedesktop/portal/desktop",
            "org.freedesktop.portal.Documents",
            None
        )
        
        # Call Lookup to get the current path
        # Lookup(IN s doc_id, OUT ay path, OUT a{s(say)} out_info)
        result = proxy.call_sync(
            "Lookup",
            GLib.Variant("(s)", (doc_id,)),
            Gio.DBusCallFlags.NONE,
            -1,
            None
        )
        
        if result:
            path_bytes = result.get_child_value(0).get_bytestring()
            path = path_bytes.decode('utf-8')
            logger.debug(f"Document portal lookup for {doc_id}: {path}")
            return path
        
    except Exception as e:
        logger.debug(f"Document portal lookup failed for {doc_id}: {e}")
    
    return None


def _lookup_path_from_config(doc_id: str):
    """Look up the original path from our config."""
    try:
        entry = _lookup_doc_entry(doc_id)
        if entry:

            # First try the 'path' field (new format)
            if 'path' in entry:
                path = entry['path']
                if os.path.exists(path):
                    return path
            
            # Fallback to 'display' field (old format)
            display = entry.get('display', '')
            if display:
                # If it's a portal path, try it directly
                if '/doc/' in display:
                    if os.path.exists(display):
                        return display
                # If it starts with ~, expand it
                elif display.startswith('~'):
                    expanded = os.path.expanduser(display)
                    if os.path.exists(expanded):
                        return expanded
                # Try as-is
                elif os.path.exists(display):
                    return display
            
            # Last resort: try to construct portal path from doc_id
            if is_flatpak():
                portal_path = f"/run/user/{os.getuid()}/doc/{doc_id}"
                if os.path.isdir(portal_path):
                    return portal_path

    except Exception as e:
        logger.debug(f"Failed to lookup path from config: {e}")
    return None


def _portal_doc_path(doc_id: str) -> str:
    """Get the portal mount path for a document ID."""
    return f"/run/user/{os.getuid()}/doc/{doc_id}"


def _load_doc_config() -> Dict[str, Dict[str, str]]:
    """Load the granted folders configuration file."""

    if not os.path.exists(DOCS_JSON):
        return {}

    try:
        with open(DOCS_JSON, "r", encoding="utf-8") as f:
            data = json.load(f)
            if isinstance(data, dict):
                # Ensure we only keep dictionary entries
                return {
                    key: value
                    for key, value in data.items()
                    if isinstance(value, dict)
                }
    except Exception as exc:  # pragma: no cover - config parsing errors are non-fatal
        logger.debug(f"Failed to load granted folders config: {exc}")

    return {}


def _lookup_doc_entry(doc_id: str) -> Optional[Dict[str, str]]:
    """Return the stored configuration entry for the given document ID."""

    config = _load_doc_config()
    entry = config.get(doc_id)
    if isinstance(entry, dict):
        return entry
    return None


def _load_first_doc_path():
    """Load the first valid document portal path from saved config."""
    logger.debug(f"Looking for config file: {DOCS_JSON}")

    config = _load_doc_config()
    if not config:
        logger.debug("Config file does not exist or is empty")
        return None

    for doc_id, entry in config.items():
        logger.debug(f"Looking up document ID: {doc_id}")
        portal_path = _lookup_document_path(doc_id)
        if portal_path and os.path.isdir(portal_path):
            logger.debug(f"Found valid portal path: {portal_path}")
            return portal_path, doc_id, entry

        logger.debug(f"Document ID {doc_id} is no longer valid")

    logger.debug("No valid portal paths found")
    return None


def _pretty_path_for_display(path: str) -> str:
    """Convert a filesystem path to a human-friendly display string.

    Uses GFile's parse_name for human-readable presentation (often shows "~" etc.).
    For document portal paths, shows just the folder name instead of the full mount path.
    """
    try:
        gfile = Gio.File.new_for_path(path)
        parse_name = gfile.get_parse_name()
        # If this is a document portal mount, prefer the stored host path when available
        if "/doc/" in path:
            try:
                doc_segment = path.split("/doc/", 1)[1]
                doc_id = doc_segment.split("/", 1)[0]
            except IndexError:
                doc_id = ""

            if doc_id:
                entry = _lookup_doc_entry(doc_id)
                if entry:
                    host_path = entry.get("path") or entry.get("display")
                    if host_path:
                        return host_path

        # If it's still a doc mount, just trim the doc prefix to the last component
        if "/doc/" in path and parse_name.startswith("/run/"):
            # Fall back to showing the folder name; it's better than the doc mount
            return gfile.get_basename() or parse_name
        return parse_name
    except Exception:
        # Fallback to original path if GFile operations fail
        return path


_DROP_ZONE_CSS_PROVIDER: Optional[Gtk.CssProvider] = None


def _ensure_drop_zone_css() -> None:
    """Ensure the CSS used to highlight drop zones is loaded once."""

    global _DROP_ZONE_CSS_PROVIDER

    if _DROP_ZONE_CSS_PROVIDER is not None:
        return

    css_provider_cls = getattr(Gtk, "CssProvider", None)
    if css_provider_cls is None:
        _DROP_ZONE_CSS_PROVIDER = None
        return

    provider = css_provider_cls()
    css_lines = [
        b".file-pane-drop-zone {",
        b"    border: 2px dashed alpha(@accent_color, 0.5);",
        b"    border-radius: 24px;",
        b"    background-color: alpha(@accent_color, 0.15);",
        b"    padding: 12px 20px;",
        b"    box-shadow: 0 4px 12px alpha(@shade_color, 0.15);",
        b"    backdrop-filter: blur(8px);",
        b"    transition: all 150ms ease;",
        b"}",
        b"",
        b".file-pane-drop-zone.visible {",
        b"    border-style: solid;",
        b"    border-color: @accent_color;",
        b"    background-color: alpha(@accent_color, 0.25);",
        b"    box-shadow: 0 6px 16px alpha(@shade_color, 0.25);",
        b"    transform: translateY(-2px);",
        b"}",
        b"",
        b".file-pane-drop-zone .drop-zone-title {",
        b"    font-weight: 600;",
        b"    color: @accent_color;",
        b"}",
    ]
    css_data = b"\n".join(css_lines)

    try:
        provider.load_from_data(css_data)
    except Exception:
        _DROP_ZONE_CSS_PROVIDER = provider
        return

    display = None
    if hasattr(Gdk, "Display"):
        get_default = getattr(Gdk.Display, "get_default", None)
        if callable(get_default):
            try:
                display = get_default()
            except Exception:
                display = None

    style_context = getattr(Gtk, "StyleContext", None)
    add_provider = getattr(style_context, "add_provider_for_display", None) if style_context else None
    priority = getattr(Gtk, "STYLE_PROVIDER_PRIORITY_APPLICATION", 600)

    if display is not None and callable(add_provider):
        try:
            add_provider(display, provider, priority)
        except Exception:
            pass

    _DROP_ZONE_CSS_PROVIDER = provider


class TransferCancelledException(Exception):
    """Exception raised when a transfer is cancelled"""
    pass


# ---------------------------------------------------------------------------
# Utility data structures


class SFTPProgressDialog(Adw.Window):
    """GNOME HIG-compliant SFTP file transfer progress dialog"""
    
    def __init__(self, parent=None, operation_type="transfer"):
        super().__init__()
        
        # Window properties
        self.set_title("File Transfer")
        self.set_default_size(480, 320)
        self.set_modal(True)
        if parent:
            self.set_transient_for(parent)
        
        # Transfer state
        self.is_cancelled = False
        self.current_file = ""
        self.transferred_bytes = 0
        self.total_bytes = 0
        self.files_completed = 0
        self.total_files = 0
        self.start_time = time.time()
        self.operation_type = operation_type
        self._current_future = None
        
        self._build_ui()
        
    def _build_ui(self):
        """Build the HIG-compliant UI"""
        
        # Main container
        main_box = Gtk.Box(orientation=Gtk.Orientation.VERTICAL)
        self.set_content(main_box)
        
        # Header bar
        header = Adw.HeaderBar()
        header.set_show_end_title_buttons(True)
        main_box.append(header)
        
        # Content area with proper spacing
        content_box = Gtk.Box(
            orientation=Gtk.Orientation.VERTICAL,
            spacing=24,
            margin_top=24,
            margin_bottom=24,
            margin_start=24,
            margin_end=24
        )
        main_box.append(content_box)
        
        # Status icon and title
        status_box = Gtk.Box(
            orientation=Gtk.Orientation.VERTICAL,
            spacing=12,
            halign=Gtk.Align.CENTER
        )
        content_box.append(status_box)
        
        # Transfer icon
        icon_name = "folder-download-symbolic" if self.operation_type == "download" else "folder-upload-symbolic"
        self.status_icon = Gtk.Image.new_from_icon_name(icon_name)
        self.status_icon.set_pixel_size(48)
        self.status_icon.add_css_class("accent")
        status_box.append(self.status_icon)
        
        # Main status label
        self.status_label = Gtk.Label()
        self.status_label.set_markup("<span size='large' weight='bold'>Preparing transfer…</span>")
        self.status_label.set_justify(Gtk.Justification.CENTER)
        status_box.append(self.status_label)
        
        # Current file label
        self.file_label = Gtk.Label()
        self.file_label.set_text("Scanning files...")
        self.file_label.set_ellipsize(Pango.EllipsizeMode.END)
        self.file_label.add_css_class("dim-label")
        status_box.append(self.file_label)
        
        # Progress section
        progress_box = Gtk.Box(
            orientation=Gtk.Orientation.VERTICAL,
            spacing=12
        )
        content_box.append(progress_box)
        
        # Main progress bar
        self.progress_bar = Gtk.ProgressBar()
        self.progress_bar.set_show_text(True)
        self.progress_bar.set_text("0%")
        progress_box.append(self.progress_bar)
        
        # Transfer details
        details_box = Gtk.Box(
            orientation=Gtk.Orientation.VERTICAL,
            spacing=6
        )
        progress_box.append(details_box)
        
        # Speed and time info
        info_box = Gtk.Box(orientation=Gtk.Orientation.HORIZONTAL)
        details_box.append(info_box)
        
        self.speed_label = Gtk.Label()
        self.speed_label.set_text("—")
        self.speed_label.set_halign(Gtk.Align.START)
        self.speed_label.add_css_class("caption")
        info_box.append(self.speed_label)
        
        # Spacer
        spacer = Gtk.Box()
        spacer.set_hexpand(True)
        info_box.append(spacer)
        
        self.time_label = Gtk.Label()
        self.time_label.set_text("—")
        self.time_label.set_halign(Gtk.Align.END)
        self.time_label.add_css_class("caption")
        info_box.append(self.time_label)
        
        # File counter
        self.counter_label = Gtk.Label()
        self.counter_label.set_text("0 of 0 files")
        self.counter_label.set_halign(Gtk.Align.CENTER)
        self.counter_label.add_css_class("caption")
        details_box.append(self.counter_label)
        
        # Button box
        button_box = Gtk.Box(
            orientation=Gtk.Orientation.HORIZONTAL,
            spacing=12,
            halign=Gtk.Align.END
        )
        content_box.append(button_box)
        
        # Cancel button
        self.cancel_button = Gtk.Button()
        self.cancel_button.set_label("Cancel")
        self.cancel_button.connect("clicked", self._on_cancel_clicked)
        button_box.append(self.cancel_button)
        
        # Done button (hidden initially)
        self.done_button = Gtk.Button()
        self.done_button.set_label("Done")
        self.done_button.set_visible(False)
        self.done_button.add_css_class("suggested-action")
        self.done_button.connect("clicked", lambda w: self.close())
        button_box.append(self.done_button)
        
        # Set initial focus to cancel button
        self.cancel_button.grab_focus()
    
    def set_operation_details(self, total_files, filename=None):
        """Set the operation details"""
        self.total_files = total_files
        self.files_completed = 0
        
        if filename:
            self.current_file = filename
            self.file_label.set_text(filename)
        
        self.counter_label.set_text(f"0 of {total_files} files")
    
    def update_progress(self, fraction, message=None, current_file=None):
        """Update progress bar and status"""
        GLib.idle_add(self._update_progress_ui, fraction, message, current_file)
    
    def _update_progress_ui(self, fraction, message, current_file):
        """Update UI elements (must be called from main thread)"""
        
        # Update progress bar
        percentage = int(fraction * 100)
        self.progress_bar.set_fraction(fraction)
        self.progress_bar.set_text(f"{percentage}%")
        
        # Update status message
        if message:
            self.status_label.set_markup(f"<span size='large' weight='bold'>{message}</span>")
        
        # Update current file
        if current_file:
            self.current_file = current_file
            self.file_label.set_text(current_file)
        
        # Calculate and update speed/time estimates
        elapsed = time.time() - self.start_time
        if elapsed > 1.0 and fraction > 0:  # Wait at least 1 second for meaningful estimates
            # Calculate transferred bytes and speed
            if self.total_bytes > 0:
                transferred_bytes = int(self.total_bytes * fraction)
                bytes_per_second = transferred_bytes / elapsed
                
                # Update speed display
                if bytes_per_second > 1024 * 1024:  # MB/s
                    speed_text = f"{bytes_per_second / (1024 * 1024):.1f} MB/s"
                elif bytes_per_second > 1024:  # KB/s
                    speed_text = f"{bytes_per_second / 1024:.1f} KB/s"
                else:
                    speed_text = f"{bytes_per_second:.0f} B/s"
                
                self.speed_label.set_text(speed_text)
                
                # Show size information
                transferred_size = self._format_size(transferred_bytes)
                total_size = self._format_size(self.total_bytes)
                size_info = f"{transferred_size} of {total_size}"
                
                # Update file label to show size info
                if current_file:
                    self.file_label.set_text(f"{current_file} ({size_info})")
            
            # Estimate total time and remaining time
            estimated_total_time = elapsed / fraction
            remaining_time = estimated_total_time - elapsed
            
            if remaining_time > 0:
                self.time_label.set_text(self._format_time(remaining_time))
            else:
                self.time_label.set_text("Almost done…")
        
        return False
    
    def increment_file_count(self):
        """Increment completed file counter"""
        GLib.idle_add(self._increment_file_count_ui)
    
    def _increment_file_count_ui(self):
        """Update file counter (must be called from main thread)"""
        self.files_completed += 1
        self.counter_label.set_text(f"{self.files_completed} of {self.total_files} files")
        return False
    
    def set_future(self, future):
        """Set the current operation future for cancellation"""
        self._current_future = future
    
    def set_total_bytes(self, total_bytes):
        """Set the total bytes for the operation"""
        self.total_bytes = total_bytes
    
    def _format_time(self, seconds):
        """Format time remaining for display"""
        if seconds > 3600:
            hours = int(seconds // 3600)
            minutes = int((seconds % 3600) // 60)
            return f"{hours}h {minutes}m remaining"
        elif seconds > 60:
            minutes = int(seconds // 60)
            return f"{minutes}m remaining"
        else:
            return f"{int(seconds)}s remaining"
    
    def _format_size(self, size_bytes):
        """Format file size for display"""
        if size_bytes >= 1024 * 1024 * 1024:  # GB
            return f"{size_bytes / (1024 * 1024 * 1024):.1f} GB"
        elif size_bytes >= 1024 * 1024:  # MB
            return f"{size_bytes / (1024 * 1024):.1f} MB"
        elif size_bytes >= 1024:  # KB
            return f"{size_bytes / 1024:.1f} KB"
        else:
            return f"{size_bytes} bytes"
    
    def show_completion(self, success=True, error_message=None):
        """Show completion state"""
        GLib.idle_add(self._show_completion_ui, success, error_message)
    
    def _show_completion_ui(self, success, error_message):
        """Update UI to show completion state"""
        if success:
            self.status_icon.set_from_icon_name("emblem-ok-symbolic")
            self.status_icon.remove_css_class("accent")
            self.status_icon.add_css_class("success")
            
            self.status_label.set_markup("<span size='large' weight='bold'>Transfer complete</span>")
            self.file_label.set_text(f"Successfully transferred {self.files_completed} files")
            
            self.progress_bar.set_fraction(1.0)
            self.progress_bar.set_text("100%")
        else:
            self.status_icon.set_from_icon_name("dialog-error-symbolic")
            self.status_icon.remove_css_class("accent")
            self.status_icon.add_css_class("error")
            
            self.status_label.set_markup("<span size='large' weight='bold'>Transfer failed</span>")
            if error_message:
                self.file_label.set_text(f"Error: {error_message}")
            else:
                self.file_label.set_text("An error occurred during transfer")
        
        # Switch buttons
        self.cancel_button.set_visible(False)
        self.done_button.set_visible(True)
        self.done_button.grab_focus()
        
        return False
    
    def _on_cancel_clicked(self, button):
        """Handle cancel button click"""
        self.is_cancelled = True
        
        # Cancel the future operation
        if self._current_future and not self._current_future.done():
            try:
                self._current_future.cancel()
                print("DEBUG: Future cancelled successfully")
            except Exception as e:
                print(f"DEBUG: Error cancelling future: {e}")
        
        # Update UI to show cancellation
        self.status_label.set_markup("<span size='large' weight='bold'>Cancelled</span>")
        self.file_label.set_text("Transfer was cancelled by user")
        
        # Change icon to indicate cancellation
        self.status_icon.set_from_icon_name("process-stop-symbolic")
        self.status_icon.remove_css_class("accent")
        self.status_icon.add_css_class("warning")
        
        # Switch buttons immediately
        button.set_visible(False)
        self.done_button.set_label("Close")
        self.done_button.set_visible(True)
        self.done_button.grab_focus()
        
        print("DEBUG: Cancel operation completed")


@dataclasses.dataclass
class FileEntry:
    """Light weight description of a directory entry."""

    name: str
    is_dir: bool
    size: int
    modified: float
    item_count: Optional[int] = None  # Number of items in directory (for folders only)


class _MainThreadDispatcher:
    """Helper that marshals callbacks back to the GTK main loop."""

    @staticmethod
    def dispatch(func: Callable, *args, **kwargs) -> None:
        GLib.idle_add(lambda: func(*args, **kwargs))


# ---------------------------------------------------------------------------
# Asynchronous SFTP layer


class AsyncSFTPManager(GObject.GObject):
    """Small wrapper around :mod:`paramiko` that performs operations in
    worker threads.

    The class exposes a queue of operations and emits signals when important
    events happen.  Tests can monkeypatch :class:`paramiko.SSHClient` to avoid
    talking to a real server.
    """

    __gsignals__ = {
        "connected": (GObject.SignalFlags.RUN_FIRST, None, tuple()),
        "connection-error": (
            GObject.SignalFlags.RUN_FIRST,
            None,
            (str,),
        ),
        "progress": (GObject.SignalFlags.RUN_FIRST, None, (float, str)),
        "operation-error": (
            GObject.SignalFlags.RUN_FIRST,
            None,
            (str,),
        ),
        "directory-loaded": (
            GObject.SignalFlags.RUN_FIRST,
            None,
            (str, object),
        ),
    }

    def __init__(
        self,
        host: str,
        username: str,
        port: int = 22,
        password: Optional[str] = None,
        *,
        dispatcher: Callable[[Callable, tuple, dict], None] | None = None,
        connection: Any = None,
        connection_manager: Any = None,
        ssh_config: Optional[Dict[str, Any]] = None,
    ) -> None:
        super().__init__()
        self._host = host
        self._username = username
        self._password = password
        self._port = port or 22
        self._client: Optional[paramiko.SSHClient] = None
        self._sftp: Optional[paramiko.SFTPClient] = None
        self._executor = ThreadPoolExecutor(max_workers=4)
        self._dispatcher = dispatcher or (
            lambda cb, args=(), kwargs=None: _MainThreadDispatcher.dispatch(
                cb, *args, **(kwargs or {})
            )
        )
        self._lock = threading.Lock()
        self._cancelled_operations = set()  # Track cancelled operation IDs
        self._connection = connection
        self._connection_manager = connection_manager
        self._ssh_config = dict(ssh_config) if ssh_config else None
    
    def _format_size(self, size_bytes):
        """Format file size for display"""
        if size_bytes >= 1024 * 1024 * 1024:  # GB
            return f"{size_bytes / (1024 * 1024 * 1024):.1f} GB"
        elif size_bytes >= 1024 * 1024:  # MB
            return f"{size_bytes / (1024 * 1024):.1f} MB"
        elif size_bytes >= 1024:  # KB
            return f"{size_bytes / 1024:.1f} KB"
        else:
            return f"{size_bytes} bytes"

    # -- connection -----------------------------------------------------

    def connect_to_server(self) -> None:
        self._submit(
            self._connect_impl,
            on_success=lambda *_: self.emit("connected"),
            on_error=lambda exc: self.emit("connection-error", str(exc)),
        )

    def close(self) -> None:
        with self._lock:
            if self._sftp is not None:
                self._sftp.close()
                self._sftp = None
            if self._client is not None:
                self._client.close()
                self._client = None
        self._executor.shutdown(wait=False)

    # -- helpers --------------------------------------------------------

    def _submit(
        self,
        func: Callable[[], object],
        *,
        on_success: Optional[Callable[[object], None]] = None,
        on_error: Optional[Callable[[Exception], None]] = None,
    ) -> Future:
        future = self._executor.submit(func)

        def _done(fut: Future) -> None:
            try:
                result = fut.result()
            except Exception as exc:  # pragma: no cover - errors handled uniformly
                if on_error:
                    self._dispatcher(on_error, (exc,), {})
                else:
                    self._dispatcher(self.emit, ("operation-error", str(exc)), {})
            else:
                if on_success:
                    self._dispatcher(on_success, (result,), {})

        future.add_done_callback(_done)
        return future

    # -- actual work ----------------------------------------------------

    @staticmethod
    def _select_host_key_policy(strict_host: str, auto_add: bool) -> paramiko.MissingHostKeyPolicy:
        """Return an appropriate Paramiko host key policy based on settings."""

        normalized = (strict_host or "").strip().lower()
        try:
            if normalized in {"yes", "always"}:
                return paramiko.RejectPolicy()
            if normalized in {"no", "off", "accept-new", "accept_new"}:
                return paramiko.AutoAddPolicy()
            if normalized in {"ask", "accept-new-once", "ask-new"}:
                return paramiko.WarningPolicy()
        except Exception as exc:  # pragma: no cover - defensive
            logger.debug("Failed to create host key policy for '%s': %s", normalized, exc)

        return paramiko.AutoAddPolicy() if auto_add else paramiko.RejectPolicy()

    def _connect_impl(self) -> None:
        client = paramiko.SSHClient()

        try:
            client.load_system_host_keys()
        except Exception as exc:
            logger.debug("Unable to load system host keys: %s", exc)

        ssh_cfg: Dict[str, Any] = {}
        if self._ssh_config is not None:
            ssh_cfg = dict(self._ssh_config)
        else:
            try:
                from .config import Config  # Lazy import to avoid circular dependency

                cfg = Config()
                ssh_cfg = cfg.get_ssh_config() or {}
            except Exception as exc:  # pragma: no cover - defensive
                logger.debug("Failed to load SSH configuration for file manager: %s", exc)
                ssh_cfg = {}

        strict_host = str(ssh_cfg.get("strict_host_key_checking", "") or "").strip()
        auto_add = bool(ssh_cfg.get("auto_add_host_keys", True))
        policy = self._select_host_key_policy(strict_host, auto_add)
        client.set_missing_host_key_policy(policy)

        known_hosts_path = None
        if self._connection_manager is not None:
            known_hosts_path = getattr(self._connection_manager, "known_hosts_path", None)

        if known_hosts_path:
            try:
                if os.path.exists(known_hosts_path):
                    client.load_host_keys(known_hosts_path)
                else:
                    logger.debug("Known hosts file not found at %s", known_hosts_path)
            except Exception as exc:  # pragma: no cover - defensive
                logger.debug("Failed to load known hosts from %s: %s", known_hosts_path, exc)

        password = self._password or None
        connection = self._connection
        if not password and connection is not None:
            password = getattr(connection, "password", None) or None

        if not password and self._connection_manager is not None:
            lookup_host = self._host
            if connection is not None:
                # Use nickname first (for SSH config lookup), then hostname, then IP
                lookup_host = (
                    getattr(connection, "nickname", None)
                    or getattr(connection, "hostname", None)
                    or getattr(connection, "host", None)
                    or self._host
                )
            lookup_user = self._username
            if connection is not None:
                lookup_user = getattr(connection, "username", None) or self._username

            try:
                retrieved = self._connection_manager.get_password(lookup_host, lookup_user)
                if retrieved:
                    password = retrieved
            except Exception as exc:  # pragma: no cover - defensive
                logger.debug(
                    "Password lookup failed for %s@%s: %s", lookup_user, lookup_host, exc
                )

        allow_agent = True
        look_for_keys = True
        key_filename: Optional[str] = None
        passphrase: Optional[str] = None
        auth_method = 0
        key_mode = 0

        logger.debug("File manager: connection object is %s", "None" if connection is None else "present")
        if connection is not None:
            try:
                auth_method = int(getattr(connection, "auth_method", 0) or 0)
            except Exception:
                auth_method = 0

            try:
                key_mode = int(getattr(connection, "key_select_mode", 0) or 0)
            except Exception:
                key_mode = 0

            raw_keyfile = getattr(connection, "keyfile", "") or ""
            keyfile = raw_keyfile.strip()
            if keyfile.lower().startswith("select key file"):
                keyfile = ""
            
            logger.debug("File manager: connection nickname='%s', hostname='%s', key_mode=%d, keyfile='%s', auth_method=%d", 
                        getattr(connection, 'nickname', 'None'), 
                        getattr(connection, 'hostname', 'None'), 
                        key_mode, keyfile, auth_method)
        else:
            logger.debug("File manager: No connection object provided")

        if connection is not None and key_mode == 1 and keyfile and os.path.isfile(keyfile):
                key_filename = keyfile
                look_for_keys = False
                logger.debug("File manager: Using specific key file: %s", keyfile)
                # Prepare key for connection (add to ssh-agent if needed)
                key_prepared = False
                if (
                    self._connection_manager is not None
                    and hasattr(self._connection_manager, "prepare_key_for_connection")
                ):
                    try:
                        key_prepared = self._connection_manager.prepare_key_for_connection(keyfile)
                        if key_prepared:
                            logger.debug("Successfully prepared key for file manager: %s", keyfile)
                        else:
                            logger.warning("Failed to prepare key for file manager: %s", keyfile)
                    except Exception as exc:  # pragma: no cover - defensive
                        logger.warning("Error preparing key for file manager %s: %s", keyfile, exc)
                        key_prepared = False
                
                # If key preparation failed, we still try to connect but may prompt for passphrase
                if not key_prepared:
                    logger.info("Key preparation failed for %s, connection may prompt for passphrase", keyfile)

                passphrase = getattr(connection, "key_passphrase", None) or None
                if (
                    not passphrase
                    and self._connection_manager is not None
                    and hasattr(self._connection_manager, "get_key_passphrase")
                ):
                    try:
                        passphrase = self._connection_manager.get_key_passphrase(keyfile)
                    except Exception as exc:  # pragma: no cover - defensive
                        logger.debug("Failed to load key passphrase for %s: %s", keyfile, exc)

                # Only disable agent if explicitly configured to do so
                if getattr(connection, "pubkey_auth_no", False):
                    allow_agent = False
                    look_for_keys = False
                elif key_prepared:
                    # If we successfully prepared a key, ensure agent is enabled
                    allow_agent = True
                    look_for_keys = True
                    logger.debug("Key was prepared successfully, enabling SSH agent usage")

                # Only disable agent for password auth method
                if auth_method == 1:
                    allow_agent = False
                    look_for_keys = False

        if connection is not None:
            if auth_method == 1:
                allow_agent = False
                look_for_keys = False
            if getattr(connection, "pubkey_auth_no", False):
                allow_agent = False
                look_for_keys = False

        connect_kwargs: Dict[str, Any] = {
            "hostname": self._host,
            "username": self._username,
            "port": self._port,
            "allow_agent": allow_agent,
            "look_for_keys": look_for_keys,
            "timeout": 15,
        }

        if password:
            connect_kwargs["password"] = password

        if key_filename:
            connect_kwargs["key_filename"] = key_filename

        if passphrase:
            connect_kwargs["passphrase"] = passphrase

        client.connect(**connect_kwargs)
        sftp = client.open_sftp()
        with self._lock:
            self._client = client
            self._sftp = sftp
            self._password = password

    # -- public operations ----------------------------------------------

    def listdir(self, path: str) -> None:
        logger.debug(f"AsyncSFTPManager.listdir called for path: {path}")
        def _impl() -> Tuple[str, List[FileEntry]]:
            entries: List[FileEntry] = []
            assert self._sftp is not None
            
            # Expand ~ to user's home directory
            expanded_path = path
            if path == "~" or path.startswith("~/"):
                # Use the most reliable method to get home directory
                # The SFTP normalize method with "." should give us the initial directory
                # which is typically the user's home directory
                try:
                    if path == "~":
                        # For just ~, resolve to the absolute home directory
                        expanded_path = self._sftp.normalize(".")
                    else:
                        # For ~/subpath, we need to resolve the home directory first
                        # Try to get the actual home directory path
                        home_path = self._sftp.normalize(".")
                        expanded_path = home_path + path[1:]  # Replace ~ with home_path
                except Exception:
                    # If normalize fails, try common patterns
                    try:
                        possible_homes = [
                            f"/home/{self._username}",
                            f"/Users/{self._username}",  # macOS
                            f"/export/home/{self._username}",  # Solaris
                        ]
                        for possible_home in possible_homes:
                            try:
                                # Test if this directory exists
                                self._sftp.listdir_attr(possible_home)
                                if path == "~":
                                    expanded_path = possible_home
                                else:
                                    expanded_path = possible_home + path[1:]
                                break
                            except Exception:
                                continue
                        else:
                            # Final fallback
                            expanded_path = f"/home/{self._username}" + (path[1:] if path.startswith("~/") else "")
                    except Exception:
                        # Ultimate fallback
                        expanded_path = f"/home/{self._username}" + (path[1:] if path.startswith("~/") else "")
            
            for attr in self._sftp.listdir_attr(expanded_path):
                is_dir = stat_isdir(attr)
                item_count = None
                
                # Count items in directory
                if is_dir:
                    try:
                        dir_path = os.path.join(expanded_path, attr.filename)
                        dir_attrs = self._sftp.listdir_attr(dir_path)
                        item_count = len(dir_attrs)
                    except Exception:
                        # If we can't read the directory, set count to None
                        item_count = None
                
                entries.append(
                    FileEntry(
                        name=attr.filename,
                        is_dir=is_dir,
                        size=attr.st_size,
                        modified=attr.st_mtime,
                        item_count=item_count,
                    )
                )
            return expanded_path, entries

        self._submit(
            _impl,
            on_success=lambda result: (logger.debug(f"listdir success for {result[0]}, emitting directory-loaded with {len(result[1])} entries"), self.emit("directory-loaded", *result))[1],
            on_error=lambda exc: (logger.debug(f"listdir error: {exc}"), self.emit("operation-error", str(exc)))[1],
        )

    def mkdir(self, path: str) -> Future:
        logger.debug(f"Creating directory: {path}")
        return self._submit(
            lambda: self._sftp.mkdir(path),
            # Don't call listdir from callback - let the UI handle refresh
        )

    def remove(self, path: str) -> Future:
        def _impl() -> None:
            assert self._sftp is not None
            try:
                self._sftp.remove(path)
            except IOError:
                # fallback to directory remove
                for entry in self._sftp.listdir(path):
                    self.remove(os.path.join(path, entry))
                self._sftp.rmdir(path)

        parent = os.path.dirname(path) or "/"
        return self._submit(_impl)  # Don't call listdir from callback - let the UI handle refresh

    def rename(self, source: str, target: str) -> Future:
        logger.debug(f"Renaming {source} to {target}")
        return self._submit(
            lambda: self._sftp.rename(source, target),
            # Don't call listdir from callback - let the UI handle refresh
        )

    def download(self, source: str, destination: pathlib.Path) -> Future:
        destination.parent.mkdir(parents=True, exist_ok=True)
        operation_id = f"download_{id(self)}_{time.time()}"

        def _impl() -> None:
            assert self._sftp is not None
            self.emit("progress", 0.0, "Starting download…")
            
            def progress_callback(transferred: int, total: int) -> None:
                # Check if this operation was cancelled
                if operation_id in self._cancelled_operations:
                    raise TransferCancelledException("Download was cancelled")
                    
                if total > 0:
                    progress = transferred / total
                    transferred_size = self._format_size(transferred)
                    total_size = self._format_size(total)
                    self.emit("progress", progress, f"Downloaded {transferred_size} of {total_size}")
                else:
                    transferred_size = self._format_size(transferred)
                    self.emit("progress", 0.0, f"Downloaded {transferred_size}")
            
            try:
                self._sftp.get(source, str(destination), callback=progress_callback)
                # Only emit completion if not cancelled
                if operation_id not in self._cancelled_operations:
                    self.emit("progress", 1.0, "Download complete")
            except TransferCancelledException:
                # Clean up partial download on cancellation
                try:
                    if destination.exists():
                        destination.unlink()
                        print(f"DEBUG: Cleaned up partial download: {destination}")
                except Exception:
                    pass
                self.emit("progress", 0.0, "Download cancelled")
                print(f"DEBUG: Download operation {operation_id} was cancelled")
            finally:
                # Clean up the cancellation flag
                self._cancelled_operations.discard(operation_id)

        future = self._submit(_impl)
        
        # Store the operation ID so we can cancel it
        original_cancel = future.cancel
        def cancel_with_cleanup():
            print(f"DEBUG: Cancelling download operation {operation_id}")
            self._cancelled_operations.add(operation_id)
            return original_cancel()
        future.cancel = cancel_with_cleanup
        
        return future

    def upload(self, source: pathlib.Path, destination: str) -> Future:
        operation_id = f"upload_{id(self)}_{time.time()}"
        
        def _impl() -> None:
            assert self._sftp is not None
            self.emit("progress", 0.0, "Starting upload…")
            
            def progress_callback(transferred: int, total: int) -> None:
                # Check if this operation was cancelled
                if operation_id in self._cancelled_operations:
                    raise TransferCancelledException("Upload was cancelled")
                    
                if total > 0:
                    progress = transferred / total
                    transferred_size = self._format_size(transferred)
                    total_size = self._format_size(total)
                    self.emit("progress", progress, f"Uploaded {transferred_size} of {total_size}")
                else:
                    transferred_size = self._format_size(transferred)
                    self.emit("progress", 0.0, f"Uploaded {transferred_size}")
            
            try:
                self._sftp.put(str(source), destination, callback=progress_callback)
                # Only emit completion if not cancelled
                if operation_id not in self._cancelled_operations:
                    self.emit("progress", 1.0, "Upload complete")
            except TransferCancelledException:
                self.emit("progress", 0.0, "Upload cancelled")
                print(f"DEBUG: Upload operation {operation_id} was cancelled")
            finally:
                # Clean up the cancellation flag
                self._cancelled_operations.discard(operation_id)

        future = self._submit(_impl)
        
        # Store the operation ID so we can cancel it
        original_cancel = future.cancel
        def cancel_with_cleanup():
            print(f"DEBUG: Cancelling upload operation {operation_id}")
            self._cancelled_operations.add(operation_id)
            return original_cancel()
        future.cancel = cancel_with_cleanup
        
        return future

    # Helpers for directory recursion – these are intentionally simplistic
    # and rely on Paramiko's high level API.

    def download_directory(self, source: str, destination: pathlib.Path) -> Future:
        def _impl() -> None:
            assert self._sftp is not None
            self.emit("progress", 0.0, "Preparing download…")
            
            # First, collect all files to get total count
            all_files = []
            for root, dirs, files in walk_remote(self._sftp, source):
                rel_root = os.path.relpath(root, source)
                target_root = destination / rel_root
                target_root.mkdir(parents=True, exist_ok=True)
                for name in files:
                    all_files.append((os.path.join(root, name), str(target_root / name)))
            
            total_files = len(all_files)
            if total_files == 0:
                self.emit("progress", 1.0, "Directory downloaded (no files)")
                return
            
            # Download files with progress tracking
            for i, (remote_path, local_path) in enumerate(all_files):
                file_progress = i / total_files
                self.emit("progress", file_progress, f"Downloading {os.path.basename(remote_path)}...")
                
                def progress_callback(transferred: int, total: int) -> None:
                    if total > 0:
                        file_progress = transferred / total
                        overall_progress = (i + file_progress) / total_files
                        self.emit("progress", overall_progress, 
                                f"Downloading {os.path.basename(remote_path)} ({transferred:,}/{total:,} bytes)")
                
                self._sftp.get(remote_path, local_path, callback=progress_callback)
            
            self.emit("progress", 1.0, "Directory downloaded")

        return self._submit(_impl)

    def upload_directory(self, source: pathlib.Path, destination: str) -> Future:
        def _impl() -> None:
            assert self._sftp is not None
            self.emit("progress", 0.0, "Preparing upload…")
            
            # First, collect all files to get total count
            all_files = []
            for root, dirs, files in os.walk(source):
                rel_root = os.path.relpath(root, str(source))
                remote_root = (
                    destination if rel_root == "." else os.path.join(destination, rel_root)
                )
                try:
                    self._sftp.mkdir(remote_root)
                except IOError:
                    pass
                for name in files:
                    local_path = os.path.join(root, name)
                    remote_path = os.path.join(remote_root, name)
                    all_files.append((local_path, remote_path))
            
            total_files = len(all_files)
            if total_files == 0:
                self.emit("progress", 1.0, "Directory uploaded (no files)")
                return
            
            # Upload files with progress tracking
            for i, (local_path, remote_path) in enumerate(all_files):
                file_progress = i / total_files
                self.emit("progress", file_progress, f"Uploading {os.path.basename(local_path)}...")
                
                def progress_callback(transferred: int, total: int) -> None:
                    if total > 0:
                        file_progress = transferred / total
                        overall_progress = (i + file_progress) / total_files
                        self.emit("progress", overall_progress, 
                                f"Uploading {os.path.basename(local_path)} ({transferred:,}/{total:,} bytes)")
                
                self._sftp.put(local_path, remote_path, callback=progress_callback)
            
            self.emit("progress", 1.0, "Directory uploaded")

        return self._submit(_impl)


def stat_isdir(attr: paramiko.SFTPAttributes) -> bool:
    """Return ``True`` when the attribute represents a directory."""

    return bool(attr.st_mode & 0o40000)


def walk_remote(sftp: paramiko.SFTPClient, root: str) -> Iterable[Tuple[str, List[str], List[str]]]:
    """Yield a remote directory tree similar to :func:`os.walk`."""

    dirs: List[str] = []
    files: List[str] = []
    for entry in sftp.listdir_attr(root):
        if stat_isdir(entry):
            dirs.append(entry.filename)
        else:
            files.append(entry.filename)
    yield root, dirs, files
    for directory in dirs:
        new_root = os.path.join(root, directory)
        yield from walk_remote(sftp, new_root)


# ---------------------------------------------------------------------------
# UI widgets


class PathEntry(Gtk.Entry):
    """Simple entry used for the editable pathbar."""

    def __init__(self) -> None:
        super().__init__()
        # Don't set hexpand here - we'll set it explicitly in the toolbar
        # self.set_hexpand(True)
        self.set_placeholder_text("/remote/path")
        # Remove minimum width constraint to allow full expansion
        # self.set_size_request(200, -1)  # Commented out to allow full width


class PaneControls(Gtk.Box):
    def __init__(self) -> None:
        super().__init__(orientation=Gtk.Orientation.HORIZONTAL, spacing=6)
        self.set_valign(Gtk.Align.CENTER)
        self.back_button = Gtk.Button.new_from_icon_name("go-previous-symbolic")
        self.up_button = Gtk.Button.new_from_icon_name("go-up-symbolic")
        self.refresh_button = Gtk.Button.new_from_icon_name("view-refresh-symbolic")
        self.new_folder_button = Gtk.Button.new_from_icon_name("folder-new-symbolic")
        for widget in (
            self.back_button,
            self.up_button,
            self.refresh_button,
            self.new_folder_button,
        ):
            widget.set_valign(Gtk.Align.CENTER)
        for widget in (self.back_button, self.up_button, self.refresh_button, self.new_folder_button):
            widget.add_css_class("flat")
        self.append(self.back_button)
        self.append(self.up_button)
        self.append(self.refresh_button)
        self.append(self.new_folder_button)


class PaneToolbar(Gtk.Box):
    __gsignals__ = {
        "view-changed": (GObject.SignalFlags.RUN_LAST, None, (str,)),
    }

    def __init__(self):
        super().__init__(orientation=Gtk.Orientation.VERTICAL)

        # Build a custom top bar: WindowHandle -> Box [ left | ENTRY (expands) | right ]
        handle = Gtk.WindowHandle()                    # gives draggable area like a headerbar
        bar = Gtk.Box(orientation=Gtk.Orientation.HORIZONTAL, spacing=6)
        handle.set_child(bar)

        # Left side (compact)
        self._pane_label = Gtk.Label()
        self._pane_label.set_css_classes(["title"])
        self.controls = PaneControls()
        left = Gtk.Box(orientation=Gtk.Orientation.HORIZONTAL, spacing=6)
        left.set_margin_start(12)  # Add margin before Remote/Local labels
        left.append(self._pane_label)
        left.append(self.controls)
        bar.append(left)

        # Entry (fills all remaining space)
        self.path_entry = PathEntry()
        self.path_entry.set_hexpand(True)
        self.path_entry.set_halign(Gtk.Align.FILL)
        self.path_entry.set_width_chars(0)
        self.path_entry.set_max_width_chars(0)
        bar.append(self.path_entry)

        # Right side (compact, flush-right)
        right = Gtk.Box(orientation=Gtk.Orientation.HORIZONTAL, spacing=6)
        self._current_view = "list"
        self.sort_split_button = self._create_sort_split_button()
        right.append(self.sort_split_button)
        bar.append(right)

        # Wrap the bar in ToolbarView so it looks native
        tv = Adw.ToolbarView()
        tv.add_top_bar(handle)
        # NOTE: Put your pane's main scroller/content with tv.set_content(content) elsewhere.
        self.append(tv)

    # Keep your factory
    def _create_sort_split_button(self) -> Adw.SplitButton:
        menu_model = Gio.Menu()
        sort_section = Gio.Menu()
        sort_section.append("Name", "pane.sort-by-name")
        sort_section.append("Size", "pane.sort-by-size")
        sort_section.append("Modified", "pane.sort-by-modified")
        menu_model.append_section("Sort by", sort_section)
        direction_section = Gio.Menu()
        direction_section.append("Ascending", "pane.sort-direction-asc")
        direction_section.append("Descending", "pane.sort-direction-desc")
        menu_model.append_section("Order", direction_section)
        split_button = Adw.SplitButton()
        split_button.set_menu_model(menu_model)
        split_button.set_tooltip_text("Toggle view mode")
        split_button.set_dropdown_tooltip("Sort files and folders")
        split_button.set_icon_name("view-list-symbolic")
        split_button.connect("clicked", self._on_view_toggle_clicked)
        return split_button

    # Example handler
    def _on_view_toggle_clicked(self, *_):
        self._current_view = "grid" if self._current_view == "list" else "list"
        self.sort_split_button.set_icon_name("view-grid-symbolic" if self._current_view == "grid" else "view-list-symbolic")
        self.emit("view-changed", self._current_view)
    
    def get_header_bar(self):
        """Get the actual header bar for toolbar view."""
        return None  # No longer using Adw.HeaderBar


# ---------- Helper functions for properties dialog ----------
def _human_size(n: int) -> str:
    """Convert bytes to human readable format."""
    for unit in ("B", "KB", "MB", "GB", "TB", "PB"):
        if n < 1024 or unit == "PB":
            return f"{n:.0f} {unit}" if n >= 10 or unit == "B" else f"{n:.1f} {unit}"
        n /= 1024
    return "0 B"


def _human_time(ts: float) -> str:
    """Convert timestamp to human readable format."""
    try:
        return datetime.fromtimestamp(ts).strftime("%Y-%m-%d %H:%M")
    except Exception:
        return "—"


def _mode_to_str(mode: int) -> str:
    """Convert file mode to string representation like -rw-r--r--."""
    is_dir = "d" if stat.S_ISDIR(mode) else "-"
    perm = ""
    for who, shift in (("USR", 6), ("GRP", 3), ("OTH", 0)):
        r = "r" if mode & (4 << shift) else "-"
        w = "w" if mode & (2 << shift) else "-"
        x = "x" if mode & (1 << shift) else "-"
        perm += r + w + x
    return is_dir + perm


class PropertiesDialog(Adw.Window):
    """Nautilus-style properties dialog using card-based design."""
    __gtype_name__ = "PropertiesDialog"

    def __init__(self, entry: "FileEntry", current_path: str, parent: Gtk.Window):
        super().__init__()
        self._entry = entry
        self._current_path = current_path
        self._parent_window = parent
        self.set_title("Properties")
        
        # Set window properties
        self.set_default_size(400, 500)
        self.set_resizable(True)
        self.set_modal(True)
        self.set_transient_for(parent)
        
        # Position window relative to parent
        if parent:
            try:
                # Get parent window position and size
                parent_alloc = parent.get_allocation()
                parent_width = parent_alloc.width
                parent_height = parent_alloc.height
                
                # Center the dialog on the parent window
                # For GTK4, we'll let the window manager handle positioning
                # The modal and transient_for properties should handle this
            except Exception:
                # Fallback: let window manager handle positioning
                pass

        # Build the dialog content
        self._build_dialog()

    def _build_dialog(self) -> None:
        """Build the Nautilus-style properties dialog content."""
        # Create AdwToolbarView as the main content (proper Adw.Window structure)
        toolbar_view = Adw.ToolbarView()
        
        # Create proper header bar for dragging
        header_bar = Adw.HeaderBar()
        header_bar.set_title_widget(Gtk.Label(label="Properties"))
        
        # Add header bar to toolbar view
        toolbar_view.add_top_bar(header_bar)
        
        # Main content box
        content = Gtk.Box(orientation=Gtk.Orientation.VERTICAL, spacing=16,
                         margin_top=16, margin_bottom=16, margin_start=16, margin_end=16)
        
        # Header with icon and name
        content.append(self._create_header_block())
        
        # Parent folder row
        content.append(self._create_parent_folder_row())
        
        # Size row
        content.append(self._create_size_row())
        
        # Modified and Created rows
        content.append(self._create_modified_row())
        content.append(self._create_created_row())
        
        # Permissions row
        content.append(self._create_permissions_row())
        
        # Set content in toolbar view
        toolbar_view.set_content(content)
        
        # Set the toolbar view as the window content
        self.set_content(toolbar_view)


    def _create_header_block(self) -> Gtk.Widget:
        """Create the header block with icon, name, and summary."""
        box = Gtk.Box(orientation=Gtk.Orientation.VERTICAL, spacing=8, halign=Gtk.Align.CENTER)
        
        # Icon
        if self._entry.is_dir:
            icon = Gtk.Image.new_from_icon_name("folder-symbolic")
        else:
            icon = Gtk.Image.new_from_icon_name("text-x-generic-symbolic")
        # Set a larger custom size instead of using predefined sizes
        icon.set_pixel_size(64)
        icon.add_css_class("icon-dropshadow")
        icon.add_css_class("card")
        box.append(icon)
        
        # Name (centered, bold)
        name_label = Gtk.Label(label=self._entry.name)
        name_label.add_css_class("title-3")
        box.append(name_label)
        
        # Summary
        summary_parts = []
        if self._entry.is_dir:
            if self._entry.item_count is not None:
                summary_parts.append(f"{self._entry.item_count} item{'s' if self._entry.item_count != 1 else ''}")
            else:
                summary_parts.append("Folder")
        else:
            if self._entry.size:
                summary_parts.append(_human_size(self._entry.size))
        
        # Add free space for local files
        if not self._is_remote_file():
            try:
                path = os.path.join(self._current_path, self._entry.name)
                if os.path.exists(path):
                    stat = os.statvfs(path)
                    free = stat.f_bavail * stat.f_frsize
                    summary_parts.append(f"{_human_size(free)} Free")
            except Exception:
                pass
        
        summary_text = " — ".join(summary_parts) if summary_parts else ""
        summary_label = Gtk.Label(label=summary_text)
        summary_label.add_css_class("dim-label")
        box.append(summary_label)
        
        return box

    def _create_size_row(self) -> Gtk.Widget:
        """Create the size row."""
        if self._entry.is_dir:
            if self._entry.item_count is not None:
                size_text = f"{self._entry.item_count} item{'s' if self._entry.item_count != 1 else ''}"
                # For local folders, start calculating actual size
                if not self._is_remote_file():
                    size_text += " (calculating size...)"
                    self._start_folder_size_calculation()
            else:
                size_text = "—"
        else:
            size_text = _human_size(self._entry.size) if self._entry.size else "—"
        
        # Store reference to size row for updating
        self._size_row = Adw.ActionRow(title="Size", subtitle=size_text)
        self._size_row.add_css_class("card")
        return self._size_row

    def _create_parent_folder_row(self) -> Gtk.Widget:
        """Create the parent folder row."""
        parent_path = os.path.dirname(os.path.join(self._current_path, self._entry.name))
        if not parent_path:
            parent_path = "/"
        
        row = Adw.ActionRow(title="Parent Folder", subtitle=parent_path)
        row.add_css_class("card")
        
        # Add folder open button for local files
        if not self._is_remote_file():
            btn = Gtk.Button.new_from_icon_name("folder-open-symbolic")
            btn.add_css_class("flat")
            btn.connect("clicked", self._on_open_parent)
            row.add_suffix(btn)
            row.set_activatable_widget(btn)
        
        return row

    def _create_modified_row(self) -> Gtk.Widget:
        """Create the modified date row."""
        modified_time = _human_time(self._entry.modified) if self._entry.modified else "—"
        row = Adw.ActionRow(title="Modified", subtitle=modified_time)
        row.add_css_class("card")
        return row

    def _create_created_row(self) -> Gtk.Widget:
        """Create the created date row (if available)."""
        # For remote files, we typically don't have creation time
        if self._is_remote_file():
            return Gtk.Box()  # Empty box widget
        
        # Try to get creation time for local files
        try:
            path = os.path.join(self._current_path, self._entry.name)
            if os.path.exists(path):
                stat_result = os.stat(path)
                if hasattr(stat_result, 'st_birthtime'):  # macOS
                    created_time = _human_time(stat_result.st_birthtime)
                elif hasattr(stat_result, 'st_ctime'):  # Linux
                    created_time = _human_time(stat_result.st_ctime)
                else:
                    return Gtk.Box()  # Empty box widget
            else:
                return Gtk.Box()  # Empty box widget
        except Exception:
            return Gtk.Box()  # Empty box widget
        
        row = Adw.ActionRow(title="Created", subtitle=created_time)
        row.add_css_class("card")
        return row

    def _create_permissions_row(self) -> Gtk.Widget:
        """Create the permissions row."""
        # Get actual permissions for local files
        if not self._is_remote_file():
            try:
                path = os.path.join(self._current_path, self._entry.name)
                if os.path.exists(path):
                    stat_result = os.stat(path)
                    mode = stat_result.st_mode
                    perms_text = _mode_to_str(mode)
                else:
                    perms_text = "—"
            except Exception:
                perms_text = "—"
        else:
            # For remote files, show simplified permissions
            if self._entry.is_dir:
                perms_text = "Create and Delete Files"
            else:
                perms_text = "Read and Write"
        
        row = Adw.ActionRow(title="Permissions", subtitle=perms_text)
        row.add_css_class("card")
        
        return row

    def _is_remote_file(self) -> bool:
        """Check if this is a remote file (from SFTP)."""
        # Simple heuristic - in a real implementation, you'd pass connection info
        return "://" in self._current_path or (self._current_path.startswith("/") and 
                not os.path.exists(os.path.join(self._current_path, self._entry.name)))

    def _on_open_parent(self, *_) -> None:
        """Open parent directory in system file manager."""
        try:
            if not self._is_remote_file():
                parent_dir = os.path.dirname(os.path.join(self._current_path, self._entry.name))
                if os.path.exists(parent_dir):
                    Gio.AppInfo.launch_default_for_uri(f"file://{parent_dir}", None)
        except Exception:
            pass

    def _start_folder_size_calculation(self):
        """Start calculating folder size in background thread."""
        import threading
        
        folder_path = os.path.join(self._current_path, self._entry.name)
        
        # Create and start the background thread
        thread = threading.Thread(target=self._calculate_folder_size, args=(folder_path,))
        thread.daemon = True  # Allows main program to exit even if thread is running
        thread.start()

    def _calculate_folder_size(self, path):
        """
        Recursively calculates the size of a folder.
        THIS RUNS ON A BACKGROUND THREAD.
        """
        total_size = 0
        try:
            for dirpath, dirnames, filenames in os.walk(path):
                for f in filenames:
                    fp = os.path.join(dirpath, f)
                    # Skip if it is a symlink or file doesn't exist
                    if not os.path.islink(fp):
                        try:
                            total_size += os.path.getsize(fp)
                        except FileNotFoundError:
                            # File might have been deleted while scanning
                            pass
                        except OSError:
                            # Permissions error, etc.
                            pass

        except Exception:
            total_size = -1  # Use a negative value to signal an error

        # When done, schedule the UI update on the main GTK thread
        GLib.idle_add(self._update_folder_size_ui, total_size)
        
    def _update_folder_size_ui(self, total_size):
        """
        Updates the size row with the final folder size.
        THIS RUNS ON THE MAIN GTK THREAD.
        """
        if hasattr(self, '_size_row') and self._size_row:
            if total_size >= 0:
                human_readable_size = _human_size(total_size)
                if self._entry.item_count is not None:
                    size_text = f"{self._entry.item_count} item{'s' if self._entry.item_count != 1 else ''} ({human_readable_size})"
                else:
                    size_text = human_readable_size
            else:
                if self._entry.item_count is not None:
                    size_text = f"{self._entry.item_count} item{'s' if self._entry.item_count != 1 else ''} (size unavailable)"
                else:
                    size_text = "Size unavailable"
            
            self._size_row.set_subtitle(size_text)
            
        # Returning GLib.SOURCE_REMOVE ensures this function only runs once
        return GLib.SOURCE_REMOVE


class FilePane(Gtk.Box):
    """Represents a single pane in the manager."""

    _TYPEAHEAD_TIMEOUT = 1.0

    __gsignals__ = {
        "path-changed": (GObject.SignalFlags.RUN_FIRST, None, (str,)),
        "request-operation": (
            GObject.SignalFlags.RUN_FIRST,
            None,
            (str, object),
        ),
    }

    def __init__(self, label: str) -> None:
        super().__init__(orientation=Gtk.Orientation.VERTICAL, spacing=6)
        self.toolbar = PaneToolbar()
        self.toolbar._pane_label.set_text(label)
        self.append(self.toolbar)

        self._is_remote = label.lower() == "remote"

        self._stack = Gtk.Stack()
        self._stack.set_transition_type(Gtk.StackTransitionType.CROSSFADE)
        self._stack.set_hexpand(True)
        self._stack.set_vexpand(True)

        self._list_store = Gio.ListStore(item_type=Gtk.StringObject)
        self._selection_model = Gtk.MultiSelection.new(self._list_store)

        list_factory = Gtk.SignalListItemFactory()
        list_factory.connect("setup", self._on_list_setup)
        list_factory.connect("bind", self._on_list_bind)
        list_view = Gtk.ListView(model=self._selection_model, factory=list_factory)
        list_view.add_css_class("rich-list")
        list_view.set_can_focus(True)  # Enable keyboard focus for typeahead
        # Navigate on row activation (double click / Enter)
        self._list_view = list_view
        list_view.connect("activate", self._on_list_activate)
        self._list_drag_source = Gtk.DragSource()
        self._list_drag_source.set_actions(Gdk.DragAction.COPY)
        self._list_drag_source.connect("prepare", self._on_drag_prepare)
        self._list_drag_source.connect("drag-begin", self._on_drag_begin)
        self._list_drag_source.connect("drag-end", self._on_drag_end)
        list_view.add_controller(self._list_drag_source)

        # Wrap list view in a scrolled window for proper scrolling
        list_scrolled = Gtk.ScrolledWindow()
        list_scrolled.set_policy(Gtk.PolicyType.NEVER, Gtk.PolicyType.AUTOMATIC)
        list_scrolled.set_child(list_view)

        grid_factory = Gtk.SignalListItemFactory()
        grid_factory.connect("setup", self._on_grid_setup)
        grid_factory.connect("bind", self._on_grid_bind)
        grid_view = Gtk.GridView(
            model=self._selection_model,
            factory=grid_factory,
            max_columns=6,
        )
        grid_view.set_enable_rubberband(True)
        grid_view.add_css_class("iconview")
        grid_view.set_can_focus(True)  # Enable keyboard focus for typeahead
        self._grid_view = grid_view
        # Navigate on grid item activation (double click / Enter)
        grid_view.connect("activate", self._on_grid_activate)
        self._grid_drag_source = Gtk.DragSource()
        self._grid_drag_source.set_actions(Gdk.DragAction.COPY)
        self._grid_drag_source.connect("prepare", self._on_drag_prepare)
        self._grid_drag_source.connect("drag-begin", self._on_drag_begin)
        self._grid_drag_source.connect("drag-end", self._on_drag_end)
        grid_view.add_controller(self._grid_drag_source)

        # Wrap grid view in a scrolled window for proper scrolling
        grid_scrolled = Gtk.ScrolledWindow()
        grid_scrolled.set_policy(Gtk.PolicyType.NEVER, Gtk.PolicyType.AUTOMATIC)
        grid_scrolled.set_child(grid_view)

        self._stack.add_named(list_scrolled, "list")
        self._stack.add_named(grid_scrolled, "grid")

        _ensure_drop_zone_css()

        overlay = Adw.ToastOverlay()
        self._overlay = overlay
        self._current_toast = None  # Keep reference to current toast for dismissal

        content_overlay = Gtk.Overlay()
        content_overlay.set_child(self._stack)

        drop_zone_revealer = Gtk.Revealer()
        drop_zone_revealer.set_transition_type(Gtk.RevealerTransitionType.SLIDE_UP)
        drop_zone_revealer.set_halign(Gtk.Align.CENTER)
        drop_zone_revealer.set_valign(Gtk.Align.END)
        if hasattr(drop_zone_revealer, "set_can_target"):
            drop_zone_revealer.set_can_target(False)

        drop_zone_box = Gtk.Box(
            orientation=Gtk.Orientation.HORIZONTAL,
            spacing=12,
        )
        drop_zone_box.set_hexpand(False)
        drop_zone_box.set_vexpand(False)
        drop_zone_box.set_halign(Gtk.Align.CENTER)
        drop_zone_box.set_valign(Gtk.Align.CENTER)
        drop_zone_box.set_margin_top(12)
        drop_zone_box.set_margin_bottom(24)
        drop_zone_box.set_margin_start(16)
        drop_zone_box.set_margin_end(16)
        if hasattr(drop_zone_box, "set_can_target"):
            drop_zone_box.set_can_target(False)
        drop_zone_box.add_css_class("file-pane-drop-zone")

        # Create a compact horizontal layout
        icon_name = "folder-upload-symbolic" if self._is_remote else "folder-download-symbolic"
        drop_zone_icon = Gtk.Image.new_from_icon_name(icon_name)
        drop_zone_icon.set_pixel_size(24)
        drop_zone_icon.add_css_class("accent")
        drop_zone_box.append(drop_zone_icon)

        drop_zone_title = Gtk.Label()
        drop_zone_title.set_text("Drop files to upload" if self._is_remote else "Drop items here")
        drop_zone_title.set_justify(Gtk.Justification.CENTER)
        drop_zone_title.set_halign(Gtk.Align.CENTER)
        drop_zone_title.add_css_class("drop-zone-title")
        drop_zone_title.add_css_class("heading")
        drop_zone_box.append(drop_zone_title)

        drop_zone_revealer.set_child(drop_zone_box)
        drop_zone_revealer.set_reveal_child(False)

        content_overlay.add_overlay(drop_zone_revealer)
        overlay.set_child(content_overlay)
        self.append(overlay)

        self._drop_zone_revealer = drop_zone_revealer
        self._drop_zone_box = drop_zone_box
        self._drop_zone_visible = False
        self._drop_zone_forced = False
        self._drop_zone_pointer = False
        self._partner_pane: Optional["FilePane"] = None
        self._drop_target: Optional[Gtk.DropTarget] = None
        self._drag_sources: List[Gtk.DragSource] = []
        self._current_drag_file: Optional[Gio.File] = None

        self._action_buttons: Dict[str, Gtk.Button] = {}
        action_bar = Gtk.ActionBar()
        action_bar.add_css_class("inline-toolbar")

        def _create_action_button(
            name: str,
            icon_name: str,
            label: str,
            callback: Callable[[Gtk.Button], None],
        ) -> Gtk.Button:
            button = Gtk.Button()
            
            # Only upload and download buttons get text labels
            if name in ["upload", "download"]:
                content = Adw.ButtonContent()
                content.set_icon_name(icon_name)
                content.set_label(label)
                button.set_child(content)
            else:
                # Icon-only buttons for other actions
                button.set_icon_name(icon_name)
                button.set_tooltip_text(label)
            
            # Improve button alignment and styling
            button.set_valign(Gtk.Align.CENTER)
            button.set_has_frame(False)
            button.add_css_class("flat")
            
            button.connect("clicked", callback)
            self._action_buttons[name] = button
            return button

        download_button = _create_action_button(
            "download",
            "document-save-symbolic",
            "Download",
            lambda _button: self._on_download_clicked(_button),
        )
        upload_button = _create_action_button(
            "upload",
            "document-send-symbolic",
            "Upload",
            lambda _button: self._on_upload_clicked(_button),
        )
        copy_button = _create_action_button(
            "copy",
            "edit-copy-symbolic",
            "Copy",
            lambda _button: self._emit_entry_operation("copy"),
        )
        cut_button = _create_action_button(
            "cut",
            "edit-cut-symbolic",
            "Cut",
            lambda _button: self._emit_entry_operation("cut"),
        )
        paste_button = _create_action_button(
            "paste",
            "edit-paste-symbolic",
            "Paste",
            lambda _button: self._emit_paste_operation(),
        )
        rename_button = _create_action_button(
            "rename",
            "document-edit-symbolic",
            "Rename",
            lambda _button: self._emit_entry_operation("rename"),
        )
        delete_button = _create_action_button(
            "delete",
            "user-trash-symbolic",
            "Delete",
            lambda _button: self._emit_entry_operation("delete"),
        )
        download_button.set_visible(self._is_remote)
        upload_button.set_visible(not self._is_remote)

        # Add Request Access button for local pane in Flatpak only
        request_access_button = None
        if not self._is_remote and is_flatpak():
            request_access_button = _create_action_button(
                "request_access",
                "folder-open-symbolic",
                "Request Access",
                lambda _button: self._on_request_access_clicked(),
            )
            # Use ButtonContent for this special button to make it more prominent
            content = Adw.ButtonContent()
            content.set_icon_name("folder-open-symbolic")
            content.set_label("Request Access")
            request_access_button.set_child(content)
            request_access_button.add_css_class("suggested-action")

        action_bar.pack_start(upload_button)
        action_bar.pack_start(download_button)
        if request_access_button:
            action_bar.pack_start(request_access_button)
        action_bar.pack_end(delete_button)
        action_bar.pack_end(rename_button)
        action_bar.pack_end(cut_button)
        action_bar.pack_end(copy_button)
        action_bar.pack_end(paste_button)

        self._action_bar = action_bar
        self.append(action_bar)

        self._can_paste: bool = False

        # Connect to view-changed signal from toolbar
        self.toolbar.connect("view-changed", self._on_view_toggle)
        self.toolbar.path_entry.connect("activate", self._on_path_entry)
        # Wire navigation buttons
        self.toolbar.controls.up_button.connect("clicked", self._on_up_clicked)
        self.toolbar.controls.back_button.connect("clicked", self._on_back_clicked)
        self.toolbar.controls.refresh_button.connect("clicked", self._on_refresh_clicked)
        self.toolbar.controls.new_folder_button.connect(
            "clicked", lambda *_: self.emit("request-operation", "mkdir", None)
        )
        # Upload/download functionality is now available through action bar and context menu only

        self._history: List[str] = []
        self._current_path = "/"
        self._entries: List[FileEntry] = []
        self._cached_entries: List[FileEntry] = []
        self._raw_entries: List[FileEntry] = []
        self._show_hidden = False
        self._sort_key = "name"  # Default sort by name
        self._sort_descending = False  # Default ascending order
        self._drag_in_progress = False
        self._drag_payload: Optional[object] = None

        self._suppress_history_push: bool = False
        self._selection_model.connect("selection-changed", self._on_selection_changed)

        self._menu_actions: Dict[str, Gio.SimpleAction] = {}
        self._menu_action_group = Gio.SimpleActionGroup()
        self.insert_action_group("pane", self._menu_action_group)
        self._menu_popover: Gtk.PopoverMenu = self._create_menu_model()
        self._add_context_controller(list_view)
        self._add_context_controller(grid_view)

        for view in (list_view, grid_view):
            controller = Gtk.EventControllerKey.new()
            controller.connect("key-pressed", self._on_typeahead_key_pressed)
            view.add_controller(controller)
            self._attach_shortcuts(view)

        # Drag and drop controllers – these provide the visual affordance and
        # forward requests to the window which understands the context.
        # Accept multiple formats: Gio.File, text/uri-list, and text/plain
        drop_target = Gtk.DropTarget.new(GObject.TYPE_STRING, Gdk.DragAction.COPY)
        drop_target.set_gtypes([Gio.File, GObject.TYPE_STRING])
        drop_target.connect("accept", self._on_drop_accept)
        drop_target.connect("enter", self._on_drop_enter)
        drop_target.connect("motion", self._on_drop_motion)
        drop_target.connect("leave", self._on_drop_leave)
        drop_target.connect("drop", self._on_drop)
        self.add_controller(drop_target)
        self._drop_target = drop_target

        # Set up drag sources for both local and remote panes
        self._setup_drag_sources((list_view, grid_view))

        self._update_menu_state()
        # Set up sorting actions for the split button
        self._setup_sorting_actions()
        
        # Initialize view button icon and direction states
        self._update_view_button_icon()
        self._update_sort_direction_states()

        self._typeahead_buffer: str = ""
        self._typeahead_last_time: float = 0.0

    # -- drop zone & drag support -------------------------------------

    def set_partner_pane(self, partner: Optional["FilePane"]) -> None:
        self._partner_pane = partner

    def show_drop_zone(self) -> None:
        self._set_drop_zone_forced(True)

    def hide_drop_zone(self) -> None:
        self._set_drop_zone_forced(False)

    def _set_drop_zone_forced(self, forced: bool) -> None:
        if getattr(self, "_drop_zone_forced", False) == forced:
            return
        self._drop_zone_forced = forced
        self._update_drop_zone_visibility()

    def _set_drop_zone_pointer(self, active: bool) -> None:
        if getattr(self, "_drop_zone_pointer", False) == active:
            return
        self._drop_zone_pointer = active
        self._update_drop_zone_visibility()

    def _update_drop_zone_visibility(self) -> None:
        revealer = getattr(self, "_drop_zone_revealer", None)
        if revealer is None:
            return
        should_show = bool(getattr(self, "_drop_zone_forced", False) or getattr(self, "_drop_zone_pointer", False))
        if getattr(self, "_drop_zone_visible", False) == should_show:
            return
        self._drop_zone_visible = should_show
        try:
            revealer.set_reveal_child(should_show)
        except Exception:
            pass
        box = getattr(self, "_drop_zone_box", None)
        if box is not None and hasattr(box, "add_css_class") and hasattr(box, "remove_css_class"):
            try:
                if should_show:
                    box.add_css_class("visible")
                else:
                    box.remove_css_class("visible")
            except Exception:
                pass

    def _setup_drag_sources(self, views: Iterable[Gtk.Widget]) -> None:
        for view in views:
            drag_source = Gtk.DragSource()
            drag_source.set_actions(Gdk.DragAction.COPY)
            drag_source.connect("prepare", self._on_drag_prepare)
            drag_source.connect("drag-begin", self._on_drag_source_begin)
            drag_source.connect("drag-end", self._on_drag_source_end)
            try:
                drag_source.connect("drag-cancel", self._on_drag_source_cancel)
            except (TypeError, AttributeError):
                pass
            view.add_controller(drag_source)
            self._drag_sources.append(drag_source)

    def _on_drag_prepare(self, _source: Gtk.DragSource, _x: float, _y: float):
        print(f"=== DRAG PREPARE CALLED on {'remote' if self._is_remote else 'local'} pane ===")
        
        try:
            entries = self.get_selected_entries()
            print(f"Selected entries: {[e.name for e in entries] if entries else 'None'}")
            if not entries:
                print("No entries selected, returning None")
                return None

            window = self.get_root()
            print(f"Window type: {type(window)}")
            if not isinstance(window, FileManagerWindow):
                print("No FileManagerWindow found, returning None")
                return None
                
            print(f"Window is FileManagerWindow: {isinstance(window, FileManagerWindow)}")
            
        except Exception as e:
            print(f"Exception in drag prepare early checks: {e}")
            import traceback
            traceback.print_exc()
            return None

        if self._is_remote:
            # For remote panes, create a string content provider
            # According to GTK4 docs, we need to use proper GType formats
            file_names = [entry.name for entry in entries]
            payload = "\n".join(file_names)
            print(f"Creating remote drag payload: {payload}")
            
            try:
                # Method 1: Try new_typed if available (GTK 4.6+)
                if hasattr(Gdk.ContentProvider, 'new_typed'):
                    provider = Gdk.ContentProvider.new_typed(GObject.TYPE_STRING, payload)
                    if provider is not None:
                        print(f"Created new_typed string provider for remote files: {file_names}")
                        return provider
                
                # Method 2: Use new_for_value with proper GValue
                value = GObject.Value()
                value.init(GObject.TYPE_STRING)
                value.set_string(payload)
                provider = Gdk.ContentProvider.new_for_value(value)
                if provider is not None:
                    print(f"Created GValue string provider for remote files: {file_names}")
                    return provider
                    
                print("Both typed methods failed, trying fallback")
                
            except Exception as e:
                print(f"Error creating typed content provider: {e}")
            
            # Fallback: Use text/plain MIME type with bytes
            try:
                data = GLib.Bytes.new(payload.encode("utf-8"))
                provider = Gdk.ContentProvider.new_for_bytes("text/plain", data)
                if provider is not None:
                    print(f"Created text/plain bytes provider for remote files: {file_names}")
                    return provider
                print("text/plain provider creation failed")
                
            except Exception as e:
                print(f"Error creating bytes content provider: {e}")
                
            return None
        else:
            # For local panes, create URI list as before
            base_dir = window._normalize_local_path(self.toolbar.path_entry.get_text())
            uris: List[str] = []
            files: List[Gio.File] = []
            for entry in entries:
                local_path = os.path.join(base_dir, entry.name)
                if not os.path.exists(local_path):
                    continue
                try:
                    gfile = Gio.File.new_for_path(local_path)
                except Exception:
                    continue
                uri = gfile.get_uri()
                if not uri:
                    continue
                uris.append(uri)
                files.append(gfile)

            if not uris:
                return None

            # Create content provider for URI list
            try:
                # Use GLib.Bytes for proper data handling
                payload = ("\r\n".join(uris) + "\r\n").encode("utf-8")
                data = GLib.Bytes.new(payload)
                
                # Create content provider with proper MIME type
                provider = Gdk.ContentProvider.new_for_bytes("text/uri-list", data)
                if provider is None:
                    return None
                    
            except Exception as e:
                print(f"Error creating drag content provider: {e}")
                return None

            self._current_drag_file = files[0] if files else None
            return provider

    def _on_drag_source_begin(self, _source: Gtk.DragSource, _drag: Gdk.Drag) -> None:
        print(f"Drag begin from {'remote' if self._is_remote else 'local'} pane")
        
        # Check if we have selected entries
        selected = self.get_selected_entries()
        print(f"Selected entries at drag begin: {[e.name for e in selected] if selected else 'None'}")
        
        partner = getattr(self, "_partner_pane", None)
        if partner is not None:
            print(f"Showing drop zone on {'remote' if partner._is_remote else 'local'} partner pane")
            partner.show_drop_zone()
        else:
            print("No partner pane found!")

        window = self.get_root()
        if isinstance(window, FileManagerWindow):
            window._register_drag_begin(self)


    def _on_drag_source_end(self, _source: Gtk.DragSource, _drag: Gdk.Drag, _delete: bool) -> None:
        print(f"Drag end from {'remote' if self._is_remote else 'local'} pane, delete={_delete}")
        self._current_drag_file = None
        partner = getattr(self, "_partner_pane", None)
        if partner is not None:
            partner.hide_drop_zone()
            # Also reset pointer state to ensure drop zone hides
            partner._set_drop_zone_pointer(False)

        window = self.get_root()
        if isinstance(window, FileManagerWindow):
            window._register_drag_finish(self)


    def _on_drag_source_cancel(self, _source: Gtk.DragSource, _drag: Gdk.Drag, _reason) -> None:
        print(f"Drag cancel from {'remote' if self._is_remote else 'local'} pane, reason={_reason}")
        self._current_drag_file = None
        partner = getattr(self, "_partner_pane", None)
        if partner is not None:
            partner.hide_drop_zone()
            # Also reset pointer state to ensure drop zone hides
            partner._set_drop_zone_pointer(False)

        window = self.get_root()
        if isinstance(window, FileManagerWindow):
            window._register_drag_finish(self)


    def _on_drop_accept(self, target: Gtk.DropTarget, drop: Gdk.Drop) -> bool:
        """Accept drops that contain files, URI lists, or plain text."""
        try:
            # Check if this pane is currently the active drag source
            window = self.get_root()
            if isinstance(window, FileManagerWindow):
                active_drag_source = window.get_active_drag_source()
                if active_drag_source is self:
                    print(f"Drop accept check on {'remote' if self._is_remote else 'local'} pane: REJECTING (self is drag source)")
                    return False
            
            formats = drop.get_formats()
            print(f"Drop accept check on {'remote' if self._is_remote else 'local'} pane")
            print(f"Available formats: {[formats.to_string()]}")
            
            has_file = formats.contain_gtype(Gio.File)
            has_uri_list = formats.contain_mime_type("text/uri-list")
            has_plain_text = formats.contain_mime_type("text/plain")
            has_string = formats.contain_gtype(GObject.TYPE_STRING)
            
            print(f"Format check: File={has_file}, URI-list={has_uri_list}, Plain-text={has_plain_text}, String={has_string}")
            
            result = has_file or has_uri_list or has_plain_text or has_string
            print(f"Drop accept result: {result}")
            return result
        except Exception as e:
            print(f"Drop accept error: {e}")
            return False

    def _on_drop_enter(self, _target: Gtk.DropTarget, _x: float, _y: float):
        # Check if this pane is currently the active drag source
        window = self.get_root()
        if isinstance(window, FileManagerWindow):
            active_drag_source = window.get_active_drag_source()
            if active_drag_source is self:
                print(f"Drop enter on {'remote' if self._is_remote else 'local'} pane: IGNORING (self is drag source)")
                return Gdk.DragAction.COPY
        
        print(f"Drop enter on {'remote' if self._is_remote else 'local'} pane")
        self._set_drop_zone_pointer(True)
        return Gdk.DragAction.COPY

    def _on_drop_motion(self, _target: Gtk.DropTarget, _x: float, _y: float):
        return Gdk.DragAction.COPY

    def _on_drop_leave(self, _target: Gtk.DropTarget) -> None:
        # Check if this pane is currently the active drag source
        window = self.get_root()
        if isinstance(window, FileManagerWindow):
            active_drag_source = window.get_active_drag_source()
            if active_drag_source is self:
                print(f"Drop leave on {'remote' if self._is_remote else 'local'} pane: IGNORING (self is drag source)")
                return
        
        print(f"Drop leave on {'remote' if self._is_remote else 'local'} pane")
        self._set_drop_zone_pointer(False)
        # Ensure drop zone is hidden when drag leaves
        if not getattr(self, "_drop_zone_forced", False):
            self.hide_drop_zone()

    # -- callbacks ------------------------------------------------------

    def _attach_shortcuts(self, view: Gtk.Widget) -> None:
        controller = Gtk.ShortcutController()
        controller.set_scope(Gtk.ShortcutScope.LOCAL)

        def add_shortcut(trigger: Gtk.ShortcutTrigger, handler: Callable[[], bool]) -> None:
            if trigger is None:
                return
            action = Gtk.CallbackAction.new(lambda _widget, _args: handler())
            controller.add_shortcut(Gtk.Shortcut.new(trigger, action))

        def add_trigger_string(trigger_str: str, handler: Callable[[], bool]) -> None:
            if not trigger_str:
                return
            trigger = Gtk.ShortcutTrigger.parse_string(trigger_str)
            add_shortcut(trigger, handler)

        add_trigger_string("<primary>l", self._shortcut_focus_path_entry)
        add_trigger_string("<primary>r", self._shortcut_refresh)
        add_shortcut(Gtk.KeyvalTrigger.new(Gdk.KEY_F5, Gdk.ModifierType(0)), self._shortcut_refresh)
        add_trigger_string("<primary>c", lambda: self._shortcut_operation("copy"))
        add_trigger_string("<primary>x", lambda: self._shortcut_operation("cut"))
        add_trigger_string("<primary>v", lambda: self._shortcut_operation("paste"))
        add_trigger_string(
            "<shift><primary>v",
            lambda: self._shortcut_operation("paste", force_move=True),
        )

        delete_triggers = [
            Gtk.KeyvalTrigger.new(Gdk.KEY_Delete, Gdk.ModifierType(0)),
            Gtk.KeyvalTrigger.new(Gdk.KEY_KP_Delete, Gdk.ModifierType(0)),
            Gtk.KeyvalTrigger.new(Gdk.KEY_Delete, Gdk.ModifierType.SHIFT_MASK),
            Gtk.KeyvalTrigger.new(Gdk.KEY_KP_Delete, Gdk.ModifierType.SHIFT_MASK),
        ]
        for trigger in delete_triggers:
            add_shortcut(trigger, self._shortcut_delete)

        view.add_controller(controller)

    def _shortcut_focus_path_entry(self) -> bool:
        entry = getattr(self.toolbar, "path_entry", None)
        if isinstance(entry, Gtk.Entry):
            try:
                entry.grab_focus()
                entry.select_region(0, -1)
            except Exception:
                pass
        return True

    def _shortcut_refresh(self) -> bool:
        self._on_refresh_clicked(None)
        return True

    def _shortcut_delete(self) -> bool:
        self._emit_entry_operation("delete")
        return True

    def _on_view_toggle(self, toolbar, view_name: str) -> None:
        self._stack.set_visible_child_name(view_name)
        # Update the split button icon to reflect current view
        self._update_view_button_icon()

    def _on_path_entry(self, entry: Gtk.Entry) -> None:
        self.emit("path-changed", entry.get_text() or "/")

    def _on_list_setup(self, factory: Gtk.SignalListItemFactory, item):
        box = Gtk.Box(orientation=Gtk.Orientation.HORIZONTAL, spacing=12)
        icon = Gtk.Image.new_from_icon_name("folder-symbolic")
        icon.set_valign(Gtk.Align.CENTER)
        name_label = Gtk.Label(xalign=0)
        name_label.set_ellipsize(Pango.EllipsizeMode.MIDDLE)
        name_label.set_max_width_chars(40)
        name_label.set_hexpand(True)
        metadata_label = Gtk.Label(xalign=1)
        metadata_label.set_halign(Gtk.Align.END)
        metadata_label.set_ellipsize(Pango.EllipsizeMode.END)
        metadata_label.add_css_class("dim-label")
        box.append(icon)
        box.append(name_label)
        box.append(metadata_label)
        box.set_hexpand(True)
        # Store references as Python attributes instead of deprecated set_data
        box.icon = icon
        box.name_label = name_label
        box.metadata_label = metadata_label
        item.set_child(box)

    def _on_list_bind(self, factory: Gtk.SignalListItemFactory, item):
        box = item.get_child()
        # Access references as Python attributes instead of deprecated get_data
        icon: Gtk.Image = box.icon
        name_label: Gtk.Label = box.name_label
        metadata_label: Gtk.Label = box.metadata_label

        position = item.get_position()
        entry: Optional[FileEntry] = None
        if position is not None and 0 <= position < len(self._entries):
            entry = self._entries[position]

        if entry is None:
            value = item.get_item().get_string()
            name_label.set_text(value)
            name_label.set_tooltip_text(value)
            metadata_label.set_text("—")
            metadata_label.set_tooltip_text(None)
            icon.set_from_icon_name("folder-symbolic" if value.endswith('/') else "text-x-generic-symbolic")
            return

        display_name = entry.name + ("/" if entry.is_dir else "")
        name_label.set_text(display_name)
        name_label.set_tooltip_text(display_name)

        if entry.is_dir:
            if entry.item_count is not None:
                count_text = f"{entry.item_count} items"
                metadata_label.set_text(count_text)
                metadata_label.set_tooltip_text(count_text)
            else:
                metadata_label.set_text("—")
                metadata_label.set_tooltip_text(None)
        else:
            size_text = self._format_size(entry.size)
            metadata_label.set_text(size_text)
            metadata_label.set_tooltip_text(size_text)

        if entry.is_dir:
            icon.set_from_icon_name("folder-symbolic")
        else:
            icon.set_from_icon_name("text-x-generic-symbolic")

    @staticmethod
    def _format_size(size_bytes: int) -> str:
        if size_bytes < 1024:
            return f"{size_bytes} B"
        units = ["KB", "MB", "GB", "TB", "PB"]
        value = float(size_bytes)
        for unit in units:
            value /= 1024.0
            if value < 1024.0:
                return f"{value:.1f} {unit}"
        return f"{value:.1f} EB"

    def _on_grid_setup(self, factory: Gtk.SignalListItemFactory, item):
        button = Gtk.Button()
        button.set_has_frame(False)
        content = Gtk.Box(
            orientation=Gtk.Orientation.VERTICAL,
            spacing=6,
        )
        content.set_halign(Gtk.Align.CENTER)
        content.set_valign(Gtk.Align.CENTER)

        image = Gtk.Image.new_from_icon_name("folder-symbolic")
        image.set_pixel_size(64)
        image.set_halign(Gtk.Align.CENTER)
        content.append(image)

        label = Gtk.Label()
        label.set_halign(Gtk.Align.CENTER)
        label.set_justify(Gtk.Justification.CENTER)
        label.set_ellipsize(Pango.EllipsizeMode.END)
        label.set_wrap(True)
        label.set_wrap_mode(Pango.WrapMode.WORD_CHAR)
        label.set_lines(2)
        content.append(label)

        button.set_child(content)
        item.set_child(button)

    def _on_grid_bind(self, factory: Gtk.SignalListItemFactory, item):
        # Grid view uses the same icon for now but honours the entry name as
        # tooltip so users can differentiate.
        button = item.get_child()
        content = button.get_child()
        image = content.get_first_child()
        label = content.get_last_child()

        value = item.get_item().get_string()
        display_text = value[:-1] if value.endswith('/') else value

        label.set_text(display_text)
        label.set_tooltip_text(display_text)
        button.set_tooltip_text(display_text)

        # Update the image icon based on type
        if value.endswith('/'):
            image.set_from_icon_name("folder-symbolic")
        else:
            image.set_from_icon_name("text-x-generic-symbolic")

    def _on_selection_changed(self, model, position, n_items):
        self._update_menu_state()

    def _setup_sorting_actions(self) -> None:
        """Set up sorting actions for the split button menu."""
        # Create actions for sorting
        self._menu_actions["sort-by-name"] = Gio.SimpleAction.new("sort-by-name", None)
        self._menu_actions["sort-by-size"] = Gio.SimpleAction.new("sort-by-size", None)
        self._menu_actions["sort-by-modified"] = Gio.SimpleAction.new("sort-by-modified", None)
        
        # Create stateful actions for sort direction (radio buttons)
        self._menu_actions["sort-direction-asc"] = Gio.SimpleAction.new_stateful(
            "sort-direction-asc", None, GLib.Variant.new_boolean(not self._sort_descending)
        )
        self._menu_actions["sort-direction-desc"] = Gio.SimpleAction.new_stateful(
            "sort-direction-desc", None, GLib.Variant.new_boolean(self._sort_descending)
        )
        
        # Connect action handlers
        self._menu_actions["sort-by-name"].connect("activate", lambda *_: self._on_sort_by("name"))
        self._menu_actions["sort-by-size"].connect("activate", lambda *_: self._on_sort_by("size"))
        self._menu_actions["sort-by-modified"].connect("activate", lambda *_: self._on_sort_by("modified"))
        self._menu_actions["sort-direction-asc"].connect("activate", lambda *_: self._on_sort_direction(False))
        self._menu_actions["sort-direction-desc"].connect("activate", lambda *_: self._on_sort_direction(True))
        
        # Add actions to action group
        for action in self._menu_actions.values():
            self._menu_action_group.add_action(action)

    def _on_sort_by(self, sort_key: str) -> None:
        """Handle sort by selection from menu."""
        if self._sort_key != sort_key:
            self._sort_key = sort_key
            self._refresh_sorted_entries(preserve_selection=True)

    def _on_sort_direction(self, descending: bool) -> None:
        """Handle sort direction selection from menu."""
        if self._sort_descending != descending:
            self._sort_descending = descending
            self._refresh_sorted_entries(preserve_selection=True)
            self._update_sort_direction_states()

    def _update_view_button_icon(self) -> None:
        """Update the split button icon based on current view mode."""
        # Check which view is currently active
        if hasattr(self.toolbar, '_current_view') and self.toolbar._current_view == "list":
            icon = "view-list-symbolic"
        else:
            icon = "view-grid-symbolic"
        
        self.toolbar.sort_split_button.set_icon_name(icon)

    def _update_sort_direction_states(self) -> None:
        """Update the radio button states for sort direction."""
        asc_action = self._menu_actions["sort-direction-asc"]
        desc_action = self._menu_actions["sort-direction-desc"]
        
        asc_action.set_state(GLib.Variant.new_boolean(not self._sort_descending))
        desc_action.set_state(GLib.Variant.new_boolean(self._sort_descending))

    def _create_menu_model(self) -> Gtk.PopoverMenu:
        # Create menu actions first
        def _add_action(name: str, callback: Callable[[], None]) -> None:
            if name not in self._menu_actions:
                action = Gio.SimpleAction.new(name, None)

                def _on_activate(_action: Gio.SimpleAction, _param: Optional[GLib.Variant]) -> None:
                    callback()

                action.connect("activate", _on_activate)
                self._menu_action_group.add_action(action)
                self._menu_actions[name] = action

        _add_action("download", self._on_menu_download)
        _add_action("upload", self._on_menu_upload)
        _add_action("copy", lambda: self._emit_entry_operation("copy"))
        _add_action("cut", lambda: self._emit_entry_operation("cut"))
        _add_action("paste", self._emit_paste_operation)
        _add_action("rename", lambda: self._emit_entry_operation("rename"))
        _add_action("delete", lambda: self._emit_entry_operation("delete"))
        _add_action("new_folder", lambda: self.emit("request-operation", "mkdir", None))
        _add_action("properties", self._on_menu_properties)

        # Create menu model dynamically based on pane type and selection state
        menu_model = self._create_context_menu_model()

        # Create popover and connect action group
        popover = Gtk.PopoverMenu.new_from_model(menu_model)
        popover.set_has_arrow(True)
        popover.insert_action_group("pane", self._menu_action_group)
        return popover

    def _create_context_menu_model(self) -> Gio.Menu:
        """Create context menu model based on current selection state."""
        menu_model = Gio.Menu()
        
        # Check if items are selected
        try:
            # Check if _entries is initialized
            if not hasattr(self, '_entries') or not self._entries:
                has_selection = False
            else:
                selected_entries = self.get_selected_entries()
                has_selection = len(selected_entries) > 0
        except AttributeError:
            # Handle case where _entries is not initialized yet (during testing)
            has_selection = False
        
        # Add Download/Upload based on pane type and selection
        if self._is_remote and has_selection:
            menu_model.append("Download", "pane.download")
        elif not self._is_remote and has_selection:
            menu_model.append("Upload…", "pane.upload")

        if has_selection:
            clipboard_section = Gio.Menu()
            clipboard_section.append("Copy", "pane.copy")
            clipboard_section.append("Cut", "pane.cut")
            menu_model.append_section(None, clipboard_section)

        if getattr(self, "_can_paste", False):
            menu_model.append("Paste", "pane.paste")

        # Add management section only if items are selected
        if has_selection:
            manage_section = Gio.Menu()
            manage_section.append("Rename…", "pane.rename")
            manage_section.append("Delete", "pane.delete")
            menu_model.append_section(None, manage_section)
        
        # Always add Properties (it will be enabled/disabled by _update_menu_state)
        menu_model.append("Properties…", "pane.properties")
        
        # Add New Folder only if no items are selected (this is the main change)
        if not has_selection:
            menu_model.append("New Folder", "pane.new_folder")
        
        return menu_model

    def _add_context_controller(self, widget: Gtk.Widget) -> None:
        gesture = Gtk.GestureClick()
        gesture.set_button(Gdk.BUTTON_SECONDARY)

        def _on_pressed(_gesture: Gtk.GestureClick, n_press: int, x: float, y: float) -> None:
            self._show_context_menu(widget, x, y)

        gesture.connect("pressed", _on_pressed)
        widget.add_controller(gesture)

        long_press = Gtk.GestureLongPress()

        def _on_long_press(_gesture: Gtk.GestureLongPress, x: float, y: float) -> None:
            self._show_context_menu(widget, x, y)

        long_press.connect("pressed", _on_long_press)
        widget.add_controller(long_press)

    def _build_drag_payload(self) -> Optional[object]:
        entries = self.get_selected_entries()
        if not entries:
            return None

        if self._is_remote:
            return {
                "type": "remote",
                "directory": self._current_path,
                "entries": [dataclasses.asdict(entry) for entry in entries],
            }

        window = self.get_root()
        base_dir_text = self.toolbar.path_entry.get_text()
        base_dir = base_dir_text or "/"
        if isinstance(window, FileManagerWindow):
            base_dir = window._normalize_local_path(base_dir)
        else:
            base_dir = os.path.abspath(os.path.expanduser(base_dir))

        return [pathlib.Path(os.path.join(base_dir, entry.name)) for entry in entries]

    def _on_drag_prepare(self, drag_source: Gtk.DragSource, _x: float, _y: float):
        print(f"=== OLD DRAG PREPARE CALLED on {'remote' if self._is_remote else 'local'} pane ===")
        
        payload = self._build_drag_payload()
        print(f"Built drag payload: {payload}")
        if payload is None:
            print("No payload built, canceling drag")
            self._drag_payload = None
            try:
                drag_source.drag_cancel()
            except (AttributeError, TypeError):
                try:
                    drag_source.drag_cancel(Gdk.DragCancelReason.NO_TARGET)
                except Exception:
                    pass
            return None

        self._drag_payload = payload
        
        # Create proper content provider instead of PyObject
        if self._is_remote:
            # For remote files, create string content with file names
            try:
                if hasattr(payload, '__iter__') and not isinstance(payload, str):
                    file_names = [getattr(item, 'name', str(item)) for item in payload]
                else:
                    file_names = [str(payload)]
                
                content = "\n".join(file_names)
                print(f"Creating string content provider with: {content}")
                
                # Try multiple methods for string content provider
                try:
                    value = GObject.Value()
                    value.init(GObject.TYPE_STRING)
                    value.set_string(content)
                    provider = Gdk.ContentProvider.new_for_value(value)
                    print("Created GValue string provider")
                    return provider
                except Exception as e:
                    print(f"GValue method failed: {e}")
                    # Fallback to bytes
                    data = GLib.Bytes.new(content.encode("utf-8"))
                    provider = Gdk.ContentProvider.new_for_bytes("text/plain", data)
                    print("Created text/plain bytes provider")
                    return provider
                    
            except Exception as e:
                print(f"Error creating remote content provider: {e}")
                # Final fallback to PyObject (but we'll know why)
                print("Falling back to PyObject provider")
                return Gdk.ContentProvider.new_for_value(
                    GObject.Value(GObject.TYPE_PYOBJECT, payload)
                )
        else:
            # For local files, try to create URI list
            try:
                if hasattr(payload, '__iter__') and not isinstance(payload, str):
                    # Assume payload contains file entries with paths
                    uris = []
                    for item in payload:
                        if hasattr(item, 'name'):
                            # Build full path and convert to URI
                            window = self.get_root()
                            if isinstance(window, FileManagerWindow):
                                base_dir = window._normalize_local_path(self.toolbar.path_entry.get_text())
                                full_path = os.path.join(base_dir, item.name)
                                if os.path.exists(full_path):
                                    gfile = Gio.File.new_for_path(full_path)
                                    uri = gfile.get_uri()
                                    if uri:
                                        uris.append(uri)
                    
                    if uris:
                        uri_list = "\r\n".join(uris) + "\r\n"
                        data = GLib.Bytes.new(uri_list.encode("utf-8"))
                        provider = Gdk.ContentProvider.new_for_bytes("text/uri-list", data)
                        print(f"Created URI list provider with {len(uris)} URIs")
                        return provider
                
                print("Could not create URI list, falling back to PyObject")
                        
            except Exception as e:
                print(f"Error creating local content provider: {e}")
            
            # Fallback to original PyObject method for local
            return Gdk.ContentProvider.new_for_value(
                GObject.Value(GObject.TYPE_PYOBJECT, payload)
            )

    def _on_drag_begin(self, drag_source: Gtk.DragSource, _drag: Gdk.Drag) -> None:
        if self._drag_payload is None:
            try:
                drag_source.drag_cancel()
            except (AttributeError, TypeError):
                try:
                    drag_source.drag_cancel(Gdk.DragCancelReason.NO_TARGET)
                except Exception:
                    pass
            return

        self._drag_in_progress = True

        window = self.get_root()
        if isinstance(window, FileManagerWindow):
            window._register_drag_begin(self)


    def _on_drag_end(
        self,
        _drag_source: Gtk.DragSource,
        _drag: Optional[Gdk.Drag],
        _delete_data: bool,
    ) -> None:
        self._drag_in_progress = False
        self._drag_payload = None

        window = self.get_root()
        if isinstance(window, FileManagerWindow):
            window._register_drag_finish(self)


    def _show_context_menu(self, widget: Gtk.Widget, x: float, y: float) -> None:
        self._update_selection_for_menu(widget, x, y)
        self._update_menu_state()
        try:
            widget.grab_focus()
        except Exception:
            pass
        
        # Create a new menu model based on current selection state
        new_menu_model = self._create_context_menu_model()
        self._menu_popover.set_menu_model(new_menu_model)
        
        # Create a rectangle for the popover positioning
        rect = Gdk.Rectangle()
        rect.x = int(x)
        rect.y = int(y)
        rect.width = 1
        rect.height = 1
        
        # Set parent and show popover
        if self._menu_popover.get_parent() != widget:
            self._menu_popover.set_parent(widget)
        
        self._menu_popover.set_pointing_to(rect)
        self._menu_popover.popup()

    def _update_selection_for_menu(self, widget: Gtk.Widget, x: float, y: float) -> None:
        # In GTK4, we can't easily get the item at a specific position
        # Instead, we'll show the context menu based on the current selection
        # The user should select items first, then right-click for context menu
        # This is actually more consistent with modern file manager behavior
        
        # Keep the current selection as-is for the context menu
        pass

    def _get_selected_indices(self) -> List[int]:
        indices: List[int] = []
        total = len(self._entries)
        if hasattr(self._selection_model, "is_selected"):
            for index in range(total):
                try:
                    if self._selection_model.is_selected(index):
                        indices.append(index)
                except AttributeError:
                    break
        else:
            getter = getattr(self._selection_model, "get_selected", None)
            if callable(getter):
                try:
                    selected_index = getter()
                except Exception:
                    selected_index = None
                if isinstance(selected_index, int) and 0 <= selected_index < total:
                    indices.append(selected_index)
        return indices

    def _get_primary_selection_index(self) -> Optional[int]:
        indices = self._get_selected_indices()
        return indices[0] if indices else None

    def get_selected_entries(self) -> List[FileEntry]:
        return [self._entries[index] for index in self._get_selected_indices()]

    def is_drag_in_progress(self) -> bool:
        return self._drag_in_progress

    def get_drag_payload(self) -> Optional[object]:
        return self._drag_payload

    def _update_menu_state(self) -> None:
        selected_entries = self.get_selected_entries()
        selection_count = len(selected_entries)
        has_selection = selection_count > 0
        single_selection = selection_count == 1

        def _set_enabled(name: str, enabled: bool) -> None:
            action = self._menu_actions.get(name)
            if action is not None:
                action.set_enabled(enabled)

        def _set_button(name: str, enabled: bool) -> None:
            button = self._action_buttons.get(name)
            if button is not None:
                button.set_sensitive(enabled)


        # For context menu, actions are always enabled since menu items are shown/hidden dynamically
        can_paste = bool(getattr(self, "_can_paste", False))

        _set_enabled("download", self._is_remote and has_selection)
        _set_enabled("upload", (not self._is_remote) and has_selection)
        _set_enabled("copy", has_selection)
        _set_enabled("cut", has_selection)
        _set_enabled("paste", can_paste)
        _set_enabled("rename", single_selection)
        _set_enabled("delete", has_selection)
        _set_enabled("properties", single_selection)
        # new_folder is available in context menu only now

        # Action bar buttons still use the old logic
        _set_button("download", self._is_remote and has_selection)
        _set_button("upload", (not self._is_remote) and has_selection)
        _set_button("copy", has_selection)
        _set_button("cut", has_selection)
        _set_button("paste", can_paste)
        _set_button("rename", single_selection)
        _set_button("delete", has_selection)

    def _emit_entry_operation(self, action: str) -> None:
        entries = self.get_selected_entries()
        if not entries:
            self.show_toast("Select at least one item first")
            return
        if action == "rename" and len(entries) != 1:
            self.show_toast("Select a single item to rename")
            return
        payload = {"entries": entries, "directory": self._current_path}
        self.emit("request-operation", action, payload)

    def _emit_paste_operation(self, *, force_move: bool = False) -> None:
        payload = {"directory": self._current_path}
        if force_move:
            payload["force_move"] = True
        self.emit("request-operation", "paste", payload)

    def _shortcut_operation(self, action: str, *, force_move: bool = False) -> bool:
        if action in {"copy", "cut", "rename", "delete"}:
            self._emit_entry_operation(action)
            return True
        if action == "paste":
            self._emit_paste_operation(force_move=force_move)
            return True
        return False

    def set_can_paste(self, can_paste: bool) -> None:
        current = bool(getattr(self, "_can_paste", False))
        if current == can_paste:
            return
        self._can_paste = can_paste
        self._update_menu_state()

    def _on_menu_download(self) -> None:
        if not self._is_remote:
            return
        entries = self.get_selected_entries()
        if not entries:
            self.show_toast("Select items to download first")
            return
        self._on_download_clicked(None)

    def _on_menu_upload(self) -> None:
        if self._is_remote:
            return
        entries = self.get_selected_entries()
        if not entries:
            self.show_toast("Select items to upload first")
            return
        self._on_upload_clicked(None)

    def _on_drop(self, target: Gtk.DropTarget, value, x: float, y: float):
        print(f"Drop received on {'remote' if self._is_remote else 'local'} pane")
        print(f"Drop value type: {type(value)}, value: {repr(value)}")
        
        self._set_drop_zone_pointer(False)
        self.hide_drop_zone()
        
        window = self.get_root()
        if isinstance(window, FileManagerWindow):
            origin = window.get_active_drag_source()
            print(f"Drop origin: {'remote' if origin and origin._is_remote else 'local' if origin else 'None'}")
            
            if origin is self:
                print("Ignoring drop on same pane")
                return False

            # Handle remote-to-local file transfers
            if origin and origin._is_remote and not self._is_remote:
                print(f"=== PROCESSING REMOTE-TO-LOCAL DROP ===")
                print(f"Value received: {repr(value)}")
                print(f"Value type: {type(value)}")
                
                # For remote files, the value is a plain text list of filenames
                if isinstance(value, str):
                    file_names = [name.strip() for name in value.strip().split('\n') if name.strip()]
                    print(f"Parsed file names: {file_names}")
                    if file_names:
                        # Get the selected entries from the origin pane
                        selected_entries = origin.get_selected_entries()
                        print(f"Selected entries from origin: {[e.name for e in selected_entries]}")
                        
                        # Get current directory on local pane (destination)
                        local_dir = self.toolbar.path_entry.get_text() or os.path.expanduser("~")
                        destination = pathlib.Path(window._normalize_local_path(local_dir))
                        print(f"Local destination directory: {destination}")
                        
                        # Test if files would conflict
                        for entry in selected_entries:
                            target_path = destination / entry.name
                            exists = target_path.exists()
                            print(f"  {entry.name} -> {target_path} (exists: {exists})")
                        
                        # Create proper download payload
                        payload = {
                            "entries": selected_entries,
                            "destination": destination,
                            "directory": origin.toolbar.path_entry.get_text() or "/"
                        }
                        print(f"Download payload: entries={len(payload['entries'])}, destination={payload['destination']}")
                        
                        # Emit download operation with proper payload
                        print("=== EMITTING DOWNLOAD REQUEST-OPERATION ===")
                        print(f"Payload being emitted: {payload}")
                        self.emit("request-operation", "download", payload)
                        return True
                print("No valid file names found in remote drop")
                return False

        # Handle regular file drops (local-to-remote or external files)
        print("Processing regular file drop")
        file_to_upload = None
        if isinstance(value, Gio.File):
            file_to_upload = value
            print(f"Direct Gio.File: {file_to_upload.get_path()}")
        elif isinstance(value, str):
            # Handle URI list format
            try:
                # Take the first URI from the list
                uri = value.strip().split('\n')[0].strip()
                print(f"Parsing URI: {uri}")
                if uri.startswith('file://'):
                    file_to_upload = Gio.File.new_for_uri(uri)
                    print(f"Created Gio.File from URI: {file_to_upload.get_path()}")
            except Exception as e:
                print(f"Error parsing URI from drop: {e}")
                return False
        
        if file_to_upload is None:
            print("No file to upload found")
            return False

        print("Emitting upload request-operation")
        self.emit("request-operation", "upload", file_to_upload)
        return True

    def get_selected_entry(self) -> Optional[FileEntry]:
        selected_entries = self.get_selected_entries()
        if not selected_entries:
            return None
        return selected_entries[0]

    def _on_upload_clicked(self, _button: Gtk.Button) -> None:
        window = self.get_root()
        if not isinstance(window, FileManagerWindow):
            return

        local_pane = getattr(window, "_left_pane", None)
        if not isinstance(local_pane, FilePane):
            self.show_toast("Local pane is unavailable")
            return

        destination_pane: Optional[FilePane]
        if self._is_remote:
            destination_pane = self
        else:
            destination_pane = getattr(window, "_right_pane", None)
            if not isinstance(destination_pane, FilePane) or not destination_pane._is_remote:
                destination_pane = None

        if destination_pane is None:
            self.show_toast("Remote pane is unavailable")
            return

        entries = local_pane.get_selected_entries()
        if not entries:
            self.show_toast("Select items in the local pane to upload")
            return

        # Use the actual current path instead of the display path from path entry
        # This handles Flatpak portal paths correctly
        base_dir = getattr(local_pane, '_current_path', None)
        if not base_dir:
            # Fallback to normalized path entry text for non-portal paths
            base_dir = window._normalize_local_path(local_pane.toolbar.path_entry.get_text())
        source_paths = [pathlib.Path(os.path.join(base_dir, entry.name)) for entry in entries]

        destination = destination_pane.toolbar.path_entry.get_text() or "/"
        payload = {"paths": source_paths, "destination": destination}
        self.emit("request-operation", "upload", payload)
        if len(entries) == 1:
            self.show_toast(f"Uploading {entries[0].name}…")
        else:
            self.show_toast(f"Uploading {len(entries)} items…")


    def _on_download_clicked(self, _button: Gtk.Button) -> None:
        entries = self.get_selected_entries()
        if not entries:
            self.show_toast("Select items to download")
            return

        window = self.get_root()
        if not isinstance(window, FileManagerWindow):
            return

        local_pane = getattr(window, "_left_pane", None)
        if local_pane is None:
            self.show_toast("Local pane is unavailable")
            return

        # Use the actual current path instead of the display path from path entry
        # This handles Flatpak portal paths correctly
        destination_root = getattr(local_pane, '_current_path', None)
        if not destination_root:
            # Fallback to normalized path entry text for non-portal paths
            destination_root = window._normalize_local_path(local_pane.toolbar.path_entry.get_text())
        
        if not os.path.isdir(destination_root):
            self.show_toast("Local destination is not accessible")
            return
        payload = {
            "entries": entries,
            "directory": self._current_path,
            "destination": pathlib.Path(destination_root),
        }
        self.emit("request-operation", "download", payload)
        if len(entries) == 1:
            self.show_toast(f"Downloading {entries[0].name}…")
        else:
            self.show_toast(f"Downloading {len(entries)} items…")

    def _on_request_access_clicked(self) -> None:
        """Handle Request Access button click in Flatpak environment."""
        # Create a confirmation dialog
        window = self.get_root()
        dialog = Adw.MessageDialog.new(
            window,
            "Request Folder Access",
            "You are using the app in a sandbox. Please grant access to your home folder to use the File Manager."
        )
        dialog.add_response("cancel", "Cancel")
        dialog.add_response("ok", "OK")
        dialog.set_response_appearance("ok", Adw.ResponseAppearance.SUGGESTED)
        dialog.set_default_response("ok")
        dialog.set_close_response("cancel")
        
        def on_response(dialog, response):
            if response == "ok":
                self._show_folder_picker()
        
        dialog.connect("response", on_response)
        dialog.present()

    def _show_folder_picker(self) -> None:
        """Show a portal-aware folder picker for Flatpak with persistent access."""
        dlg = Gtk.FileChooserNative(
            title="Select Folder to Grant Access",
            action=Gtk.FileChooserAction.SELECT_FOLDER,
            transient_for=self.get_root(),
            modal=True,
        )
        
        def _resp(_dlg, resp):
            if resp == Gtk.ResponseType.ACCEPT:
                gfile = dlg.get_file()
                if gfile:
                    try:
                        path = gfile.get_path()
                        logger.debug(f"FileChooserNative returned path: {path}")
                        
                        # Grant persistent access via Document portal
                        doc_id = _grant_persistent_access(gfile)
                        if doc_id:
                            _save_doc(path, doc_id)
                            logger.info(f"Persisted access to {path} (ID={doc_id})")
                        else:
                            logger.warning(f"Could not grant persistent access to: {path}")
                        
                        # Switch to it immediately
                        self.toolbar.path_entry.set_text(path)
                        self.toolbar.path_entry.emit("activate")
                        self.show_toast(f"Access granted to: {_pretty_path_for_display(path)}")
                    except Exception as e:
                        logger.warning(f"Failed to persist folder access: {e}")
                        # Still navigate to folder even if persistence fails
                        path = gfile.get_path()
                        if path:
                            self.toolbar.path_entry.set_text(path)
                            self.toolbar.path_entry.emit("activate")
                            self.show_toast(f"Access granted to: {_pretty_path_for_display(path)}")
            dlg.destroy()
        
        dlg.connect("response", _resp)
        dlg.show()

    def restore_persisted_folder(self) -> None:
        """Restore access to a previously granted folder on app launch (Flatpak only)."""
        if not is_flatpak():
            return
            
        logger.debug("Attempting to restore persisted folder...")
        portal_result = _load_first_doc_path()
        if portal_result:
            portal_path, doc_id, entry = portal_result
            logger.debug(f"Found persisted path: {portal_path} (doc_id={doc_id})")
            display_path = entry.get("path") or entry.get("display") or portal_path
            try:
                # Set the actual path in the entry, then activate it
                self.toolbar.path_entry.set_text(portal_path)
                self.toolbar.path_entry.emit("activate")
                if display_path != portal_path:
                    # Update the visible text to the human-readable path without re-triggering navigation
                    self.toolbar.path_entry.set_text(display_path)
                logger.info(f"Restored access to folder: {portal_path}")
            except Exception as e:
                logger.warning(f"Failed to restore folder access: {e}")
        else:
            logger.debug("No persisted path found")

    def _set_current_pathbar_text(self, path: str) -> None:
        """Set the path bar text with human-friendly display formatting."""
        display_path = _pretty_path_for_display(path)
        self.toolbar.path_entry.set_text(display_path)

    @staticmethod
    def _dialog_dismissed(error: GLib.Error) -> bool:
        dialog_error = getattr(Gtk, "DialogError", None)
        if dialog_error is not None and error.matches(dialog_error, dialog_error.DISMISSED):
            return True
        return error.matches(Gio.IOErrorEnum, Gio.IOErrorEnum.CANCELLED)

    def _build_properties_details(self, entry: FileEntry) -> Dict[str, str]:
        base_path = self._current_path or "/"
        location = os.path.join(base_path, entry.name)

        entry_type = "Folder" if entry.is_dir else "File"
        if entry.is_dir:
            size_text = "—"
        else:
            size_text = self._format_size(entry.size)

        try:
            modified_dt = datetime.fromtimestamp(entry.modified)
            modified_text = modified_dt.strftime("%Y-%m-%d %H:%M:%S")
        except (OSError, OverflowError, ValueError, TypeError):
            modified_text = "Unknown"

        return {
            "name": entry.name,
            "type": entry_type,
            "size": size_text,
            "modified": modified_text,
            "location": location,
        }

    def _on_menu_properties(self) -> None:
        entry = self.get_selected_entry()
        if entry is None:
            self.show_toast("Select a single item to view properties")
            return
        details = self._build_properties_details(entry)
        self._show_properties_dialog(entry, details)

    def _show_properties_dialog(self, entry: FileEntry, details: Dict[str, str]) -> None:
        """Show modern properties dialog."""
        window = self.get_root()
        if window is None:
            return
        
        try:
            # Create and show the modern properties dialog
            dialog = PropertiesDialog(entry, self._current_path, window)
            dialog.present()
        except Exception as e:
            # Fallback to simple message dialog if modern dialog fails
            self._show_fallback_properties_dialog(entry, details, window)

    def _show_fallback_properties_dialog(self, entry: FileEntry, details: Dict[str, str], window: Gtk.Window) -> None:
        """Fallback to simple properties dialog if modern dialog fails."""
        heading = f"{entry.name} Properties" if entry.name else "Properties"
        body_lines = [
            f"Name: {details['name']}",
            f"Type: {details['type']}",
            f"Size: {details['size']}",
            f"Modified: {details['modified']}",
            f"Location: {details['location']}",
        ]
        body_text = "\n".join(body_lines)

        try:
            dialog = Adw.MessageDialog(
                transient_for=window,
                modal=True,
                heading=heading,
                body=body_text
            )
            dialog.add_response("ok", "OK")
            dialog.set_default_response("ok")
            dialog.connect("response", lambda d, *_: d.destroy())
            dialog.present()
        except Exception:
            # Final fallback to basic Gtk dialog
            dialog = Gtk.MessageDialog(
                transient_for=window,
                modal=True,
                message_type=Gtk.MessageType.INFO,
                buttons=Gtk.ButtonsType.OK,
                text=heading,
                secondary_text=body_text
            )
            dialog.connect("response", lambda d, *_: d.destroy())
            dialog.present()

    # -- public API -----------------------------------------------------

    def show_entries(self, path: str, entries: Iterable[FileEntry]) -> None:
        entries_list = list(entries)
        pane_type = "remote" if self._is_remote else "local"
        logger.debug(f"FilePane.show_entries: {pane_type} pane updating with {len(entries_list)} entries for path {path}")
        
        self._current_path = path
        self._set_current_pathbar_text(path)
        self._cached_entries = entries_list
        self._apply_entry_filter(preserve_selection=False)
        
        logger.debug(f"FilePane.show_entries: {pane_type} pane update completed")

    def highlight_entry(self, name: str) -> None:
        if not name:
            return
        match: Optional[int] = None
        for index, entry in enumerate(self._entries):
            if entry.name == name:
                match = index
                break
        if match is None:
            return
        self._selection_model.unselect_all()
        self._selection_model.select_item(match, False)
        self._scroll_to_position(match)

    def _apply_entry_filter(self, *, preserve_selection: bool) -> None:
        selected_names: set[str] = set()
        if preserve_selection:
            for entry in self.get_selected_entries():
                selected_names.add(entry.name)

        # Filter for hidden files and store as raw entries
        self._raw_entries = [
            entry
            for entry in self._cached_entries
            if self._show_hidden or not entry.name.startswith(".")
        ]

        # Apply sorting to get final entries
        self._entries = self._sort_entries(self._raw_entries)
        
        # Update the list store
        self._list_store.remove_all()
        restored_selection: List[int] = []
        for idx, entry in enumerate(self._entries):
            suffix = "/" if entry.is_dir else ""
            self._list_store.append(Gtk.StringObject.new(entry.name + suffix))
            if preserve_selection and entry.name in selected_names:
                restored_selection.append(idx)

        self._selection_model.unselect_all()
        for index in restored_selection:
            self._selection_model.select_item(index, False)

        self._update_menu_state()



    # -- navigation helpers --------------------------------------------

    def _on_list_activate(self, _list_view: Gtk.ListView, position: int) -> None:
        if position is not None and 0 <= position < len(self._entries):
            entry = self._entries[position]
            if entry.is_dir:
                self.emit("path-changed", os.path.join(self._current_path, entry.name))

    def _sort_entries(self, entries: Iterable[FileEntry]) -> List[FileEntry]:
        def key_func(item: FileEntry):
            if self._sort_key == "size":
                return item.size
            if self._sort_key == "modified":
                return item.modified
            return item.name.casefold()

        dirs = [entry for entry in entries if entry.is_dir]
        files = [entry for entry in entries if not entry.is_dir]

        dirs_sorted = sorted(dirs, key=key_func, reverse=self._sort_descending)
        files_sorted = sorted(files, key=key_func, reverse=self._sort_descending)
        return dirs_sorted + files_sorted

    def _refresh_sorted_entries(self, *, preserve_selection: bool) -> None:
        # Simply re-apply the filter which now includes sorting
        self._apply_entry_filter(preserve_selection=preserve_selection)

    def _on_grid_activate(self, _grid_view: Gtk.GridView, position: int) -> None:
        if position is not None and 0 <= position < len(self._entries):
            entry = self._entries[position]
            if entry.is_dir:
                self.emit("path-changed", os.path.join(self._current_path, entry.name))

    def _on_up_clicked(self, _button) -> None:
        parent = os.path.dirname(self._current_path.rstrip('/')) or '/'
        # Avoid navigating past root repeatedly
        if parent != self._current_path:
            self.emit("path-changed", parent)

    def _on_back_clicked(self, _button) -> None:
        prev = self.pop_history()
        if prev:
            # Suppress history push for back navigation
            self._suppress_history_push = True
            self.emit("path-changed", prev)

    def _on_refresh_clicked(self, _button) -> None:
        # Refresh the current directory
        current_path = self._current_path or "/"
        self.emit("path-changed", current_path)

    def push_history(self, path: str) -> None:
        if self._history and self._history[-1] == path:
            return
        self._history.append(path)

    def pop_history(self) -> Optional[str]:
        if len(self._history) > 1:
            self._history.pop()
            return self._history[-1]
        return None

    def show_toast(self, text: str, timeout: int = -1) -> None:
        """Show a toast message safely."""
        try:
            # Dismiss any existing toast first
            if self._current_toast:
                self._current_toast.dismiss()
                self._current_toast = None
            
            toast = Adw.Toast.new(text)
            if timeout >= 0:
                toast.set_timeout(timeout)
            self._overlay.add_toast(toast)
            self._current_toast = toast  # Keep reference for dismissal
        except (AttributeError, RuntimeError, GLib.GError):
            # Overlay might be destroyed or invalid, ignore
            pass

    def dismiss_toasts(self) -> None:
        """Dismiss all toasts from the overlay."""
        try:
            # Dismiss the current toast if it exists
            if self._current_toast:
                self._current_toast.dismiss()
                self._current_toast = None
        except (AttributeError, RuntimeError, GLib.GError):
            # Overlay might be destroyed or invalid, ignore
            pass

    # -- type-ahead search ----------------------------------------------

    def _current_time(self) -> float:
        getter = getattr(GLib, "get_monotonic_time", None)
        if callable(getter):
            try:
                return getter() / 1_000_000
            except Exception:
                pass
        return time.monotonic()

    def _find_prefix_match(self, prefix: str, start_index: int) -> Optional[int]:
        if not prefix or not self._entries:
            return None

        total = len(self._entries)
        if total <= 0:
            return None

        start = 0 if start_index is None else start_index
        if start < 0:
            start = 0

        prefix_casefold = prefix.casefold()
        for offset in range(total):
            index = (start + offset) % total
            if self._entries[index].name.casefold().startswith(prefix_casefold):
                return index
        return None

    def _scroll_to_position(self, position: int) -> None:
        visible = self._stack.get_visible_child_name()
        view: Optional[Gtk.Widget] = None
        if visible == "list":
            view = self._list_view
        elif visible == "grid":
            view = self._grid_view

        if view is None:
            return

        scroll_to = getattr(view, "scroll_to", None)
        if callable(scroll_to):
            flags = getattr(Gtk, "ListScrollFlags", None)
            focus_flag = getattr(flags, "FOCUS", 1) if flags is not None else 1
            try:
                scroll_to(position, focus_flag)
            except Exception:
                pass

    def _on_typeahead_key_pressed(
        self,
        _controller: Gtk.EventControllerKey,
        keyval: int,
        _keycode: int,
        state: Gdk.ModifierType,
    ) -> bool:
        if not self._entries:
            return False

        if state & (
            Gdk.ModifierType.CONTROL_MASK
            | Gdk.ModifierType.ALT_MASK
            | getattr(Gdk.ModifierType, "ALT_MASK", 0)
            | getattr(Gdk.ModifierType, "SUPER_MASK", 0)
        ):
            return False

        char_code = Gdk.keyval_to_unicode(keyval)
        if not char_code:
            return False

        char = chr(char_code)
        if not char or not char.isprintable():
            return False

        now = self._current_time()
        if now - self._typeahead_last_time > self._TYPEAHEAD_TIMEOUT:
            self._typeahead_buffer = ""

        self._typeahead_last_time = now

        repeat_cycle = (
            bool(self._typeahead_buffer)
            and len(self._typeahead_buffer) == 1
            and char.casefold() == self._typeahead_buffer.casefold()
        )

        selected = self._get_primary_selection_index()
        if selected is None or selected < 0:
            selected_index = 0
        else:
            selected_index = selected

        start_index = selected_index
        match: Optional[int] = None
        prefix: Optional[str] = None

        if repeat_cycle:
            candidate = self._typeahead_buffer + char
            match = self._find_prefix_match(candidate, start_index)
            if match is not None:
                self._typeahead_buffer = candidate
            else:
                start_index += 1
                prefix = self._typeahead_buffer
        else:
            self._typeahead_buffer += char
            prefix = self._typeahead_buffer

        if match is None and prefix is not None:
            match = self._find_prefix_match(prefix, start_index)

        if match is None and not repeat_cycle:
            self._typeahead_buffer = char
            match = self._find_prefix_match(self._typeahead_buffer, selected_index)

        if match is None:
            return False

        setter = getattr(self._selection_model, "select_item", None)
        if callable(setter):
            setter(match, True)
        else:
            fallback = getattr(self._selection_model, "set_selected", None)
            if callable(fallback):
                fallback(match)

        self._scroll_to_position(match)
        return True


class FileManagerWindow(Adw.Window):
    """Top-level window hosting two :class:`FilePane` instances."""

    def __init__(
        self,
        application: Adw.Application,
        *,
        host: str,
        username: str,
        port: int = 22,
        initial_path: str = "~",
        nickname: Optional[str] = None,
        connection: Any = None,
        connection_manager: Any = None,
        ssh_config: Optional[Dict[str, Any]] = None,
    ) -> None:
        super().__init__(title="")
        self._host = host
        self._username = username
        self._nickname = nickname
        self._connection = connection
        self._connection_manager = connection_manager
        self._ssh_config = dict(ssh_config) if ssh_config else None
        # Set default and minimum sizes following GNOME HIG
        self.set_default_size(1000, 640)
        # Set minimum size to ensure usability (GNOME HIG recommends minimum 360px width)
        self.set_size_request(600, 400)
        # Ensure window is resizable (this is the default, but being explicit)
        self.set_resizable(True)
        # Ensure window decorations are shown (minimize, maximize, close buttons)
        self.set_decorated(True)
        
        # Progress state
        self._current_future: Optional[Future] = None

        # Use ToolbarView like other Adw.Window instances
        toolbar_view = Adw.ToolbarView()
        self.set_content(toolbar_view)
        
        # Create header bar with window controls
        header_bar = Adw.HeaderBar()
        title_parts = []
        if nickname and nickname.strip():
            title_parts.append(str(nickname).strip())
        base_identity = f"{username}@{host}"
        if not title_parts or title_parts[0] != base_identity:
            title_parts.append(base_identity)
        header_bar.set_title_widget(Gtk.Label(label=" ".join(title_parts)))
        # Enable window controls (minimize, maximize, close) following GNOME HIG
        header_bar.set_show_start_title_buttons(True)
        header_bar.set_show_end_title_buttons(True)
        
        # Add toggle button to hide/show local pane
        self._local_pane_toggle = Gtk.ToggleButton()
        self._local_pane_toggle.set_icon_name("view-dual-symbolic")
        self._local_pane_toggle.set_tooltip_text("Hide Local Pane")
        self._local_pane_toggle.set_active(False)  # Start unselected
        self._local_pane_toggle.add_css_class("flat")  # Flat style
        self._local_pane_toggle.connect("toggled", self._on_local_pane_toggle)
        header_bar.pack_start(self._local_pane_toggle)
        
        # Create menu button for headerbar
        self._create_headerbar_menu(header_bar)
        
        # Create toast overlay first and set it as toolbar content
        self._toast_overlay = Adw.ToastOverlay()
        self._progress_dialog: Optional[SFTPProgressDialog] = None
        self._connection_error_reported = False
        
        # Apply custom styling to toasts
        css_provider = Gtk.CssProvider()
        toast_css = """
        toast {
            /* Frosted glass effect */
            background-color: alpha(black, 0.6);

            /* Pill shape */
            border-radius: 99px; /* A large value creates the pill shape */

            /* Clean typography */
            color: white;
            font-weight: 500; /* Medium weight for a modern feel */
            font-size: 1.05em;

            /* Subtle details */
            padding: 8px 20px;
            margin: 10px;
            border: 1px solid alpha(white, 0.1);
            box-shadow: 0 5px 15px alpha(black, 0.2);
        }
        
        toast label {
            /* Style toast labels */
            color: white;
            font-weight: 500;
        }
        
        toast button {
            /* Style toast buttons if any */
            color: white;
            background-color: alpha(white, 0.2);
            border: 1px solid alpha(white, 0.3);
            border-radius: 6px;
            padding: 4px 8px;
        }
        
        toast button.circular.flat {
            /* Style close button */
            color: white;
            background-color: alpha(black, 0.6);
            border: 1px solid alpha(white, 0.1);
        }
        """
        css_provider.load_from_data(toast_css.encode())
        self._toast_overlay.get_style_context().add_provider(
            css_provider, Gtk.STYLE_PROVIDER_PRIORITY_USER
        )
        
        # Also apply to the main window's display for global coverage
        display = Gdk.Display.get_default()
        Gtk.StyleContext.add_provider_for_display(
            display, css_provider, Gtk.STYLE_PROVIDER_PRIORITY_USER
        )
        
        toolbar_view.set_content(self._toast_overlay)
        toolbar_view.add_top_bar(header_bar)

        # Create the main content area and set it as toast overlay child
        panes = Gtk.Paned.new(Gtk.Orientation.HORIZONTAL)
        panes.set_wide_handle(True)
        # Set position to split evenly by default (50%)
        panes.set_position(500)  # This will be adjusted when window is resized
        # Enable resizing and shrinking for both panes following GNOME HIG
        panes.set_resize_start_child(True)
        panes.set_resize_end_child(True)
        panes.set_shrink_start_child(False)
        panes.set_shrink_end_child(False)
        
        # Set panes as the child of toast overlay
        self._toast_overlay.set_child(panes)

        self._left_pane = FilePane("Local")
        self._right_pane = FilePane("Remote")
        self._left_pane.set_partner_pane(self._right_pane)
        self._right_pane.set_partner_pane(self._left_pane)
        panes.set_start_child(self._left_pane)
        panes.set_end_child(self._right_pane)
        
        # Store reference to panes for resize handling
        self._panes = panes
        
        # Connect to size-allocate to maintain proportional split
        self.connect("notify::default-width", self._on_window_resize)

        # Initialize panes: left is LOCAL home, right is REMOTE home (~)
        self._pending_paths: Dict[FilePane, Optional[str]] = {
            self._left_pane: None,
            self._right_pane: initial_path,
        }
        self._pending_highlights: Dict[FilePane, Optional[str]] = {
            self._left_pane: None,
            self._right_pane: None,
        }

        self._active_drag_source: Optional[FilePane] = None

        self._clipboard_entries: List[FileEntry] = []
        self._clipboard_directory: Optional[str] = None
        self._clipboard_source_pane: Optional[FilePane] = None
        self._clipboard_operation: Optional[str] = None


        # Prime the left (local) pane immediately with local home directory
        try:
            local_home = os.path.expanduser("~")
            self._load_local(local_home)
            self._left_pane.push_history(local_home)
        except Exception as exc:
            self._left_pane.show_toast(f"Failed to load local home: {exc}")

        # In Flatpak, try to restore previously granted folder access
        if is_flatpak():
            try:
                self._left_pane.restore_persisted_folder()
            except Exception as exc:
                logger.debug(f"Failed to restore Flatpak folder access: {exc}")

        # Connect pane signals
        for pane in (self._left_pane, self._right_pane):
            pane.connect("path-changed", self._on_path_changed, pane)
            pane.connect("request-operation", self._on_request_operation, pane)
            pane.set_can_paste(False)

        # Initialize SFTP manager and connect signals
        initial_password = None
        if connection is not None:
            initial_password = getattr(connection, "password", None) or None

        self._manager = AsyncSFTPManager(
            host,
            username,
            port,
            password=initial_password,
            connection=connection,
            connection_manager=connection_manager,
            ssh_config=self._ssh_config,
        )
        
        # Connect signals with error handling
        try:
            self._manager.connect("connected", self._on_connected)
            self._manager.connect("connection-error", self._on_connection_error)
            self._manager.connect("progress", self._on_progress)
            self._manager.connect("operation-error", self._on_operation_error)
            self._manager.connect("directory-loaded", self._on_directory_loaded)
        except Exception as exc:
            print(f"Error connecting signals: {exc}")
        
        # Show initial progress before connecting
        try:
            self._show_progress(0.1, "Connecting…")
        except Exception as exc:
            print(f"Error showing progress: {exc}")
        
        # Show loading toast in remote pane (infinite timeout until manually dismissed)
        try:
            self._right_pane.show_toast("Loading remote directory...", timeout=0)
        except (AttributeError, RuntimeError, GLib.GError):
            # Overlay might be destroyed or invalid, ignore
            pass
        
        # Start connection after everything is set up
        try:
            self._manager.connect_to_server()
        except Exception as exc:
            print(f"Error connecting to server: {exc}")

    # -- signal handlers ------------------------------------------------

    def _register_drag_begin(self, pane: FilePane) -> None:
        self._active_drag_source = pane

    def _register_drag_finish(self, pane: FilePane) -> None:
        if self._active_drag_source is pane:
            self._active_drag_source = None

    def get_active_drag_source(self) -> Optional[FilePane]:
        return self._active_drag_source


    def _clear_progress_toast(self) -> None:
        """Clear the progress dialog safely."""
        if hasattr(self, '_progress_dialog') and self._progress_dialog is not None:
            try:
                self._progress_dialog.close()
            except (AttributeError, RuntimeError, GLib.GError):
                # Dialog might be destroyed or invalid, ignore
                pass
            finally:
                self._progress_dialog = None


    def _show_progress(self, fraction: float, message: str) -> None:
        """Update progress dialog if active."""
        if hasattr(self, '_progress_dialog') and self._progress_dialog is not None:
            try:
                self._progress_dialog.update_progress(fraction, message)
            except (AttributeError, RuntimeError, GLib.GError):
                # Dialog might be destroyed or invalid, ignore
                pass

    def _create_headerbar_menu(self, header_bar: Adw.HeaderBar) -> None:
        """Create and add menu button to headerbar."""
        # Create menu model
        menu_model = Gio.Menu()
        
        # Add "Show Hidden Files" toggle action
        menu_model.append("Show Hidden Files", "win.show-hidden")
        
        # Create action group for window actions
        self._window_action_group = Gio.SimpleActionGroup()
        self.insert_action_group("win", self._window_action_group)
        
        # Create action for show hidden files
        self._show_hidden_action = Gio.SimpleAction.new_stateful(
            "show-hidden", 
            None, 
            GLib.Variant.new_boolean(False)
        )
        self._show_hidden_action.connect("activate", self._on_show_hidden_action)
        self._window_action_group.add_action(self._show_hidden_action)
        
        # Create menu button
        menu_button = Gtk.MenuButton()
        menu_button.set_icon_name("open-menu-symbolic")
        menu_button.set_menu_model(menu_model)
        menu_button.set_tooltip_text("Main menu")
        
        # Add to headerbar
        header_bar.pack_end(menu_button)

    def _on_show_hidden_action(self, action: Gio.SimpleAction, _parameter: Optional[GLib.Variant]) -> None:
        """Handle show hidden files action from menu."""
        # Toggle the state
        current_state = action.get_state().get_boolean()
        new_state = not current_state
        action.set_state(GLib.Variant.new_boolean(new_state))
        
        # Apply to both panes
        self._left_pane._show_hidden = new_state
        self._right_pane._show_hidden = new_state
        
        # Refresh both panes
        self._left_pane._apply_entry_filter(preserve_selection=True)
        self._right_pane._apply_entry_filter(preserve_selection=True)

    def _on_local_pane_toggle(self, toggle_button: Gtk.ToggleButton) -> None:
        """Handle local pane toggle button."""
        is_active = toggle_button.get_active()
        
        if is_active:
            # Hide local pane (button is pressed/selected)
            self._left_pane.set_visible(False)
            toggle_button.set_tooltip_text("Show Local Pane")
        else:
            # Show local pane (button is unpressed/unselected)
            self._left_pane.set_visible(True)
            toggle_button.set_tooltip_text("Hide Local Pane")

    def _on_connected(self, *_args) -> None:
        self._show_progress(0.4, "Connected")
        
        # Trigger directory loads for all panes that have a pending initial path
        for pane, pending in self._pending_paths.items():
            if pending:
                self._manager.listdir(pending)


    def _on_progress(self, _manager, fraction: float, message: str) -> None:
        self._show_progress(fraction, message)

    def _on_operation_error(self, _manager, message: str) -> None:
        """Handle operation error with toast."""
        try:
            toast = Adw.Toast.new(message)
            toast.set_priority(Adw.ToastPriority.HIGH)
            self._toast_overlay.add_toast(toast)
        except (AttributeError, RuntimeError, GLib.GError):
            # Overlay might be destroyed or invalid, ignore
            pass

    def _on_connection_error(self, _manager, message: str) -> None:
        """Handle connection error with toast."""
        self._clear_progress_toast()
        
        if self._connection_error_reported:
            return
        
        try:
            toast = Adw.Toast.new(message or "Connection failed")
            toast.set_priority(Adw.ToastPriority.HIGH)
            self._toast_overlay.add_toast(toast)
        except (AttributeError, RuntimeError, GLib.GError):
            # Overlay might be destroyed or invalid, ignore
            pass
        finally:
            self._connection_error_reported = True

    def _on_directory_loaded(
        self, _manager, path: str, entries: Iterable[FileEntry]
    ) -> None:
        entries_list = list(entries)  # Convert to list for logging and reuse
        logger.debug(f"_on_directory_loaded: path={path}, entries_count={len(entries_list)}")
        
        # Prefer the pane explicitly waiting for this exact path; otherwise
        # assign to the next pane that still has a pending request. This makes
        # initial dual loads robust even if the backend normalizes paths.
        target = next((pane for pane, pending in self._pending_paths.items() if pending == path), None)
        logger.debug(f"_on_directory_loaded: target pane found by exact path match: {target is not None}")
        
        if target is None:
            # Prefer whichever pane still has an outstanding remote refresh. If
            # no pane recorded the request (e.g. backend normalised the path
            # before we tracked it) make the remote pane the default so results
            # are never routed to the local view.
            target = next(
                (pane for pane, pending in self._pending_paths.items() if pending is not None),
                None,
            )
            if target is None and self._right_pane in self._pending_paths:
                target = self._right_pane
            if target is None:
                target = self._left_pane
            logger.debug(f"_on_directory_loaded: fallback target pane: {target == self._right_pane and 'remote' or 'local'}")
        
        # Clear the pending flag for the resolved pane
        logger.debug(f"_on_directory_loaded: clearing pending path for target pane")
        self._pending_paths[target] = None

        logger.debug(f"_on_directory_loaded: calling show_entries on target pane")
        target.show_entries(path, entries_list)
        self._apply_pending_highlight(target)
        target.push_history(path)
        
        # Dismiss any loading toast after directory load is fully complete
        # The loading toast was shown on the right pane, so dismiss it specifically
        try:
            if target == self._right_pane:
                target.dismiss_toasts()
                logger.debug(f"_on_directory_loaded: dismissed loading toasts for right pane")
            else:
                # If target is not right pane, still dismiss any loading toasts on right pane
                self._right_pane.dismiss_toasts()
                logger.debug(f"_on_directory_loaded: dismissed loading toasts for right pane (fallback)")
        except (AttributeError, RuntimeError, GLib.GError):
            # Method might not exist or overlay might be destroyed, ignore
            pass
        
        logger.debug(f"_on_directory_loaded: completed directory load for {path}")

    # -- local filesystem helpers ---------------------------------------

    def _load_local(self, path: str) -> None:
        """Load local directory contents into the left pane.

        This is a synchronous operation using the local filesystem.
        """
        try:
            path = os.path.expanduser(path or "~")
            if not os.path.isabs(path):
                path = os.path.abspath(path)
            if not os.path.isdir(path):
                raise NotADirectoryError(f"Not a directory: {path}")

            entries: List[FileEntry] = []
            with os.scandir(path) as it:
                for dirent in it:
                    try:
                        stat = dirent.stat(follow_symlinks=False)
                        is_dir = dirent.is_dir(follow_symlinks=False)
                        item_count = None
                        
                        # Count items in directory
                        if is_dir:
                            try:
                                with os.scandir(dirent.path) as dir_it:
                                    item_count = len(list(dir_it))
                            except Exception:
                                # If we can't read the directory, set count to None
                                item_count = None
                        
                        entries.append(
                            FileEntry(
                                name=dirent.name,
                                is_dir=is_dir,
                                size=getattr(stat, "st_size", 0) or 0,
                                modified=getattr(stat, "st_mtime", 0.0) or 0.0,
                                item_count=item_count,
                            )
                        )
                    except Exception:
                        # Skip entries we cannot stat
                        continue

            # Show results in the left pane
            self._left_pane.show_entries(path, entries)
            self._apply_pending_highlight(self._left_pane)
        except Exception as exc:
            self._left_pane.show_toast(str(exc))

    def _on_path_changed(self, pane: FilePane, path: str, user_data=None) -> None:
        # Route local vs remote browsing
        if pane is self._left_pane:
            # Local pane: expand ~ and navigate local filesystem
            local_path = os.path.expanduser(path) if path.startswith("~") else path
            if not local_path:
                local_path = os.path.expanduser("~")
            try:
                self._load_local(local_path)
                # Only push history if not triggered by Back
                if getattr(pane, "_suppress_history_push", False):
                    pane._suppress_history_push = False
                else:
                    pane.push_history(local_path)
            except Exception as exc:
                pane.show_toast(str(exc))
        else:
            # Remote pane: use SFTP manager
            self._pending_paths[pane] = path
            # Only push history if not triggered by Back
            if getattr(pane, "_suppress_history_push", False):
                pane._suppress_history_push = False
            else:
                pane.push_history(path)
            self._manager.listdir(path)

    def _check_file_conflicts(self, files_to_transfer: List[Tuple[str, str]], operation_type: str, callback: Callable[[List[Tuple[str, str]]], None]) -> None:
        """Check for file conflicts and show resolution dialog if needed.

        Args:
            files_to_transfer: List of (source, destination) tuples
            operation_type: "upload" or "download"
            callback: Function to call with resolved file list
        """
        print(f"=== CHECKING FILE CONFLICTS ===")
        print(f"Operation type: {operation_type}")
        print(f"Files to transfer: {files_to_transfer}")
        
        conflicts = []
        
        # Check for conflicts
        for source, dest in files_to_transfer:
            print(f"Checking: {source} -> {dest}")
            if operation_type == "download":
                # For downloads, check if local file exists
                exists = os.path.exists(dest)
                print(f"  Local file exists: {exists}")
                if exists:
                    conflicts.append((source, dest))
                    print(f"  CONFLICT DETECTED: {dest}")
            else:  # upload
                # For uploads, we'd need to check remote files - this is more complex
                # For now, let the upload proceed (remote conflict handling would require SFTP stat calls)
                print(f"  Upload conflict checking not implemented yet")
                pass
        
        print(f"Total conflicts found: {len(conflicts)}")
        
        if not conflicts:
            # No conflicts, proceed with all transfers
            print("No conflicts, proceeding with transfers")
            callback(files_to_transfer)
            return
            
        # Show conflict resolution dialog
        conflict_count = len(conflicts)
        total_count = len(files_to_transfer)
        
        if conflict_count == 1:
            filename = os.path.basename(conflicts[0][1])
            title = "File Already Exists"
            message = f"'{filename}' already exists in the destination folder."
        else:
            title = "Files Already Exist"
            message = f"{conflict_count} of {total_count} files already exist in the destination folder."
            
        dialog = Adw.AlertDialog.new(title, message)
        dialog.add_response("cancel", "Cancel")
        dialog.add_response("skip", "Skip Existing")
        dialog.add_response("replace", "Replace All")
        dialog.set_default_response("skip")
        dialog.set_close_response("cancel")
        
        def _on_conflict_response(_dialog, response: str) -> None:
            dialog.close()
            
            if response == "cancel":
                return
            elif response == "skip":
                # Only transfer files that don't conflict
                non_conflicting = [item for item in files_to_transfer if item not in conflicts]
                if non_conflicting:
                    callback(non_conflicting)
                    # Show toast about skipped files
                    if conflict_count == 1:
                        filename = os.path.basename(conflicts[0][1])
                        self._left_pane.show_toast(f"Skipped existing file: {filename}")
                    else:
                        self._left_pane.show_toast(f"Skipped {conflict_count} existing files")
            elif response == "replace":
                # Transfer all files, replacing existing ones
                callback(files_to_transfer)
                
        dialog.connect("response", _on_conflict_response)
        dialog.present()

    def _on_request_operation(self, pane: FilePane, action: str, payload, user_data=None) -> None:
        if action in {"copy", "cut"} and isinstance(payload, dict):
            entries = list(payload.get("entries") or [])
            if not entries:
                pane.show_toast("Nothing selected")
                return

            directory = payload.get("directory") or pane.toolbar.path_entry.get_text() or "/"
            if pane is self._left_pane:
                directory = self._normalize_local_path(directory)
            else:
                directory = directory or "/"

            self._clipboard_entries = [dataclasses.replace(entry) for entry in entries]
            self._clipboard_directory = directory
            self._clipboard_source_pane = pane
            self._clipboard_operation = action
            self._update_paste_targets()

            if len(entries) == 1:
                message = f"{'Cut' if action == 'cut' else 'Copied'} {entries[0].name}"
            else:
                message = f"{'Cut' if action == 'cut' else 'Copied'} {len(entries)} items"
            pane.show_toast(message)
            return

        if action == "paste":
            if not self._clipboard_entries or self._clipboard_source_pane is None:
                pane.show_toast("Clipboard is empty")
                return

            destination = ""
            force_move = False
            if isinstance(payload, dict):
                destination = payload.get("directory") or pane.toolbar.path_entry.get_text() or "/"
                force_move = bool(payload.get("force_move"))
            else:
                destination = pane.toolbar.path_entry.get_text() or "/"

            if pane is self._left_pane:
                destination = self._normalize_local_path(destination)
            else:
                destination = destination or "/"

            move_requested = force_move or self._clipboard_operation == "cut"
            source_pane = self._clipboard_source_pane
            source_dir = self._clipboard_directory or "/"
            entries = list(self._clipboard_entries)

            if source_pane is self._left_pane and pane is self._left_pane:
                self._perform_local_clipboard_operation(entries, source_dir, destination, move_requested)
            elif source_pane is self._right_pane and pane is self._right_pane:
                self._perform_remote_clipboard_operation(entries, source_dir, destination, move_requested)
            elif source_pane is self._left_pane and pane is self._right_pane:
                self._perform_local_to_remote_clipboard_operation(entries, source_dir, destination, move_requested)
            elif source_pane is self._right_pane and pane is self._left_pane:
                self._perform_remote_to_local_clipboard_operation(entries, source_dir, destination, move_requested)
            else:
                pane.show_toast("Paste target is unavailable")
                return

            if move_requested:
                self._clear_clipboard()
            else:
                self._update_paste_targets()
            return

        if action == "mkdir":
            dialog = Adw.AlertDialog.new("New Folder", "Enter a name for the new folder")
            entry = Gtk.Entry()
            dialog.set_extra_child(entry)
            dialog.add_response("cancel", "Cancel")
            dialog.add_response("ok", "Create")
            dialog.set_default_response("ok")
            dialog.set_close_response("cancel")

            def _on_response(_dialog, response: str) -> None:
                if response == "ok":
                    name = entry.get_text().strip()
                    if name:
                        current_dir = pane.toolbar.path_entry.get_text() or "/"
                        if pane is self._left_pane:
                            target_dir = self._normalize_local_path(current_dir)
                            new_path = os.path.join(target_dir, name)
                        else:
                            new_path = posixpath.join(current_dir or "/", name)
                        if pane is self._left_pane:
                            try:
                                os.makedirs(new_path, exist_ok=False)
                            except FileExistsError:
                                pane.show_toast("Folder already exists")
                            except Exception as exc:
                                pane.show_toast(str(exc))
                            else:
                                # Refresh local listing
                                self._pending_highlights[self._left_pane] = name
                                self._load_local(os.path.dirname(new_path) or "/")
                        else:
                            future = self._manager.mkdir(new_path)
                            
                            # Simple direct refresh after operation completes
                            def _on_mkdir_done(completed_future):
                                try:
                                    completed_future.result()  # Check for errors
                                    logger.debug(f"mkdir completed successfully, refreshing pane")
                                    # Direct refresh of the current directory
                                    GLib.idle_add(lambda: self._force_refresh_pane(pane, highlight_name=name))
                                except Exception as e:
                                    logger.error(f"mkdir failed: {e}")
                            
                            future.add_done_callback(_on_mkdir_done)
                dialog.close()

            dialog.connect("response", _on_response)
            dialog.present()
        elif action == "rename" and isinstance(payload, dict):
            entries = payload.get("entries") or []
            directory = payload.get("directory") or pane.toolbar.path_entry.get_text() or "/"
            if not entries:
                return

            entry = entries[0]

            if pane is self._left_pane:
                base_dir = self._normalize_local_path(directory)
                source = os.path.join(base_dir, entry.name)
                join = os.path.join
            else:
                base_dir = directory or "/"
                source = posixpath.join(base_dir, entry.name)
                join = posixpath.join

            dialog = Adw.AlertDialog.new("Rename Item", f"Enter a new name for {entry.name}")
            name_entry = Gtk.Entry()
            name_entry.set_text(entry.name)
            dialog.set_extra_child(name_entry)
            dialog.add_response("cancel", "Cancel")
            dialog.add_response("ok", "Rename")
            dialog.set_default_response("ok")
            dialog.set_close_response("cancel")

            def _on_rename(_dialog, response: str) -> None:
                if response != "ok":
                    dialog.close()
                    return
                new_name = name_entry.get_text().strip()
                if not new_name:
                    pane.show_toast("Name cannot be empty")
                    dialog.close()
                    return
                if new_name == entry.name:
                    dialog.close()
                    return
                target = join(base_dir, new_name)
                if pane is self._left_pane:
                    try:
                        os.rename(source, target)
                    except Exception as exc:
                        pane.show_toast(str(exc))
                    else:
                        pane.show_toast(f"Renamed to {new_name}")
                        self._pending_highlights[self._left_pane] = new_name
                        self._load_local(base_dir)
                else:
                    future = self._manager.rename(source, target)
                    
                    # Simple direct refresh after operation completes
                    def _on_rename_done(completed_future):
                        try:
                            completed_future.result()  # Check for errors
                            logger.debug(f"rename completed successfully, refreshing pane")
                            # Direct refresh of the current directory
                            GLib.idle_add(lambda: self._force_refresh_pane(pane, highlight_name=new_name))
                        except Exception as e:
                            logger.error(f"rename failed: {e}")
                    
                    future.add_done_callback(_on_rename_done)
                    pane.show_toast(f"Renaming to {new_name}…")
                dialog.close()

            dialog.connect("response", _on_rename)
            dialog.present()
        elif action == "delete" and isinstance(payload, dict):
            entries = payload.get("entries") or []
            directory = payload.get("directory") or pane.toolbar.path_entry.get_text() or "/"
            if not entries:
                return

            if pane is self._left_pane:
                base_dir = self._normalize_local_path(directory)
            else:
                base_dir = directory or "/"

            count = len(entries)
            if count == 1:
                message = f"Delete {entries[0].name}?"
                title = "Delete Item"
            else:
                message = f"Delete {count} items?"
                title = "Delete Items"

            dialog = Adw.AlertDialog.new(title, message)
            dialog.add_response("cancel", "Cancel")
            dialog.add_response("ok", "Delete")
            dialog.set_default_response("cancel")
            dialog.set_close_response("cancel")

            def _on_delete(_dialog, response: str) -> None:
                if response != "ok":
                    dialog.close()
                    return
                if pane is self._left_pane:
                    deleted = 0
                    errors: List[str] = []
                    for selected_entry in entries:
                        target_path = os.path.join(base_dir, selected_entry.name)
                        try:
                            if selected_entry.is_dir:
                                shutil.rmtree(target_path)
                            else:
                                os.remove(target_path)
                            deleted += 1
                        except FileNotFoundError:
                            errors.append(f"{selected_entry.name} no longer exists")
                        except Exception as exc:
                            errors.append(str(exc))
                    if deleted:
                        message = (
                            "Deleted 1 item"
                            if deleted == 1
                            else f"Deleted {deleted} items"
                        )
                        pane.show_toast(message)
                        self._load_local(base_dir)
                    if errors:
                        pane.show_toast(errors[0])
                else:
                    for selected_entry in entries:
                        target_path = posixpath.join(base_dir, selected_entry.name)
                        future = self._manager.remove(target_path)
                        self._attach_refresh(future, refresh_remote=pane)
                    pane.show_toast(
                        "Deleting 1 item…" if count == 1 else f"Deleting {count} items…"
                    )
                dialog.close()

            dialog.connect("response", _on_delete)
            dialog.present()
        elif action == "upload":
            # Upload can be triggered from either pane, but we need to determine the target pane
            if pane is self._left_pane:
                # Upload from local to remote
                target_pane = self._right_pane
            elif pane is self._right_pane:
                # Upload from local to remote (when triggered from remote pane)
                target_pane = pane
            else:
                return

            remote_root = target_pane.toolbar.path_entry.get_text() or "/"
            raw_items: object | None = None

            move_sources: List[pathlib.Path] = []
            move_source_dir: Optional[str] = None
            if isinstance(user_data, dict):
                move_sources = list(user_data.get("move_sources") or [])
                move_source_dir = user_data.get("move_source_dir")
            move_sources_set = {path.resolve() for path in move_sources}

            if isinstance(payload, dict):
                destination = payload.get("destination")
                if isinstance(destination, pathlib.Path):
                    remote_root = destination.as_posix()
                elif isinstance(destination, str) and destination:
                    remote_root = destination
                raw_items = payload.get("paths")
            else:
                raw_items = payload

            paths: List[pathlib.Path] = []

            def _collect(item: object | None) -> None:
                if item is None:
                    return
                if isinstance(item, (list, tuple, set, frozenset)):
                    for value in item:
                        _collect(value)
                    return
                if isinstance(item, pathlib.Path):
                    paths.append(item)
                elif isinstance(item, Gio.File):
                    local_path = item.get_path()
                    if local_path:
                        paths.append(pathlib.Path(local_path))
                elif isinstance(item, str):
                    paths.append(pathlib.Path(item))

            _collect(raw_items)

            if not paths:
                pane.show_toast("No files selected for upload")
                return

            available_paths: List[pathlib.Path] = []
            missing: List[pathlib.Path] = []
            for candidate in paths:
                try:
                    if candidate.exists():
                        available_paths.append(candidate)
                    else:
                        missing.append(candidate)
                except OSError:
                    missing.append(candidate)

            if missing and not available_paths:
                pane.show_toast("Selected items are not accessible")
                return
            if missing and available_paths:
                pane.show_toast(f"Skipping inaccessible items: {missing[0].name}")

            # Prepare list of files to transfer for conflict checking
            files_to_transfer = []
            for path_obj in available_paths:
                destination = posixpath.join(remote_root or "/", path_obj.name)
                files_to_transfer.append((str(path_obj), destination))
            
            # Check for conflicts and handle accordingly  
            def _proceed_with_upload(resolved_files: List[Tuple[str, str]]) -> None:
                for local_path_str, destination in resolved_files:
                    path_obj = pathlib.Path(local_path_str)

                    try:
                        if path_obj.is_dir():
                            future = self._manager.upload_directory(path_obj, destination)
                        else:
                            future = self._manager.upload(path_obj, destination)

                        # Show progress dialog for upload
                        self._show_progress_dialog("upload", path_obj.name, future)
                        self._attach_refresh(
                            future,
                            refresh_remote=target_pane,
                            highlight_name=path_obj.name,
                        )
                        if move_sources_set and path_obj.resolve() in move_sources_set:
                            cleanup_dir = move_source_dir or str(path_obj.parent)
                            self._schedule_local_move_cleanup(future, path_obj, cleanup_dir)
                    except Exception as e:
                        pane.show_toast(f"Error uploading {path_obj.name}: {str(e)}")

            self._check_file_conflicts(files_to_transfer, "upload", _proceed_with_upload)
        elif action == "download" and isinstance(payload, dict):
            print(f"=== DOWNLOAD OPERATION CALLED ===")
            print(f"Payload: {payload}")

            if pane is self._left_pane and payload.get("entries"):
                remote_pane = getattr(self, "_right_pane", None)
                if isinstance(remote_pane, FilePane):
                    pane = remote_pane

            move_remote_sources: List[str] = []
            move_remote_pane: Optional[FilePane] = None
            if isinstance(user_data, dict):
                move_remote_sources = list(user_data.get("move_remote_sources") or [])
                move_remote_pane = user_data.get("move_remote_pane")
            move_remote_set = set(move_remote_sources)

            entries = payload.get("entries") or []
            directory = payload.get("directory")
            print(f"Entries to download: {[e.name for e in entries]}")
            print(f"Directory: {directory}")
            if not directory:
                if pane is self._right_pane:
                    directory = pane.toolbar.path_entry.get_text() or "/"
                else:
                    remote_pane = getattr(self, "_right_pane", None)
                    if isinstance(remote_pane, FilePane):
                        directory = remote_pane.toolbar.path_entry.get_text() or "/"
                    else:
                        directory = "/"
            destination_base = payload.get("destination")

            if not entries or destination_base is None:
                pane.show_toast("Invalid download request")
                return

            if not isinstance(destination_base, pathlib.Path):
                destination_base = pathlib.Path(destination_base)

            # Prepare list of files to transfer for conflict checking
            files_to_transfer = []
            for entry in entries:
                source = posixpath.join(directory or "/", entry.name)
                target_path = destination_base / entry.name
                files_to_transfer.append((source, str(target_path)))
            
            # Check for conflicts and handle accordingly
            def _proceed_with_download(resolved_files: List[Tuple[str, str]]) -> None:
                for source, target_path_str in resolved_files:
                    target_path = pathlib.Path(target_path_str)
                    entry_name = os.path.basename(target_path_str)

                    # Find the original entry to check if it's a directory
                    entry_is_dir = False
                    for entry in entries:
                        if entry.name == entry_name:
                            entry_is_dir = entry.is_dir
                            break
                    
                    try:
                        if entry_is_dir:
                            future = self._manager.download_directory(source, target_path)
                        else:
                            future = self._manager.download(source, target_path)
                        self._show_progress_dialog("download", entry_name, future)
                        self._attach_refresh(
                            future,
                            refresh_local_path=str(destination_base),
                            highlight_name=entry_name,
                        )
                        if move_remote_set and source in move_remote_set:
                            self._schedule_remote_move_cleanup(
                                future,
                                source,
                                move_remote_pane or pane,
                            )
                    except Exception as e:
                        pane.show_toast(f"Error downloading {entry_name}: {str(e)}")

            self._check_file_conflicts(files_to_transfer, "download", _proceed_with_download)

    def _on_window_resize(self, window, pspec) -> None:
        """Maintain proportional paned split when window is resized following GNOME HIG"""
        # Get current window width
        width = self.get_width()
        if width > 0:
            # Set paned position to half the window width (maintaining 50/50 split)
            self._panes.set_position(width // 2)

    def _attach_refresh(
        self,
        future: Optional[Future],
        *,
        refresh_remote: Optional[FilePane] = None,
        refresh_local_path: Optional[str] = None,
        highlight_name: Optional[str] = None,
    ) -> None:
        if future is None:
            logger.debug("_attach_refresh: future is None, skipping")
            return

        logger.debug(f"_attach_refresh: attaching refresh callback, refresh_remote={refresh_remote is not None}, highlight_name={highlight_name}")

        def _on_done(completed: Future) -> None:
            try:
                completed.result()
                logger.debug("_attach_refresh: operation completed successfully")
            except Exception as e:
                logger.debug(f"_attach_refresh: operation failed with {e}")
                return
            if highlight_name:
                if refresh_remote is not None:
                    self._pending_highlights[refresh_remote] = highlight_name
                    logger.debug(f"_attach_refresh: set pending highlight {highlight_name} for remote pane")
                elif refresh_local_path is not None:
                    self._pending_highlights[self._left_pane] = highlight_name
                    logger.debug(f"_attach_refresh: set pending highlight {highlight_name} for local pane")
            if refresh_remote is not None:
                logger.debug("_attach_refresh: scheduling remote refresh")
                GLib.idle_add(self._refresh_remote_listing, refresh_remote)
            if refresh_local_path:
                logger.debug(f"_attach_refresh: scheduling local refresh for {refresh_local_path}")
                GLib.idle_add(self._refresh_local_listing, refresh_local_path)

        future.add_done_callback(_on_done)

    def _apply_pending_highlight(self, pane: FilePane) -> None:
        name = self._pending_highlights.get(pane)
        if not name:
            return
        self._pending_highlights[pane] = None
        pane.highlight_entry(name)

    def _force_refresh_pane(self, pane: FilePane, highlight_name: Optional[str] = None) -> None:
        """Force refresh a pane by directly calling listdir and updating UI"""
        path = pane.toolbar.path_entry.get_text() or "/"
        logger.debug(f"_force_refresh_pane: refreshing {('remote' if pane._is_remote else 'local')} pane for path: {path}")
        
        if highlight_name:
            self._pending_highlights[pane] = highlight_name
            logger.debug(f"_force_refresh_pane: set pending highlight {highlight_name}")
        
        if pane._is_remote:
            # For remote pane, use SFTP
            self._pending_paths[pane] = path
            
            def _refresh_impl():
                try:
                    logger.debug(f"_force_refresh_pane: calling manager.listdir for {path}")
                    self._manager.listdir(path)
                except Exception as e:
                    logger.error(f"_force_refresh_pane: listdir failed: {e}")
                    pane.show_toast(f"Refresh failed: {e}")
            
            # Submit directly to executor to avoid callback issues
            if hasattr(self._manager, '_executor'):
                self._manager._executor.submit(_refresh_impl)
            else:
                _refresh_impl()
        else:
            # For local pane, refresh directly
            try:
                self._load_local(path)
            except Exception as e:
                logger.error(f"_force_refresh_pane: local refresh failed: {e}")
                pane.show_toast(f"Refresh failed: {e}")

    def _refresh_remote_listing(self, pane: FilePane) -> bool:
        """Legacy method - use _force_refresh_pane instead"""
        self._force_refresh_pane(pane)
        return False

    def _refresh_local_listing(self, path: str) -> bool:
        target = self._normalize_local_path(path)
        # Use the actual current path instead of the display path from path entry
        # This handles Flatpak portal paths correctly
        current_path = getattr(self._left_pane, '_current_path', None)
        if current_path:
            current = current_path
        else:
            current = self._normalize_local_path(self._left_pane.toolbar.path_entry.get_text())
        if target == current:
            self._load_local(target)
        else:
            self._pending_highlights[self._left_pane] = None
        return False

    def _update_paste_targets(self) -> None:
        can_paste = bool(self._clipboard_entries)
        for pane in (self._left_pane, self._right_pane):
            if isinstance(pane, FilePane):
                pane.set_can_paste(can_paste)

    def _clear_clipboard(self) -> None:
        self._clipboard_entries = []
        self._clipboard_directory = None
        self._clipboard_source_pane = None
        self._clipboard_operation = None
        self._update_paste_targets()

    def _resolve_local_entry_path(self, directory: str, entry: FileEntry) -> pathlib.Path:
        base = pathlib.Path(self._normalize_local_path(directory))
        return base / entry.name

    def _resolve_remote_entry_path(self, directory: str, entry: FileEntry) -> str:
        base = directory or "/"
        return posixpath.join(base, entry.name)

    def _perform_local_clipboard_operation(
        self,
        entries: List[FileEntry],
        source_dir: str,
        destination_dir: str,
        move: bool,
    ) -> None:
        source_dir_norm = self._normalize_local_path(source_dir)
        destination_dir_norm = self._normalize_local_path(destination_dir)
        source_base = pathlib.Path(source_dir_norm)
        destination_base = pathlib.Path(destination_dir_norm)
        destination_base.mkdir(parents=True, exist_ok=True)

        completed = 0
        errors: List[str] = []

        for entry in entries:
            source_path = source_base / entry.name
            destination_path = destination_base / entry.name
            try:
                if move:
                    shutil.move(str(source_path), str(destination_path))
                else:
                    if entry.is_dir:
                        if destination_path.exists():
                            raise FileExistsError(f"{entry.name} already exists")
                        shutil.copytree(source_path, destination_path)
                    else:
                        if destination_path.exists():
                            raise FileExistsError(f"{entry.name} already exists")
                        shutil.copy2(source_path, destination_path)
                completed += 1
            except FileExistsError as exc:
                errors.append(str(exc))
            except Exception as exc:
                errors.append(f"{entry.name}: {exc}")

        if completed:
            if entries:
                self._pending_highlights[self._left_pane] = entries[0].name
            GLib.idle_add(self._refresh_local_listing, destination_dir_norm)
            if move and destination_dir_norm != source_dir_norm:
                GLib.idle_add(self._refresh_local_listing, source_dir_norm)
            message = (
                "Moved 1 item"
                if move and completed == 1
                else f"Moved {completed} items"
                if move
                else "Copied 1 item"
                if completed == 1
                else f"Copied {completed} items"
            )
            self._left_pane.show_toast(message)

        if errors:
            self._left_pane.show_toast(errors[0])

    def _perform_remote_clipboard_operation(
        self,
        entries: List[FileEntry],
        source_dir: str,
        destination_dir: str,
        move: bool,
    ) -> None:
        if not entries:
            return
        manager = getattr(self, "_manager", None)
        if manager is None:
            self._right_pane.show_toast("Remote connection unavailable")
            return

        skipped: List[str] = []
        scheduled_any = False

        for entry in entries:
            source_path = self._resolve_remote_entry_path(source_dir, entry)
            destination_path = self._resolve_remote_entry_path(destination_dir, entry)

            if entry.is_dir and self._is_remote_descendant(source_path, destination_path):
                skipped.append(
                    f"Cannot paste '{entry.name}' into its own subdirectory"
                )
                continue


            def _impl(src=source_path, dest=destination_path, is_dir=entry.is_dir):
                sftp = getattr(manager, "_sftp", None)
                if sftp is None:
                    raise RuntimeError("SFTP session is not connected")
                self._ensure_remote_directory(sftp, posixpath.dirname(dest))
                if is_dir:
                    self._copy_remote_directory(sftp, src, dest)
                else:
                    self._copy_remote_file(sftp, src, dest)

            future = manager._submit(_impl)
            self._attach_refresh(
                future,
                refresh_remote=self._right_pane,
                highlight_name=entry.name,
            )
            if move:
                self._schedule_remote_move_cleanup(future, source_path, self._right_pane)
            scheduled_any = True

        if scheduled_any:
            self._right_pane.show_toast(
                "Moving items…" if move else "Copying items…"
            )
        elif skipped:
            self._right_pane.show_toast(skipped[0])


    def _perform_local_to_remote_clipboard_operation(
        self,
        entries: List[FileEntry],
        source_dir: str,
        destination_dir: str,
        move: bool,
    ) -> None:
        source_dir_norm = self._normalize_local_path(source_dir)
        paths: List[pathlib.Path] = []
        for entry in entries:
            path = pathlib.Path(source_dir_norm) / entry.name
            if path.exists():
                paths.append(path)
        if not paths:
            self._left_pane.show_toast("Files are no longer available")
            return

        payload = {"paths": paths, "destination": destination_dir}
        user_data = None
        if move:
            user_data = {
                "move_sources": paths,
                "move_source_dir": source_dir_norm,
            }
        self._on_request_operation(self._left_pane, "upload", payload, user_data=user_data)

    def _perform_remote_to_local_clipboard_operation(
        self,
        entries: List[FileEntry],
        source_dir: str,
        destination_dir: str,
        move: bool,
    ) -> None:
        if not entries:
            return
        destination_path = pathlib.Path(destination_dir)
        payload = {
            "entries": entries,
            "directory": source_dir or "/",
            "destination": destination_path,
        }
        user_data = None
        if move:
            remote_sources = [
                self._resolve_remote_entry_path(source_dir or "/", entry)
                for entry in entries
            ]
            user_data = {
                "move_remote_sources": remote_sources,
                "move_remote_pane": self._right_pane,
            }
        self._on_request_operation(self._right_pane, "download", payload, user_data=user_data)

    def _schedule_local_move_cleanup(
        self,
        future: Future,
        source_path: pathlib.Path,
        source_dir: str,
    ) -> None:
        def _cleanup(completed: Future, path: pathlib.Path = source_path, base_dir: str = source_dir) -> None:
            try:
                completed.result()
            except Exception:
                return
            try:
                if path.is_dir():
                    shutil.rmtree(path)
                else:
                    path.unlink()
            except FileNotFoundError:
                pass
            except Exception as exc:
                GLib.idle_add(self._left_pane.show_toast, f"Failed to remove {path.name}: {exc}")
            GLib.idle_add(self._refresh_local_listing, base_dir)

        future.add_done_callback(_cleanup)

    def _schedule_remote_move_cleanup(
        self,
        future: Future,
        source_path: str,
        pane: FilePane,
    ) -> None:
        def _cleanup(completed: Future, path: str = source_path, target_pane: FilePane = pane) -> None:
            try:
                completed.result()
            except Exception:
                return
            cleanup_future = self._manager.remove(path)
            self._attach_refresh(cleanup_future, refresh_remote=target_pane)

        future.add_done_callback(_cleanup)

    @staticmethod
    def _ensure_remote_directory(sftp: paramiko.SFTPClient, path: str) -> None:
        if not path:
            return
        components = []
        while path and path not in {"/", ""}:
            components.append(path)
            path = posixpath.dirname(path)
        for component in reversed(components):
            try:
                sftp.mkdir(component)
            except IOError:
                continue

    @staticmethod
    def _remote_path_exists(sftp: paramiko.SFTPClient, path: str) -> bool:
        try:
            sftp.stat(path)
        except FileNotFoundError:
            return False
        except IOError as exc:
            error_code = getattr(exc, "errno", None)
            if error_code is None and exc.args:
                first_arg = exc.args[0]
                if isinstance(first_arg, int):
                    error_code = first_arg
            if error_code in {errno.ENOENT, errno.EINVAL}:
                return False
            raise
        return True

    @staticmethod
    def _is_remote_descendant(source_path: str, destination_path: str) -> bool:
        source_norm = posixpath.normpath(source_path)
        dest_norm = posixpath.normpath(destination_path)
        if source_norm in {"", ".", "/"}:
            return False
        if dest_norm == source_norm:
            return True
        source_prefix = source_norm.rstrip("/")
        if not source_prefix:
            return False
        return dest_norm.startswith(f"{source_prefix}/")

    def _copy_remote_file(
        self, sftp: paramiko.SFTPClient, source_path: str, destination_path: str
    ) -> None:
        if self._remote_path_exists(sftp, destination_path):
            raise FileExistsError(f"{posixpath.basename(destination_path)} already exists")

        with sftp.open(source_path, "rb") as src_file, sftp.open(destination_path, "wb") as dst_file:
            while True:
                chunk = src_file.read(32768)
                if not chunk:
                    break
                dst_file.write(chunk)

    def _copy_remote_directory(
        self, sftp: paramiko.SFTPClient, source_path: str, destination_path: str
    ) -> None:
        if self._is_remote_descendant(source_path, destination_path):
            raise ValueError(
                f"Cannot paste '{posixpath.basename(posixpath.normpath(source_path))}' into itself"
            )
        if self._remote_path_exists(sftp, destination_path):
            raise FileExistsError(
                f"{posixpath.basename(posixpath.normpath(destination_path))} already exists"
            )
        sftp.mkdir(destination_path)

        for entry in sftp.listdir_attr(source_path):
            child_source = posixpath.join(source_path, entry.filename)
            child_destination = posixpath.join(destination_path, entry.filename)
            if stat_isdir(entry):
                self._copy_remote_directory(sftp, child_source, child_destination)
            else:
                self._copy_remote_file(sftp, child_source, child_destination)

    def _show_progress_dialog(self, operation_type: str, filename: str, future: Future) -> None:
        """Show and manage the progress dialog for a file operation."""
        try:
            print(f"DEBUG: _show_progress_dialog called for {operation_type} {filename}")
            
            # Dismiss any existing progress dialog
            if hasattr(self, '_progress_dialog') and self._progress_dialog:
                try:
                    self._progress_dialog.close()
                except (AttributeError, RuntimeError):
                    pass
                self._progress_dialog = None
            
            # Create new progress dialog
            print(f"DEBUG: Creating progress dialog")
            self._progress_dialog = SFTPProgressDialog(parent=self, operation_type=operation_type)
            self._progress_dialog.set_operation_details(total_files=1, filename=filename)
            self._progress_dialog.set_future(future)
            
            # Try to get file size for better progress display
            try:
                if operation_type == "download":
                    # For downloads, we'll get the size from the SFTP manager if available
                    # This is a rough estimate, the actual implementation would need to
                    # query the remote file size
                    self._progress_dialog.total_bytes = 1024 * 1024  # Default to 1MB estimate
                else:  # upload
                    # For uploads, we could get the local file size
                    self._progress_dialog.total_bytes = 1024 * 1024  # Default to 1MB estimate
            except Exception:
                self._progress_dialog.total_bytes = 0
            
            # Show the dialog
            self._progress_dialog.present()
            print(f"DEBUG: Progress dialog created and shown successfully")
            
        except Exception as exc:
            print(f"DEBUG: Error in _show_progress_dialog: {exc}")
            import traceback
            traceback.print_exc()
            return
        
        # Store references for cleanup
        self._progress_handler_id = None
        
        # Connect progress signal
        def _on_progress(manager, progress: float, message: str) -> None:
            # Check if dialog exists and operation hasn't been cancelled
            if (self._progress_dialog and 
                not self._progress_dialog.is_cancelled and
                self._current_future and 
                not self._current_future.cancelled()):
                try:
                    self._progress_dialog.update_progress(progress, message)
                except (AttributeError, RuntimeError, GLib.GError):
                    # Dialog may have been destroyed
                    pass
        
        # Connect progress signal and store handler ID
        self._progress_handler_id = self._manager.connect("progress", _on_progress)
        
        def _on_complete(future_result) -> None:
            # Use GLib.idle_add to ensure we're on the main thread
            def _cleanup():
                # Disconnect progress signal
                if hasattr(self, '_progress_handler_id') and self._progress_handler_id:
                    try:
                        self._manager.disconnect(self._progress_handler_id)
                    except (TypeError, RuntimeError):
                        pass
                    self._progress_handler_id = None
                
                # Update dialog to show completion
                if self._progress_dialog:
                    try:
                        if future_result.exception():
                            error_msg = str(future_result.exception())
                            self._progress_dialog.show_completion(success=False, error_message=error_msg)
                        else:
                            self._progress_dialog.increment_file_count()
                            self._progress_dialog.show_completion(success=True)
                    except (AttributeError, RuntimeError, GLib.GError):
                        # Dialog may have been destroyed
                        pass
                
                self._current_future = None
            
            GLib.idle_add(_cleanup)
        
        # Connect future completion
        future.add_done_callback(_on_complete)

    @staticmethod
    def _normalize_local_path(path: Optional[str]) -> str:
        expanded = os.path.expanduser(path or "/")
        return os.path.abspath(expanded)


def launch_file_manager_window(
    *,
    host: str,
    username: str,
    port: int = 22,
    path: str = "~",
    parent: Optional[Gtk.Window] = None,
    transient_for_parent: bool = True,
    nickname: Optional[str] = None,
    connection: Any = None,
    connection_manager: Any = None,
    ssh_config: Optional[Dict[str, Any]] = None,
) -> FileManagerWindow:
    """Create and present the :class:`FileManagerWindow`.

    The function obtains the default application instance (``Gtk.Application``)
    if available; otherwise the caller must ensure the returned window remains
    referenced for the duration of its lifetime.

    Parameters
    ----------
    host, username, port, path
        Connection details used by :class:`FileManagerWindow`.
    parent
        Optional window that should act as the logical parent for stacking
        purposes.  When provided the new window may be set as transient for
        this parent depending on ``transient_for_parent``.
    transient_for_parent
        Set to ``False`` to avoid establishing a transient relationship with
        ``parent``.  This allows callers to request a free-floating window even
        when a parent reference is supplied.
    nickname, connection, connection_manager, ssh_config
        Optional context propagated to :class:`FileManagerWindow` so it can
        reuse saved credentials and SSH preferences.
    """

    app = Gtk.Application.get_default()
    if app is None:
        raise RuntimeError("An application instance is required to show the window")

    window = FileManagerWindow(
        application=app,
        host=host,
        username=username,
        port=port,
        initial_path=path,
        nickname=nickname,
        connection=connection,
        connection_manager=connection_manager,
        ssh_config=ssh_config,
    )
    if parent is not None and transient_for_parent:
        window.set_transient_for(parent)
    window.present()
    return window


__all__ = [
    "AsyncSFTPManager",
    "FileEntry",
    "FileManagerWindow",
    "SFTPProgressDialog",
    "launch_file_manager_window",
]
<|MERGE_RESOLUTION|>--- conflicted
+++ resolved
@@ -49,29 +49,13 @@
     """Get the path to the granted folders config file."""
     from .platform_utils import get_config_dir
     try:
-<<<<<<< HEAD
         base_dir = get_config_dir()
     except TypeError:
         # Some tests monkeypatch GLib with lightweight stubs that do not
         # implement get_user_config_dir(). Fall back to a sensible default.
         base_dir = os.path.join(os.path.expanduser("~"), ".config", "sshpilot")
     return os.path.join(base_dir, "granted-folders.json")
-=======
-        cfg_dir = get_config_dir()
-        if isinstance(cfg_dir, os.PathLike):
-            cfg_dir = os.fspath(cfg_dir)
-    except TypeError:
-        cfg_dir = None
-
-    if not cfg_dir or not isinstance(cfg_dir, (str, bytes)):
-        cfg_dir = os.environ.get("XDG_CONFIG_HOME")
-        if cfg_dir:
-            cfg_dir = os.path.join(cfg_dir, "sshpilot")
-        else:
-            cfg_dir = os.path.join(os.path.expanduser("~"), ".config", "sshpilot")
-
-    return os.path.join(cfg_dir, "granted-folders.json")
->>>>>>> dac19a3f
+
 
 DOCS_JSON = _get_docs_json_path()
 
