--- conflicted
+++ resolved
@@ -35,10 +35,7 @@
 
     if _should_use_in_app_file_manager():
         logger.info("Using in-app file manager window for remote browsing")
-<<<<<<< HEAD
-=======
-        in_app_path = path or "~"
->>>>>>> e7277f4d
+
         try:
             from .file_manager_window import launch_file_manager_window
 
@@ -46,11 +43,8 @@
                 host=host,
                 username=user,
                 port=port or 22,
-<<<<<<< HEAD
                 path=p,
-=======
-                path=in_app_path,
->>>>>>> e7277f4d
+
                 parent=parent_window,
                 transient_for_parent=False,
             )
