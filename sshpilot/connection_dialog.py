"""
Connection Dialog for sshPilot
Dialog for adding/editing SSH connections
"""

import os
import logging
import gettext
import re
import ipaddress
import socket
import subprocess
import shlex
from typing import Optional, Dict, Any, List

from gi.repository import Gtk, Adw, Gio, GLib, GObject, Gdk, Pango, PangoFT2
from .port_utils import get_port_checker
from .platform_utils import is_macos

# Initialize gettext
try:
    from . import gettext as _
except ImportError:
    # Fallback for when gettext is not available
    _ = lambda s: s

logger = logging.getLogger(__name__)

class ValidationResult:
    def __init__(self, is_valid: bool = True, message: str = "", severity: str = "info"):
        self.is_valid = is_valid
        self.message = message
        self.severity = severity  # "error", "warning", "info"

class SSHConnectionValidator:
    def __init__(self):
        self.reserved_usernames = {
            'root', 'daemon', 'bin', 'sys', 'sync', 'games', 'man', 'lp', 'mail',
            'news', 'uucp', 'proxy', 'www-data', 'backup', 'list', 'irc', 'gnats',
            'nobody', 'systemd-timesync', 'systemd-network', 'systemd-resolve'
        }
        self.common_ssh_ports = {22, 2222, 222, 2022}
        self.system_ports = set(range(1, 1024))
        self.service_ports = {
            21: "FTP", 22: "SSH", 23: "Telnet", 25: "SMTP", 53: "DNS",
            80: "HTTP", 110: "POP3", 143: "IMAP", 443: "HTTPS",
            993: "IMAPS", 995: "POP3S", 3389: "RDP", 5432: "PostgreSQL",
            3306: "MySQL", 27017: "MongoDB", 6379: "Redis", 5672: "RabbitMQ"
        }
        self.existing_names: set[str] = set()
        self.valid_tlds = {
            'com','org','net','edu','gov','mil','int','biz','info','name','pro','aero','coop','museum',
            'local','localhost','test','invalid',
            'us','uk','ca','au','de','fr','jp','cn','ru','br','in','it','es','mx','kr','nl','se','no','dk','fi','ch','at','be','ie'
        }

    def set_existing_names(self, names: set[str]):
        self.existing_names = {str(n).strip().lower() for n in (names or set())}

    def validate_connection_name(self, name: str) -> 'ValidationResult':
        if not name or not name.strip():
            return ValidationResult(False, _("Connection name is required"), "error")
        name = name.strip()
        if name.strip().lower() in self.existing_names:
            return ValidationResult(False, _("Nickname already exists"), "error")
        return ValidationResult(True, _("Valid connection name"))

    def _validate_ip_address(self, ip_str: str) -> 'ValidationResult':
        try:
            ip = ipaddress.ip_address(ip_str)
            if ip.is_loopback:
                return ValidationResult(True, _("Loopback address (localhost)"), "info")
            elif ip.is_private:
                return ValidationResult(True, _("Private network address"), "info")
            elif ip.is_multicast:
                return ValidationResult(False, _("Multicast addresses not supported"), "error")
            elif getattr(ip, 'is_reserved', False):
                return ValidationResult(False, _("Reserved IP address"), "error")
            elif ip.version == 4 and str(ip).startswith('169.254.'):
                return ValidationResult(True, _("Link-local address"), "warning")
            return ValidationResult(True, _("Valid IPv{ver} address").format(ver=ip.version))
        except ValueError:
            return ValidationResult(False, _("Invalid IP address format"), "error")

    def _validate_hostname(self, hostname: str) -> 'ValidationResult':
        if len(hostname) > 253:
            return ValidationResult(False, _("Hostname too long (max 253 characters)"), "error")
        # Reject leading/trailing dot and consecutive dots
        if hostname.startswith('.'):
            return ValidationResult(False, _("Hostname cannot start with dot"), "error")
        if hostname.endswith('.'):
            return ValidationResult(False, _("Hostname cannot end with dot"), "error")
        if '..' in hostname:
            return ValidationResult(False, _("Hostname cannot contain consecutive dots"), "error")
        if not re.match(r'^[a-zA-Z0-9]([a-zA-Z0-9\-\.]*[a-zA-Z0-9])?$', hostname):
            return ValidationResult(False, _("Invalid hostname format"), "error")
        labels = hostname.split('.')
        for label in labels:
            if not label:
                return ValidationResult(False, _("Empty hostname segment"), "error")
            if len(label) > 63:
                return ValidationResult(False, _("Hostname segment too long (max 63 chars)"), "error")
            if label.startswith('-') or label.endswith('-'):
                return ValidationResult(False, _("Hostname segment cannot start/end with hyphen"), "error")
            # Disallow all-digit TLDs and label of only digits for TLD
            # We'll check the last label separately as TLD
        if hostname.lower() in ['localhost', '127.0.0.1', '::1']:
            return ValidationResult(True, _("Local hostname"), "info")
        if '.' not in hostname:
            return ValidationResult(True, _("Consider using fully qualified domain name"), "warning")
        # Validate TLD: must start with a letter, not all-digit
        tld = labels[-1]
        if not re.match(r'^[A-Za-z][A-Za-z0-9-]{1,}$', tld):
            return ValidationResult(False, _("Invalid top-level domain"), "error")
        if re.fullmatch(r'\d+', tld):
            return ValidationResult(False, _("Invalid top-level domain"), "error")
        # Warn if TLD unknown/uncommon (alphabetic, not in list, not 2-letter ccTLD)
        if tld.isalpha() and tld.lower() not in self.valid_tlds and len(tld) != 2:
            return ValidationResult(True, _("Unknown or uncommon top-level domain"), "warning")
        return ValidationResult(True, _("Valid hostname"))

    def validate_hostname(self, hostname: str) -> 'ValidationResult':
        if not hostname or not hostname.strip():
            return ValidationResult(False, _("Hostname is required"), "error")
        hostname = hostname.strip()
        ip_result = self._validate_ip_address(hostname)
        if ip_result.is_valid or not ip_result.message.startswith("Invalid IP"):
            return ip_result
        # If looks like numeric IPv4 but invalid, treat as error explicitly
        if re.fullmatch(r"[0-9.]+", hostname):
            return ValidationResult(False, _("Invalid IPv4 address format"), "error")
        # Pure structural validation (avoid DNS on typing to reduce lag)
        return self._validate_hostname(hostname)

    def validate_port(self, port: str, context: str = "SSH") -> 'ValidationResult':
        if not port or not str(port).strip():
            return ValidationResult(False, _("Port is required"), "error")
        try:
            port_num = int(str(port).strip())
        except ValueError:
            return ValidationResult(False, _("Port must be a number"), "error")
        if not (1 <= port_num <= 65535):
            return ValidationResult(False, _("Port must be between 1-65535"), "error")
        if port_num in self.system_ports:
            if port_num in self.service_ports:
                service = self.service_ports[port_num]
                if context == "SSH" and port_num in self.common_ssh_ports:
                    return ValidationResult(True, _("Standard {svc} port").format(svc=service), "info")
                else:
                    return ValidationResult(True, _("System port for {svc} service").format(svc=service), "warning")
            else:
                return ValidationResult(True, _("System port - requires administrator privileges"), "warning")
        if context == "SSH" and port_num not in self.common_ssh_ports:
            if port_num in self.service_ports:
                service = self.service_ports[port_num]
                return ValidationResult(True, _("Unusual for SSH - typically used for {svc}").format(svc=service), "warning")
            elif port_num > 49152:
                return ValidationResult(True, _("Dynamic port range"), "info")
        return ValidationResult(True, _("Valid port number"))

    def validate_username(self, username: str) -> 'ValidationResult':
        if not username or not username.strip():
            return ValidationResult(False, _("Username is required"), "error")
        return ValidationResult(True, _("Valid username"))

    def verify_key_passphrase(self, key_path: str, passphrase: str) -> bool:
        """Verify that the passphrase matches the private key using ssh-keygen -y"""
        if not key_path or not os.path.exists(key_path):
            return False
        
        try:
            # Run ssh-keygen -y to test the passphrase
            result = subprocess.run([
                'ssh-keygen', '-y', '-P', passphrase, '-f', key_path
            ], capture_output=True, text=True, timeout=10)
            
            # Exit code 0 means the passphrase is valid
            return result.returncode == 0
        except subprocess.TimeoutExpired:
            logger.error(f"Timeout verifying passphrase for key: {key_path}")
            return False
        except subprocess.CalledProcessError:
            # This shouldn't happen since we're capturing output, but handle it
            return False
        except Exception as e:
            logger.error(f"Error verifying passphrase for key {key_path}: {e}")
            return False

class SSHConfigEntry(GObject.Object):
    """Data model for SSH config entries"""
    
    def __init__(self, key="", value=""):
        super().__init__()
        self.key = key
        self.value = value

class SSHConfigAdvancedTab(Gtk.Box):
    """Advanced SSH Configuration Tab for GTK 4"""

    def __init__(self, connection_manager, parent_dialog=None):
        super().__init__(orientation=Gtk.Orientation.VERTICAL, spacing=12)
        self.set_margin_top(12)
        self.set_margin_bottom(12)
        self.set_margin_start(12)
        self.set_margin_end(12)

        self.connection_manager = connection_manager
        self.parent_dialog = parent_dialog
        
        # SSH config options list
        self.ssh_options = [
            'AddKeysToAgent', 'AddressFamily', 'BatchMode', 'BindAddress', 'BindInterface',
            'CanonicalDomains', 'CanonicalizeFallbackLocal', 'CanonicalizeHostname',
            'CanonicalizeMaxDots', 'CanonicalizePermittedCNAMEs', 'CASignatureAlgorithms',
            'CertificateFile', 'CheckHostIP', 'Ciphers', 'ClearAllForwardings', 'Compression',
            'ConnectionAttempts', 'ConnectTimeout', 'ControlMaster', 'ControlPath',
            'ControlPersist', 'DynamicForward', 'EnableSSHKeysign', 'EscapeChar',
            'ExitOnForwardFailure', 'FingerprintHash', 'ForwardX11',
            'ForwardX11Timeout', 'ForwardX11Trusted', 'GatewayPorts', 'GlobalKnownHostsFile',
            'GSSAPIAuthentication', 'GSSAPIClientIdentity', 'GSSAPIDelegateCredentials',
            'GSSAPIKeyExchange', 'GSSAPIRenewalForcesRekey', 'GSSAPIServerIdentity',
            'GSSAPITrustDns', 'HashKnownHosts', 'Host', 'HostbasedAcceptedAlgorithms',
            'HostbasedAuthentication', 'HostKeyAlgorithms', 'HostKeyAlias', 'HostName',
            'IdentitiesOnly', 'IdentityAgent', 'IdentityFile', 'IgnoreUnknown', 'Include',
            'IPQoS', 'KbdInteractiveAuthentication', 'KbdInteractiveDevices', 'KexAlgorithms',
            'KnownHostsCommand', 'LocalCommand', 'LocalForward', 'LogLevel', 'MACs', 'Match',
            'NoHostAuthenticationForLocalhost', 'NumberOfPasswordPrompts', 'PasswordAuthentication',
            'PermitLocalCommand', 'PermitRemoteOpen', 'PKCS11Provider', 'Port',
            'PreferredAuthentications', 'ProxyCommand', 'ProxyUseFdpass',
            'PubkeyAcceptedAlgorithms', 'PubkeyAuthentication', 'RekeyLimit', 'RemoteCommand',
            'RemoteForward', 'RequestTTY', 'RequiredRSASize', 'RevokedHostKeys', 'SecurityKeyProvider',
            'SendEnv', 'ServerAliveCountMax', 'ServerAliveInterval', 'SessionType', 'SetEnv',
            'StdinNull', 'StreamLocalBindMask', 'StreamLocalBindUnlink', 'StrictHostKeyChecking',
            'SyslogFacility', 'TCPKeepAlive', 'Tunnel', 'TunnelDevice', 'UpdateHostKeys',
            'User', 'UserKnownHostsFile', 'UsePrivilegedPort', 'VerifyHostKeyDNS',
            'VisualHostKey', 'XAuthLocation'
        ]
        
        # Store config entries
        self.config_entries = []
        
        self.setup_ui()
        
    def setup_ui(self):
        """Setup the user interface"""
        
        # Header
        header = Gtk.Box(orientation=Gtk.Orientation.VERTICAL, spacing=6)
        title = Gtk.Label(label="Advanced SSH Configuration")
        title.set_markup("<b>Advanced SSH Configuration</b>")
        title.set_halign(Gtk.Align.START)
        
        subtitle = Gtk.Label(label="Add custom SSH configuration options")
        subtitle.add_css_class("dim-label")
        subtitle.set_halign(Gtk.Align.START)
        
        header.append(title)
        header.append(subtitle)
        self.append(header)
        
        # Add button (positioned at the top)
        self.add_button = Gtk.Button(label=_("Add SSH Option"))
        self.add_button.set_icon_name("list-add-symbolic")
        self.add_button.set_tooltip_text(_("Add a new SSH configuration option"))
        self.add_button.connect("clicked", self.on_add_option)
        self.add_button.set_halign(Gtk.Align.START)
        self.add_button.set_margin_bottom(12)
        self.append(self.add_button)
        
        # Scrolled window for config entries
        scrolled = Gtk.ScrolledWindow()
        scrolled.set_policy(Gtk.PolicyType.NEVER, Gtk.PolicyType.AUTOMATIC)
        scrolled.set_min_content_height(200)
        scrolled.set_vexpand(True)
        
        # Main content box
        self.content_box = Gtk.Box(orientation=Gtk.Orientation.VERTICAL, spacing=6)
        scrolled.set_child(self.content_box)
        
        # Grid header
        header_grid = Gtk.Grid()
        header_grid.set_column_spacing(12)
        header_grid.set_margin_bottom(6)
        
        key_header = Gtk.Label(label="SSH Option")
        key_header.set_markup("<b>Keyword</b>")
        key_header.set_halign(Gtk.Align.START)
        key_header.set_hexpand(True)
        
        value_header = Gtk.Label(label="Value")
        value_header.set_markup("<b>Value</b>")
        value_header.set_halign(Gtk.Align.START)
        value_header.set_hexpand(True)
        
        header_grid.attach(key_header, 0, 0, 1, 1)
        header_grid.attach(value_header, 1, 0, 1, 1)
        
        self.content_box.append(header_grid)
        
        # Empty state label
        self.empty_label = Gtk.Label(label="No custom SSH options configured.\nClick 'Add' button to get started.")
        self.empty_label.add_css_class("dim-label")
        self.empty_label.set_justify(Gtk.Justification.CENTER)
        self.empty_label.set_margin_top(24)
        self.empty_label.set_margin_bottom(24)
        self.content_box.append(self.empty_label)
        
        self.append(scrolled)
        
        # Config preview section
        self.setup_config_preview()
        
    def setup_config_preview(self):
        """Setup the SSH config preview section"""
        self.preview_box = Gtk.Box(orientation=Gtk.Orientation.VERTICAL, spacing=6)
        self.preview_box.set_margin_top(12)
        
        preview_title = Gtk.Label(label="Generated SSH Config")
        preview_title.set_markup("<b>Generated SSH Config</b>")
        preview_title.set_halign(Gtk.Align.START)
        
        # Text view for config preview
        self.config_text_view = Gtk.TextView()
        self.config_text_view.set_editable(False)
        self.config_text_view.set_monospace(True)
        self.config_text_view.add_css_class("monospace")
        self.config_text_view.add_css_class("small-font")
        
        # Apply CSS for smaller font
        css_provider = Gtk.CssProvider()
        css_provider.load_from_data(b"""
        .small-font {
            font-size: 11px;
        }
        """)
        Gtk.StyleContext.add_provider_for_display(
            Gdk.Display.get_default(),
            css_provider,
            Gtk.STYLE_PROVIDER_PRIORITY_APPLICATION
        )
        
        preview_scrolled = Gtk.ScrolledWindow()
        preview_scrolled.set_policy(Gtk.PolicyType.AUTOMATIC, Gtk.PolicyType.AUTOMATIC)
        preview_scrolled.set_min_content_height(150)
        preview_scrolled.set_child(self.config_text_view)
        
        preview_desc = Gtk.Label(label="To edit the SSH config file directly, press the button below.")
        preview_desc.add_css_class("dim-label")
        preview_desc.set_halign(Gtk.Align.START)
        preview_desc.set_wrap(True)

        self.preview_box.append(preview_title)
        self.preview_box.append(preview_scrolled)
        self.preview_box.append(preview_desc)

        edit_btn = Gtk.Button(label=_("Edit SSH Config"))
        edit_btn.set_halign(Gtk.Align.START)
        edit_btn.connect("clicked", self.on_edit_ssh_config_clicked)
        self.preview_box.append(edit_btn)

        # Always show preview
        self.append(self.preview_box)
        
        

        
    def create_config_entry_row(self):
        """Create a new config entry row"""
        row_grid = Gtk.Grid()
        row_grid.set_column_spacing(12)
        row_grid.set_margin_bottom(6)
        
        # SSH option dropdown (only supported options)
        key_dropdown = Gtk.DropDown()
        key_dropdown.set_hexpand(False)  # Don't expand horizontally
        key_dropdown.set_size_request(200, -1)  # Fixed width of 200px
        
        # Create string list for dropdown
        string_list = Gtk.StringList()
        string_list.append("Select SSH option...")
        for option in self.ssh_options:
            string_list.append(option)
        
        key_dropdown.set_model(string_list)
        
        # Set expression for StringList items to enable search
        expr = Gtk.PropertyExpression.new(Gtk.StringObject, None, "string")
        key_dropdown.set_expression(expr)
        
        key_dropdown.set_selected(0)  # Default to "Select SSH option..."
        
        # Enable search functionality
        key_dropdown.set_enable_search(True)
        
        # Value entry
        value_entry = Gtk.Entry()
        value_entry.set_placeholder_text("Enter value...")
        value_entry.set_hexpand(True)
        value_entry.connect("activate", self.on_value_entry_activate, row_grid)
        
        # Remove button
        remove_button = Gtk.Button()
        remove_button.set_icon_name("user-trash-symbolic")
        remove_button.add_css_class("flat")
        remove_button.add_css_class("error")
        
        # Connect signals
        key_dropdown.connect("notify::selected", self.on_entry_changed)
        value_entry.connect("changed", self.on_entry_changed)
        remove_button.connect("clicked", self.on_remove_option, row_grid)
        
        # Store entries in the grid for easy access
        row_grid.key_dropdown = key_dropdown
        row_grid.value_entry = value_entry
        
        row_grid.attach(key_dropdown, 0, 0, 1, 1)
        row_grid.attach(value_entry, 1, 0, 1, 1)
        row_grid.attach(remove_button, 2, 0, 1, 1)
        
        return row_grid
        
    def on_add_option(self, button):
        """Add a new SSH option entry"""
        entry_row = self.create_config_entry_row()
        self.config_entries.append(entry_row)
        
        # Hide empty label if it's the first entry
        if len(self.config_entries) == 1:
            self.empty_label.set_visible(False)
            
        # Append the new row to the content box
        self.content_box.append(entry_row)
        
        # Only focus on the new value entry if this was triggered by user clicking the add button
        # (not when loading existing data)
        if button is not None:
            entry_row.value_entry.grab_focus()
        
    def on_remove_option(self, button, row_grid):
        """Remove a SSH option entry"""
        self.config_entries.remove(row_grid)
        
        # Check if the widget is still a child of the content box before removing
        if row_grid.get_parent() == self.content_box:
            self.content_box.remove(row_grid)
        
        # Show empty label if no entries left
        if len(self.config_entries) == 0:
            self.empty_label.set_visible(True)
        else:
            self.update_config_preview()
            
    def on_entry_changed(self, widget, pspec=None):
        """Handle entry text changes"""
        self.update_config_preview()
        # Update the parent connection object if we're editing
        self._update_parent_connection()
        
    def on_value_entry_activate(self, entry, row_grid):
        """Handle Enter key press in value entry - move to next row or add new one"""
        current_index = self.config_entries.index(row_grid)
        
        # If this is the last row, add a new one
        if current_index == len(self.config_entries) - 1:
            self.on_add_option(None)
            # Focus on the key entry of the new row
            new_row = self.config_entries[-1]
            new_row.key_dropdown.grab_focus()
        else:
            # Move to the next row's key entry
            next_row = self.config_entries[current_index + 1]
            next_row.key_dropdown.grab_focus()
        
    def update_config_preview(self):
        """Update the SSH config preview"""
        # Get the complete SSH config from the connection manager
        if hasattr(self, 'connection_manager') and self.connection_manager:
            try:
                # Get current connection data from the parent dialog
                parent_dialog = self.get_ancestor(Adw.Window)
                if parent_dialog and hasattr(parent_dialog, 'connection'):
                    connection = parent_dialog.connection
                    if connection:
                        # Generate the complete SSH config
                        extra_config = self.get_extra_ssh_config()
                        logger.debug(f"Advanced tab extra_ssh_config: {extra_config}")
                        
                        config_data = {
                            'nickname': getattr(connection, 'nickname', 'your-host-name'),
                            'aliases': getattr(connection, 'aliases', []),
                            'host': getattr(connection, 'host', ''),
                            'username': getattr(connection, 'username', ''),
                            'port': getattr(connection, 'port', 22),
                            'auth_method': getattr(connection, 'auth_method', 0),
                            'key_select_mode': getattr(connection, 'key_select_mode', 0),
                            'keyfile': getattr(connection, 'keyfile', ''),
                            'certificate': getattr(connection, 'certificate', ''),
                            'x11_forwarding': getattr(connection, 'x11_forwarding', False),
                            'local_command': getattr(connection, 'local_command', ''),
                            'remote_command': getattr(connection, 'remote_command', ''),
                            'forwarding_rules': getattr(connection, 'forwarding_rules', []),
                            'extra_ssh_config': extra_config
                        }
                        
                        logger.debug(f"Config data for preview: {config_data}")
                        
                        # Generate the complete SSH config block
                        config_text = self.connection_manager.format_ssh_config_entry(config_data)
                        
                        logger.debug(f"Generated config text: {config_text}")
                        
                        buffer = self.config_text_view.get_buffer()
                        buffer.set_text(config_text)
                        return
            except Exception as e:
                logger.error(f"Error updating SSH config preview: {e}")
        
        # Fallback: show only the extra config parameters
        config_lines = []
        
        for row_grid in self.config_entries:
            key = self._get_dropdown_selected_text(row_grid.key_dropdown)
            value = row_grid.value_entry.get_text().strip()
            
            if key and value and key != "Select SSH option...":
                config_lines.append(f"    {key} {value}")
                
        config_text = "Host your-host-name\n" + "\n".join(config_lines)
        
        buffer = self.config_text_view.get_buffer()
        buffer.set_text(config_text)

    def on_edit_ssh_config_clicked(self, button):
        """Open raw editor for the SSH config file."""
        try:
            from .ssh_config_editor import SSHConfigEditorWindow
            parent = self.get_ancestor(Adw.Window)
            editor = SSHConfigEditorWindow(parent, self.connection_manager, on_saved=self._on_editor_saved)
            editor.present()
        except Exception as e:
            logger.error(f"Failed to open SSH config editor: {e}")

    def _on_editor_saved(self):
        """Refresh preview and parent dialog after editor saves."""
        try:
            self.update_config_preview()
            if self.parent_dialog and hasattr(self.parent_dialog, '_refresh_connection_data_from_ssh_config'):
                self.parent_dialog._refresh_connection_data_from_ssh_config()
        except Exception as e:
            logger.error(f"Error refreshing after SSH config save: {e}")

    def get_config_entries(self):
        """Get all valid config entries"""
        entries = []
        for row_grid in self.config_entries:
            key = self._get_dropdown_selected_text(row_grid.key_dropdown)
            value = row_grid.value_entry.get_text().strip()
            
            if key and value and key != "Select SSH option...":
                entries.append((key, value))
                
        return entries
        
    def set_config_entries(self, entries):
        """Set config entries from saved data"""
        logger.debug(f"Setting config entries: {entries}")
        
        # Clear existing entries
        for row_grid in self.config_entries.copy():
            self.on_remove_option(None, row_grid)
            
        # Add new entries
        for key, value in entries:
            logger.debug(f"Adding entry: {key} = {value}")
            self.on_add_option(None)
            row_grid = self.config_entries[-1]
            # Set dropdown to the correct SSH option
            self._set_dropdown_to_option(row_grid.key_dropdown, key)
            row_grid.value_entry.set_text(value)
            logger.debug(f"Set dropdown to {key} and value to {value}")
        
        # Set focus on the add button after loading entries
        if hasattr(self, 'add_button'):
            self.add_button.grab_focus()
            
    def generate_ssh_config(self, hostname="your-host-name"):
        """Generate SSH config block"""
        entries = self.get_config_entries()
        if not entries:
            return ""
            
        config_lines = [f"Host {hostname}"]
        for key, value in entries:
            config_lines.append(f"    {key} {value}")
            
        return "\n".join(config_lines)

    def _get_dropdown_selected_text(self, dropdown):
        """Get the selected text from a dropdown"""
        try:
            selected = dropdown.get_selected()
            if selected > 0:  # Skip the first item which is "Select SSH option..."
                model = dropdown.get_model()
                if model and selected < model.get_n_items():
                    # Gtk.DropDown models provide items as Gtk.StringObject instances in
                    # newer GTK versions.  Some environments may return plain strings
                    # (or other objects) instead, so fall back to ``str()`` when the
                    # "get_string" accessor is not available.
                    item = model.get_item(selected)
                    getter = getattr(item, "get_string", None)
                    if callable(getter):
                        return getter()
                    return str(item)
        except Exception as e:
            logger.debug(f"Error getting dropdown selected text: {e}")
        return ""

    def _set_dropdown_to_option(self, dropdown, option_name):
        """Set dropdown to a specific SSH option"""
        try:
            model = dropdown.get_model()
            if model:
                logger.debug(f"Looking for option '{option_name}' in dropdown model")
                for i in range(1, model.get_n_items()):  # Start from 1 to skip "Select SSH option..."
                    item = model.get_item(i)
                    getter = getattr(item, "get_string", None)
                    model_string = getter() if callable(getter) else str(item)
                    logger.debug(f"Model item {i}: '{model_string}'")
                    # Case-insensitive comparison for SSH options
                    if model_string.lower() == option_name.strip().lower():
                        logger.debug(
                            f"Found option '{option_name}' at index {i} (matched '{model_string}')"
                        )
                        dropdown.set_selected(i)
                        return
                logger.debug(f"Option '{option_name}' not found in dropdown model")
        except Exception as e:
            logger.debug(f"Error setting dropdown to option {option_name}: {e}")



    def get_extra_ssh_config(self):
        """Get extra SSH config as a string for saving"""
        config_lines: list[str] = []
        alias_tokens: list[str] = []
        host_rows = []

        for row_grid in self.config_entries.copy():
            try:
                key = self._get_dropdown_selected_text(row_grid.key_dropdown)
                value = row_grid.value_entry.get_text().strip()
            except Exception:
                continue

            key_lower = key.lower() if key else ''
            if not key or not value or key == "Select SSH option..." or key_lower in {"proxyjump", "forwardagent"}:
                continue

            if key_lower == "host":
                try:
                    alias_tokens.extend(shlex.split(value))
                except ValueError:
                    alias_tokens.extend(value.split())
                host_rows.append(row_grid)
                continue

            config_lines.append(f"{key} {value}")

        if alias_tokens:
            try:
                parent_dialog = self.get_ancestor(Adw.Window)
                if parent_dialog:
                    existing = []
                    if hasattr(parent_dialog, 'aliases_row'):
                        existing = parent_dialog.aliases_row.get_text().split()
                    merged = existing + [a for a in alias_tokens if a not in existing]
                    if hasattr(parent_dialog, 'aliases_row'):
                        parent_dialog.aliases_row.set_text(" ".join(merged))
                    if hasattr(parent_dialog, 'connection') and parent_dialog.connection:
                        parent_dialog.connection.aliases = merged
                        if hasattr(parent_dialog.connection, 'data'):
                            parent_dialog.connection.data['aliases'] = merged
            except Exception as e:
                logger.error(f"Error merging Host aliases: {e}")

            if host_rows:
                def _remove_rows():
                    for row in host_rows:
                        try:
                            self.on_remove_option(None, row)
                        except Exception:
                            pass
                    self.update_config_preview()
                    return False

                GLib.idle_add(_remove_rows)

        return "\n".join(config_lines)

    def _update_parent_connection(self):
        """Update the parent connection object with current advanced tab data"""
        try:
            parent_dialog = self.get_ancestor(Adw.Window)
            if parent_dialog and hasattr(parent_dialog, 'connection') and parent_dialog.connection:
                extra_config = self.get_extra_ssh_config()
                parent_dialog.connection.extra_ssh_config = extra_config
                if hasattr(parent_dialog.connection, 'data'):
                    parent_dialog.connection.data['extra_ssh_config'] = extra_config
                if hasattr(parent_dialog, 'aliases_row'):
                    aliases = parent_dialog.aliases_row.get_text().split()
                    parent_dialog.connection.aliases = aliases
                    if hasattr(parent_dialog.connection, 'data'):
                        parent_dialog.connection.data['aliases'] = aliases
                logger.debug(
                    f"Updated parent connection with extra SSH config: {extra_config} and aliases: {parent_dialog.connection.aliases}"
                )
        except Exception as e:
            logger.error(f"Error updating parent connection: {e}")

    def set_extra_ssh_config(self, config_string):
        """Set extra SSH config from a string"""
        logger.debug(f"set_extra_ssh_config called with: '{config_string}'")

        if not config_string.strip():
            logger.debug("Config string is empty, returning")
            return

        entries = []
        alias_tokens: list[str] = []
        for line in config_string.split('\n'):
            line = line.strip()
            if line and not line.startswith('#'):
                parts = line.split(' ', 1)
                key = parts[0].strip()
                value = parts[1].strip() if len(parts) == 2 else "yes"
                if key.lower() == 'host':
                    try:
                        alias_tokens.extend(shlex.split(value))
                    except ValueError:
                        alias_tokens.extend(value.split())
                else:
                    entries.append((key, value))

        if alias_tokens:
            try:
                parent_dialog = self.get_ancestor(Adw.Window)
                if parent_dialog:
                    existing = []
                    if hasattr(parent_dialog, 'aliases_row'):
                        existing = parent_dialog.aliases_row.get_text().split()
                    merged = existing + [a for a in alias_tokens if a not in existing]
                    if hasattr(parent_dialog, 'aliases_row'):
                        parent_dialog.aliases_row.set_text(" ".join(merged))
                    if hasattr(parent_dialog, 'connection') and parent_dialog.connection:
                        parent_dialog.connection.aliases = merged
                        if hasattr(parent_dialog.connection, 'data'):
                            parent_dialog.connection.data['aliases'] = merged
            except Exception as e:
                logger.error(f"Error setting Host aliases: {e}")

        logger.debug(f"Parsed entries: {entries}")
        self.set_config_entries(entries)
        # Update preview after loading data
        self.update_config_preview()
        # Update the parent connection object if we're editing
        self._update_parent_connection()

class ConnectionDialog(Adw.Window):
    """Dialog for adding/editing SSH connections using custom layout with pinned buttons"""
    
    __gtype_name__ = 'ConnectionDialog'
    
    __gsignals__ = {
        'connection-saved': (GObject.SignalFlags.RUN_FIRST, None, (object,)),
    }
    
    def __init__(self, parent, connection=None, connection_manager=None):
        super().__init__()
        
        self.parent_window = parent
        self.connection = connection
        self.connection_manager = connection_manager
        self.is_editing = connection is not None
        
        self.set_title('Edit Connection' if self.is_editing else 'New Connection')
        # Set modal and transient parent to ensure dialog stays on top
        self.set_modal(True)
        self.set_transient_for(parent)
        # Set default size for better UX
        self.set_default_size(600, 700)
        
        self.validator = SSHConnectionValidator()
        self.validation_results: Dict[str, ValidationResult] = {}
        self._save_buttons = []
        
        self.setup_ui()
        GLib.idle_add(self.load_connection_data)
    
    def setup_ui(self):
        """Set up the dialog UI with pinned buttons"""
        # Create main vertical container
        main_box = Gtk.Box(orientation=Gtk.Orientation.VERTICAL, spacing=0)
        
        # Create header bar
        header_bar = Adw.HeaderBar()
        header_bar.set_show_end_title_buttons(True)
        main_box.append(header_bar)
        
        # Create scrollable content area
        scrolled_window = Gtk.ScrolledWindow()
        scrolled_window.set_policy(Gtk.PolicyType.NEVER, Gtk.PolicyType.AUTOMATIC)
        scrolled_window.set_vexpand(True)
        
        # Create preferences content
        self.preferences_content = self.create_preferences_content()
        scrolled_window.set_child(self.preferences_content)
        
        # Create pinned bottom section with buttons
        bottom_section = self.create_bottom_section()
        
        # Assemble the layout
        main_box.append(scrolled_window)
        main_box.append(bottom_section)
        
        # Set the content
        self.set_content(main_box)
        
        # Install inline validators for key fields
        try:
            self._install_inline_validators()
        except Exception as e:
            logger.debug(f"Failed to install inline validators: {e}")
        # After building views, populate existing data if editing
        try:
            self.load_connection_data()
            # Re-run validations after loading existing values
            try:
                self._run_initial_validation()
            except Exception:
                pass
        except Exception as e:
            logger.error(f"Failed to populate connection data: {e}")
    
    def create_preferences_content(self):
        """Create the preferences content with all pages"""
        # Create a notebook for tabbed interface
        notebook = Gtk.Notebook()
        notebook.set_show_tabs(True)
        notebook.set_show_border(False)
        
        # General page
        general_page = Gtk.Box(orientation=Gtk.Orientation.VERTICAL, spacing=12)
        general_page.set_margin_top(12)
        general_page.set_margin_bottom(12)
        general_page.set_margin_start(12)
        general_page.set_margin_end(12)
        
        for group in self.build_connection_groups():
            general_page.append(group)
        
        general_label = Gtk.Label(label=_("Connection"))
        notebook.append_page(general_page, general_label)

        # Port Forwarding page
        forwarding_page = Gtk.Box(orientation=Gtk.Orientation.VERTICAL, spacing=12)
        forwarding_page.set_margin_top(12)
        forwarding_page.set_margin_bottom(12)
        forwarding_page.set_margin_start(12)
        forwarding_page.set_margin_end(12)
        
        for group in self.build_port_forwarding_groups():
            forwarding_page.append(group)
        
        forwarding_label = Gtk.Label(label=_("Port Forwarding"))
        notebook.append_page(forwarding_page, forwarding_label)

        # Advanced page
        advanced_page = Gtk.Box(orientation=Gtk.Orientation.VERTICAL, spacing=12)
        advanced_page.set_margin_top(12)
        advanced_page.set_margin_bottom(12)
        advanced_page.set_margin_start(12)
        advanced_page.set_margin_end(12)
        
        # Create the advanced tab and wrap it in a preferences group
        self.advanced_tab = SSHConfigAdvancedTab(self.connection_manager, parent_dialog=self)
        advanced_group = Adw.PreferencesGroup()
        advanced_group.add(self.advanced_tab)
        advanced_page.append(advanced_group)
        
        advanced_label = Gtk.Label(label=_("Advanced"))
        notebook.append_page(advanced_page, advanced_label)
        
        return notebook
    
    def create_bottom_section(self):
        """Create the pinned bottom section with save/cancel buttons"""
        bottom_container = Gtk.Box(orientation=Gtk.Orientation.VERTICAL, spacing=0)
        
        # Visual separator
        separator = Gtk.Separator(orientation=Gtk.Orientation.HORIZONTAL)
        bottom_container.append(separator)
        
        # Button container with proper spacing
        button_box = Gtk.Box(orientation=Gtk.Orientation.HORIZONTAL, spacing=12)
        button_box.set_margin_start(24)
        button_box.set_margin_end(24)
        button_box.set_margin_top(12)
        button_box.set_margin_bottom(12)
        button_box.set_halign(Gtk.Align.END)  # Align buttons to the right
        
        # Cancel button
        self.cancel_button = Gtk.Button(label=_("Cancel"))
        self.cancel_button.connect("clicked", self.on_cancel_clicked)
        
        # Save button with suggested action styling
        self.save_button = Gtk.Button(label=_("Save"))
        self.save_button.add_css_class("suggested-action")
        self.save_button.connect("clicked", self.on_save_clicked)
        
        button_box.append(self.cancel_button)
        button_box.append(self.save_button)
        
        bottom_container.append(button_box)
        
        # Store reference to save button for validation updates
        self._save_buttons = [self.save_button]
        
        # Setup keyboard shortcuts
        self.setup_keyboard_shortcuts()
        
        return bottom_container
    
    def setup_keyboard_shortcuts(self):
        """Setup keyboard shortcuts for common actions"""
        
        shortcut_controller = Gtk.ShortcutController()
        
        # Ctrl/Command+S to save
        save_trigger = "<Meta>s" if is_macos() else "<Primary>s"
        
        save_shortcut = Gtk.Shortcut()
        save_shortcut.set_trigger(Gtk.ShortcutTrigger.parse_string(save_trigger))
        save_shortcut.set_action(Gtk.CallbackAction.new(
            lambda widget, args: self.on_save_clicked(None)
        ))
        shortcut_controller.add_shortcut(save_shortcut)
        
        # Escape to cancel
        cancel_shortcut = Gtk.Shortcut()
        cancel_shortcut.set_trigger(Gtk.ShortcutTrigger.parse_string("Escape"))
        cancel_shortcut.set_action(Gtk.CallbackAction.new(
            lambda widget, args: self.on_cancel_clicked(None)
        ))
        shortcut_controller.add_shortcut(cancel_shortcut)
        
        self.add_controller(shortcut_controller)
    
    def on_auth_method_changed(self, combo_row, param):
        """Handle authentication method change"""
        is_key_based = combo_row.get_selected() == 0  # 0 is for key-based auth
        
        # Show/hide key file and passphrase fields for key-based auth
        if hasattr(self, 'keyfile_row'):
            self.keyfile_row.set_visible(is_key_based)
        if hasattr(self, 'key_passphrase_row'):
            self.key_passphrase_row.set_visible(is_key_based)
        if hasattr(self, 'key_select_row'):
            self.key_select_row.set_visible(is_key_based)
            
        # Password field is always available since key-based auth can also require a password
        if hasattr(self, 'password_row'):
            self.password_row.set_visible(True)
        if hasattr(self, 'pubkey_auth_row'):
            self.pubkey_auth_row.set_visible(not is_key_based)

        # Also update browse availability per key selection mode
        try:
            self.on_key_select_changed(self.key_select_row, None)
        except Exception:
            pass
        

    def on_key_select_changed(self, combo_row, param):
        """Enable browse button only when 'Use a specific key' is selected."""
        try:
            use_specific = (combo_row.get_selected() == 1) if combo_row else False
        except Exception:
            use_specific = False
        # Enable/disable keyfile browse UI
        try:
            if hasattr(self, 'keyfile_btn'):
                self.keyfile_btn.set_sensitive(use_specific)
            if hasattr(self, 'keyfile_row'):
                self.keyfile_row.set_sensitive(use_specific)
            if hasattr(self, 'key_dropdown'):
                self.key_dropdown.set_sensitive(use_specific)
            if hasattr(self, 'certificate_row'):
                self.certificate_row.set_sensitive(use_specific)
            if hasattr(self, 'cert_dropdown'):
                self.cert_dropdown.set_sensitive(use_specific)
        except Exception:
            pass
        
    

    
            # Read and parse the SSH config file
            current_host = None
            current_block = []
            in_target_host = False
            
            with open(ssh_config_path, 'r') as f:
                for line in f:
                    stripped_line = line.strip()
                    
                    # Skip empty lines and comments
                    if not stripped_line or stripped_line.startswith('#'):
                        if in_target_host:
                            current_block.append(line.rstrip())
                        continue
                    
                    # Check if this is a Host directive
                    if stripped_line.lower().startswith('host '):
                        # If we were in a target host block, we've reached the end
                        if in_target_host:
                            break
                        
                        # Extract host name(s)
                        host_part = stripped_line[5:].strip()
                        host_names = [h.strip() for h in host_part.split()]
                        
                        # Check if our target host is in this Host directive
                        if host_nickname in host_names:
                            current_host = host_nickname
                            in_target_host = True
                            current_block.append(line.rstrip())
                        else:
                            current_host = None
                    elif in_target_host:
                        # We're in the target host block, add this line
                        current_block.append(line.rstrip())
            
            if current_block:
                return '\n'.join(current_block)
            else:
                logger.warning(f"No SSH config block found for host: {host_nickname}")
                return None
                
        except Exception as e:
            logger.error(f"Failed to load SSH config from file: {e}")
            return None
    
    def validate_ssh_config_syntax(self, config_text):
        """Basic SSH config syntax validation"""
        try:
            lines = config_text.strip().split('\n')
            for i, line in enumerate(lines, 1):
                line = line.strip()
                # Skip empty lines and comments
                if not line or line.startswith('#'):
                    continue
                
                # Check for Host directive (should be at start of line)
                if line.startswith('Host '):
                    host_name = line[5:].strip()
                    if not host_name:
                        return False, f"Line {i}: Host directive requires a name"
                
                # Check for indented options (should start with spaces/tabs)
                elif line.startswith(' ') or line.startswith('\t'):
                    # Basic option format check
                    if ' ' not in line.strip():
                        return False, f"Line {i}: Invalid option format"
                    
                    option_parts = line.strip().split(' ', 1)
                    if len(option_parts) < 2:
                        return False, f"Line {i}: Option requires a value"
                
                # Check for non-indented, non-comment lines
                elif not line.startswith('#'):
                    return False, f"Line {i}: Expected 'Host' directive or indented option"
            
            return True, "SSH config syntax is valid"
            
        except Exception as e:
            return False, f"Validation error: {e}"
    
    def _generate_ssh_config_from_settings(self):
        """Generate SSH config block from current connection settings"""
        try:
            # Get current connection data
            nickname = getattr(self, 'nickname_row', None)
            host = getattr(self, 'host_row', None)
            username = getattr(self, 'username_row', None)
            port = getattr(self, 'port_row', None)
            auth_method = getattr(self, 'auth_method_row', None)
            key_select_mode = getattr(self, 'key_select_row', None)
            
            # Get values from UI or use defaults
            nickname_val = nickname.get_text().strip() if nickname else "my-server"
            host_val = host.get_text().strip() if host else "example.com"
            username_val = username.get_text().strip() if username else "user"
            port_val = port.get_text().strip() if port else "22"
            
            # Get authentication settings
            auth_method_val = auth_method.get_selected() if auth_method else 0
            key_select_mode_val = key_select_mode.get_selected() if key_select_mode else 0
            
            # Get keyfile and certificate if available
            keyfile_val = ""
            certificate_val = ""
            if hasattr(self, 'keyfile_row') and self.keyfile_row.get_subtitle():
                keyfile_val = self.keyfile_row.get_subtitle()
            elif hasattr(self, '_selected_keyfile_path') and self._selected_keyfile_path:
                keyfile_val = self._selected_keyfile_path
            elif hasattr(self, 'connection') and self.connection:
                keyfile_val = getattr(self.connection, 'keyfile', '')
            
            # Validate keyfile path - skip placeholder text
            if keyfile_val and keyfile_val.lower() in ['select key file or leave empty for auto-detection', '']:
                keyfile_val = ''
            
            if hasattr(self, 'certificate_row') and self.certificate_row.get_subtitle():
                certificate_val = self.certificate_row.get_subtitle()
            elif hasattr(self, '_selected_cert_path') and self._selected_cert_path:
                certificate_val = self._selected_cert_path
            elif hasattr(self, 'connection') and self.connection:
                certificate_val = getattr(self.connection, 'certificate', '')
            
            # Validate certificate path - skip placeholder text
            if certificate_val and certificate_val.lower() in ['select certificate file (optional)', '']:
                certificate_val = ''
            
            # Build SSH config block
            config_lines = []
            config_lines.append(f"# SSH Config Block for {nickname_val}")
            config_lines.append(f"Host {nickname_val}")
            
            # Add basic connection info
            config_lines.append(f"    HostName {host_val}")
            config_lines.append(f"    User {username_val}")
            
            # Add port if not default
            if port_val and port_val != "22":
                config_lines.append(f"    Port {port_val}")
            
            # Add authentication settings
            password_val = self.password_row.get_text().strip() if hasattr(self, 'password_row') else ''

            if auth_method_val == 0:  # Key-based auth (password optional)
                if key_select_mode_val == 1 and keyfile_val:  # Specific key
                    config_lines.append(f"    IdentityFile {keyfile_val}")
                    config_lines.append("    IdentitiesOnly yes")

                    # Add certificate if specified (validate to skip placeholder text)
                    if certificate_val and certificate_val.lower() not in ['select certificate file (optional)', '']:
                        config_lines.append(f"    CertificateFile {certificate_val}")
                # Add combined authentication if a password is provided
                if password_val:
                    config_lines.append(
                        "    PreferredAuthentications gssapi-with-mic,hostbased,publickey,keyboard-interactive,password"
                    )
                # For automatic key selection, don't add IdentityFile
            else:  # Password auth only
                config_lines.append("    PreferredAuthentications password")
                if self.pubkey_auth_row.get_active():
                    config_lines.append("    PubkeyAuthentication no")
            
            # Add X11 forwarding if enabled
            if hasattr(self, 'x11_row') and self.x11_row.get_active():
                config_lines.append("    ForwardX11 yes")
            
            # Add local command if specified
            if hasattr(self, 'local_command_row') and self.local_command_row.get_text().strip():
                local_cmd = self.local_command_row.get_text().strip()
                config_lines.append("    PermitLocalCommand yes")
                config_lines.append(f"    LocalCommand {local_cmd}")
            
            # Add remote command if specified
            if hasattr(self, 'remote_command_row') and self.remote_command_row.get_text().strip():
                remote_cmd = self.remote_command_row.get_text().strip()
                # Ensure shell stays active after command
                if 'exec $SHELL' not in remote_cmd:
                    remote_cmd = f"{remote_cmd} ; exec $SHELL -l"
                config_lines.append(f"    RemoteCommand {remote_cmd}")
                config_lines.append("    RequestTTY yes")
            
            return '\n'.join(config_lines)
            
        except Exception as e:
            logger.debug(f"Failed to generate SSH config from settings: {e}")
            # Return a basic template if generation fails
            return f"""# SSH Config Block for this connection
# Generated from current settings
Host {getattr(self, 'nickname_row', None).get_text().strip() if hasattr(self, 'nickname_row') else 'my-server'}
    HostName {getattr(self, 'host_row', None).get_text().strip() if hasattr(self, 'host_row') else 'example.com'}
    User {getattr(self, 'username_row', None).get_text().strip() if hasattr(self, 'username_row') else 'user'}
    Port {getattr(self, 'port_row', None).get_text().strip() if hasattr(self, 'port_row') else '22'}"""
    
    def load_connection_data(self):
        """Load connection data into the dialog fields"""
        if not self.is_editing or not self.connection:
            return
        
        try:
            # Ensure UI controls exist
            required_attrs = [
                'nickname_row', 'host_row', 'aliases_row', 'username_row', 'port_row',
                'auth_method_row', 'keyfile_row', 'password_row', 'key_passphrase_row',
                'pubkey_auth_row'
            ]
            for attr in required_attrs:
                if not hasattr(self, attr):
                    return
            # Load basic connection data
            if hasattr(self.connection, 'nickname'):
                self.nickname_row.set_text(self.connection.nickname or "")
            if hasattr(self.connection, 'host'):
                self.host_row.set_text(self.connection.host or "")
            if hasattr(self.connection, 'aliases'):
                self.aliases_row.set_text(" ".join(self.connection.aliases or []))
            if hasattr(self.connection, 'username'):
                self.username_row.set_text(self.connection.username or "")
            if hasattr(self.connection, 'port'):
                try:
                    self.port_row.set_text(str(int(self.connection.port) if self.connection.port else 22))
                except Exception:
                    self.port_row.set_text("22")
            
            # Set authentication method and related fields
            auth_method = getattr(self.connection, 'auth_method', 0)
            self.auth_method_row.set_selected(auth_method)
            self.on_auth_method_changed(self.auth_method_row, None)  # Update UI state
            try:
                self.pubkey_auth_row.set_active(bool(getattr(self.connection, 'pubkey_auth_no', False)))
            except Exception:
                self.pubkey_auth_row.set_active(False)
            
            # Get keyfile path from either keyfile or private_key attribute
            keyfile = getattr(self.connection, 'keyfile', None) or getattr(self.connection, 'private_key', None)
            if keyfile:
                # Normalize the keyfile path and ensure it's a string
                keyfile_path = str(keyfile).strip()
                
                # Update the connection's keyfile attribute if it comes from private_key
                if not getattr(self.connection, 'keyfile', None) and hasattr(self.connection, 'private_key'):
                    self.connection.keyfile = keyfile_path
                
                # Only update the UI if we have a valid path
                if keyfile_path and keyfile_path.lower() not in ['select key file or leave empty for auto-detection', '']:
                    logger.debug(f"Setting keyfile path in UI: {keyfile_path}")
                    self.keyfile_row.set_subtitle(keyfile_path)
                    # Sync the dropdown to match the loaded keyfile
                    self._sync_key_dropdown_with_current_keyfile()
                else:
                    logger.debug(f"Skipping invalid keyfile path: {keyfile_path}")
            
            # Load certificate path if present
            if hasattr(self.connection, 'certificate') and self.connection.certificate:
                cert_path = str(self.connection.certificate).strip()
                if cert_path and cert_path.lower() not in ['select certificate file (optional)', '']:
                    logger.debug(f"Setting certificate path in UI: {cert_path}")
                    self.certificate_row.set_subtitle(cert_path)
                    # Sync the dropdown to match the loaded certificate
                    self._sync_cert_dropdown_with_current_cert()
                else:
                    logger.debug(f"Skipping invalid certificate path: {cert_path}")
            
            if hasattr(self.connection, 'password') and self.connection.password:
                self.password_row.set_text(self.connection.password)
            else:
                # Fallback: fetch from keyring so the dialog shows stored password (masked)
                try:
                    mgr = getattr(self.parent_window, 'connection_manager', None)
                    if mgr and hasattr(self.connection, 'host') and hasattr(self.connection, 'username'):
                        pw = mgr.get_password(self.connection.host, self.connection.username)
                        if pw:
                            self.password_row.set_text(pw)
                except Exception:
                    pass
            # Capture original password value to detect user changes later
            try:
                self._orig_password = self.password_row.get_text()
            except Exception:
                self._orig_password = ""
                
            # Load key passphrase from connection object or from secure storage
            if hasattr(self.connection, 'key_passphrase') and self.connection.key_passphrase:
                self.key_passphrase_row.set_text(self.connection.key_passphrase)
            else:
                # Try to load from secure storage if we have a keyfile
                try:
                    if hasattr(self, 'connection_manager') and self.connection_manager and keyfile:
                        stored_passphrase = self.connection_manager.get_key_passphrase(keyfile)
                        if stored_passphrase:
                            self.key_passphrase_row.set_text(stored_passphrase)
                except Exception as e:
                    logger.debug(f"Failed to load stored passphrase: {e}")

            # Load key selection mode (prefer fresh manager copy by nickname)
            try:
                if hasattr(self, 'key_select_row'):
                    mode = None
                    # Prefer fresh parse from manager if available
                    try:
                        mgr = getattr(self.parent_window, 'connection_manager', None)
                        if mgr and hasattr(self.connection, 'nickname'):
                            fresh = mgr.find_connection_by_nickname(self.connection.nickname)
                            if fresh is not None and hasattr(fresh, 'key_select_mode'):
                                mode = int(getattr(fresh, 'key_select_mode', 0) or 0)
                    except Exception:
                        mode = None
                    if mode is None:
                        try:
                            mode = int(getattr(self.connection, 'key_select_mode', 0) or 0)
                        except Exception:
                            try:
                                mode = int(self.connection.data.get('key_select_mode', 0)) if hasattr(self.connection, 'data') else 0
                            except Exception:
                                mode = 0
                    self.key_select_row.set_selected(0 if mode != 1 else 1)
                    self.on_key_select_changed(self.key_select_row, None)
            except Exception:
                pass
            
            # Set X11 and agent forwarding
            self.x11_row.set_active(getattr(self.connection, 'x11_forwarding', False))
            try:
                self.forward_agent_row.set_active(getattr(self.connection, 'forward_agent', False))
            except Exception:
                pass

            # Load jump hosts
            try:
                existing = getattr(self.connection, 'jump_hosts', [])
                self.selected_jump_hosts = []
                for name in existing:
                    self.ensure_jump_host_entry(name)
                    cb = self.jump_host_checks.get(name)
                    if cb:
                        cb.set_active(True)
<<<<<<< HEAD
=======

>>>>>>> ef933366
                self.update_jump_hosts_subtitle()
            except Exception:
                pass

            # SSH config block content is now handled by the SSH config editor window
            # No need to load it into an inline editor anymore
            
            # Load extra SSH config into advanced tab
            try:
                extra_config = getattr(self.connection, 'extra_ssh_config', '') or ''
                logger.debug(f"Loading extra SSH config from connection: {extra_config}")
                if hasattr(self, 'advanced_tab'):
                    if extra_config:
                        self.advanced_tab.set_extra_ssh_config(extra_config)
                        logger.debug(f"Set extra SSH config in advanced tab: {extra_config}")
                    # Update the preview to show existing connection data
                    self.advanced_tab.update_config_preview()
            except Exception as e:
                logger.error(f"Error loading extra SSH config: {e}")
            
            # Load commands if present
            try:
                def _display_safe(val: str) -> str:
                    # Show exactly as in config; if user had quoted, keep quotes intact
                    if not isinstance(val, str):
                        return ''
                    return val

                if hasattr(self, 'local_command_row'):
                    local_cmd_val = ''
                    try:
                        local_cmd_val = getattr(self.connection, 'local_command', '') or (
                            self.connection.data.get('local_command') if hasattr(self.connection, 'data') else ''
                        ) or ''
                    except Exception:
                        local_cmd_val = ''
                    self.local_command_row.set_text(_display_safe(local_cmd_val))
                if hasattr(self, 'remote_command_row'):
                    remote_cmd_val = ''
                    try:
                        remote_cmd_val = getattr(self.connection, 'remote_command', '') or (
                            self.connection.data.get('remote_command') if hasattr(self.connection, 'data') else ''
                        ) or ''
                    except Exception:
                        remote_cmd_val = ''
                    self.remote_command_row.set_text(_display_safe(remote_cmd_val))
            except Exception:
                pass
            
            # Initialize forwarding rules list if it doesn't exist
            if not hasattr(self, 'forwarding_rules'):
                self.forwarding_rules = []
                
            # Initialize forwarding_rules if it doesn't exist
            if not hasattr(self, 'forwarding_rules'):
                self.forwarding_rules = []
                
            # Initialize forwarding_rules if it doesn't exist
            if not hasattr(self, 'forwarding_rules'):
                self.forwarding_rules = []
                
            # Load port forwarding rules
            if hasattr(self.connection, 'forwarding_rules') and self.connection.forwarding_rules:
                self.forwarding_rules = self.connection.forwarding_rules
                logger.debug(f"Loaded forwarding rules: {self.forwarding_rules}")
                
                # Reset all toggles and hide settings boxes first
                toggle_map = {
                    'local_forwarding_enabled': ('local_settings_box', 'local'),
                    'remote_forwarding_enabled': ('remote_settings_box', 'remote'),
                    'dynamic_forwarding_enabled': ('dynamic_settings_box', 'dynamic')
                }
                
                for toggle_name, (box_name, rule_type) in toggle_map.items():
                    if hasattr(self, toggle_name) and hasattr(self, box_name):
                        # Initialize toggle state
                        toggle = getattr(self, toggle_name)
                        box = getattr(self, box_name)
                        
                        # Check if we have a rule of this type
                        has_rule = any(r.get('type') == rule_type and r.get('enabled', True) 
                                     for r in self.forwarding_rules)
                        
                        # Set toggle state and box visibility
                        toggle.set_active(has_rule)
                        box.set_visible(has_rule)
                
                # Update UI based on saved rules
                for rule in self.forwarding_rules:
                    if not rule.get('enabled', True):
                        continue
                        
                    rule_type = rule.get('type')
                    
                    # Handle local forwarding
                    if rule_type == 'local' and hasattr(self, 'local_forwarding_enabled'):
                        self.local_forwarding_enabled.set_active(True)
                        if hasattr(self, 'local_port_row') and 'listen_port' in rule:
                            try:
                                self.local_port_row.set_text(str(int(rule['listen_port'])))
                            except Exception:
                                self.local_port_row.set_text(str(rule['listen_port']))
                        if hasattr(self, 'remote_host_row') and 'remote_host' in rule:
                            self.remote_host_row.set_text(rule['remote_host'])
                        if hasattr(self, 'remote_port_row') and 'remote_port' in rule:
                            try:
                                self.remote_port_row.set_text(str(int(rule['remote_port'])))
                            except Exception:
                                self.remote_port_row.set_text(str(rule['remote_port']))
                    
                    # Handle remote forwarding
                    elif rule_type == 'remote' and hasattr(self, 'remote_forwarding_enabled'):
                        self.remote_forwarding_enabled.set_active(True)
                        if hasattr(self, 'remote_bind_host_row') and 'listen_addr' in rule:
                            try:
                                self.remote_bind_host_row.set_text(str(rule.get('listen_addr') or 'localhost'))
                            except Exception:
                                pass
                        if hasattr(self, 'remote_bind_port_row') and 'listen_port' in rule:
                            try:
                                self.remote_bind_port_row.set_text(str(int(rule['listen_port'])))
                            except Exception:
                                self.remote_bind_port_row.set_text(str(rule['listen_port']))
                        # Destination (local) host/port
                        if hasattr(self, 'dest_host_row'):
                            try:
                                self.dest_host_row.set_text(
                                    str(rule.get('local_host') or rule.get('remote_host', 'localhost'))
                                )
                            except Exception:
                                pass
                        if hasattr(self, 'dest_port_row'):
                            try:
                                self.dest_port_row.set_text(
                                    str(int(rule.get('local_port') or rule.get('remote_port') or 0))
                                )
                            except Exception:
                                self.dest_port_row.set_text(str(rule.get('local_port') or rule.get('remote_port') or ''))
                    
                    # Handle dynamic forwarding
                    elif rule_type == 'dynamic' and hasattr(self, 'dynamic_forwarding_enabled'):
                        self.dynamic_forwarding_enabled.set_active(True)
                        if hasattr(self, 'dynamic_port_row') and 'listen_port' in rule:
                            try:
                                self.dynamic_port_row.set_text(str(int(rule['listen_port'])))
                            except Exception:
                                self.dynamic_port_row.set_text(str(rule['listen_port']))
                
                # Load the rules into the UI
                self.load_port_forwarding_rules()
                
        except Exception as e:
            logger.error(f"Error loading connection data: {e}")
            self.show_error(_("Failed to load connection data"))
    

    
    # --- Inline validation helpers ---
    def _apply_validation_to_row(self, row, result):
        try:
            if hasattr(row, 'set_subtitle'):
                row.set_subtitle(result.message or "")
        except Exception:
            pass
        # Tooltips on row and entry
        try:
            if hasattr(row, 'set_tooltip_text'):
                row.set_tooltip_text(result.message or None)
            entry = row.get_child() if hasattr(row, 'get_child') else None
            if entry is not None and hasattr(entry, 'set_tooltip_text'):
                entry.set_tooltip_text(result.message or None)
        except Exception:
            pass
        # CSS classes: clear, then set per severity
        try:
            row.remove_css_class('error')
            row.remove_css_class('warning')
        except Exception:
            pass
        try:
            if hasattr(result, 'is_valid') and not result.is_valid:
                row.add_css_class('error')
            elif hasattr(result, 'severity') and result.severity == 'warning':
                row.add_css_class('warning')
        except Exception:
            pass

    def _update_existing_names_in_validator(self):
        try:
            mgr = getattr(self.parent_window, 'connection_manager', None)
            names = set()
            if mgr and hasattr(mgr, 'connections'):
                # Normalize current connection name (when editing) to exclude it from duplicates
                current_name_norm = ''
                try:
                    if self.is_editing and self.connection:
                        current_name_norm = str(getattr(self.connection, 'nickname', '')).strip().lower()
                except Exception:
                    current_name_norm = ''
                for conn in mgr.connections or []:
                    n = getattr(conn, 'nickname', None)
                    if not n:
                        continue
                    n_norm = str(n).strip().lower()
                    # Exclude the current connection by name (case-insensitive), not by object identity
                    if current_name_norm and n_norm == current_name_norm:
                        continue
                    names.add(str(n))
            # Ensure fresh names after deletions
            try:
                if hasattr(mgr, 'load_ssh_config'):
                    mgr.load_ssh_config()
            except Exception:
                pass
            # Ensure current typed value isn't auto-included incorrectly
            self.validator.set_existing_names(names)
        except Exception:
            pass

    def _validate_field_row(self, field_name: str, row, context: str = "SSH"):
        text = (row.get_text() if hasattr(row, 'get_text') else "")
        if field_name == 'name':
            self._update_existing_names_in_validator()
            result = self.validator.validate_connection_name(text)
        elif field_name == 'hostname':
            raw = (text or '').strip()
            if raw.startswith('[') and raw.endswith(']') and len(raw) > 2:
                raw = raw[1:-1]
            result = self.validator.validate_hostname(raw)
        elif field_name == 'port':
            result = self.validator.validate_port(text, context)
        elif field_name == 'username':
            result = self.validator.validate_username(text)
        else:
            # Default: valid
            class _Dummy:
                is_valid = True
                message = ""
                severity = "info"
            result = _Dummy()
        # Store and apply to UI
        self.validation_results[field_name] = result
        self._apply_validation_to_row(row, result)
        # Update save buttons after each validation
        self._update_save_buttons()
        return result

    def _update_save_buttons(self):
        try:
            has_errors = any(
                (k in self.validation_results and not self.validation_results[k].is_valid)
                for k in ('name', 'hostname', 'port', 'username')
            )
            enabled = not has_errors
            for btn in getattr(self, '_save_buttons', []) or []:
                try:
                    btn.set_sensitive(enabled)
                except Exception:
                    pass
            if hasattr(self, 'set_response_enabled'):
                try:
                    self.set_response_enabled('save', enabled)
                except Exception:
                    pass
        except Exception:
            pass
    def _row_set_message(self, row, message: str, is_error: bool = True):
        try:
            if hasattr(row, 'set_subtitle'):
                row.set_subtitle(message or "")
        except Exception:
            pass
        # Also mirror the message into tooltips for visibility/accessibility
        try:
            if hasattr(row, 'set_tooltip_text'):
                row.set_tooltip_text(message or None)
        except Exception:
            pass
        try:
            entry = row.get_child() if hasattr(row, 'get_child') else None
            if entry is not None and hasattr(entry, 'set_tooltip_text'):
                entry.set_tooltip_text(message or None)
        except Exception:
            pass
        try:
            if is_error:
                row.add_css_class('error')
            else:
                row.remove_css_class('error')
        except Exception:
            pass

    def _row_clear_message(self, row):
        self._row_set_message(row, "", is_error=False)

    def _connect_row_validation(self, row, validator_callable):
        # Prefer notify::text on Adw.EntryRow, fallback to child Gtk.Entry changed
        try:
            row.connect('notify::text', lambda r, p: validator_callable(r))
            return
        except Exception:
            pass
        try:
            entry = row.get_child() if hasattr(row, 'get_child') else None
            if entry is not None:
                entry.connect('changed', lambda e: validator_callable(row))
        except Exception:
            pass

    def _validate_required_row(self, row, label_text: str):
        text = (row.get_text() if hasattr(row, 'get_text') else "").strip()
        if not text:
            self._row_set_message(row, _(f"{label_text} is required"), is_error=True)
            return False
        self._row_clear_message(row)
        return True

    def _is_nickname_taken(self, name: str) -> bool:
        try:
            mgr = getattr(self.parent_window, 'connection_manager', None)
            if mgr is None or not hasattr(mgr, 'connections'):
                return False
            normalized = (name or '').strip().lower()
            current_name_norm = ''
            try:
                if self.is_editing and self.connection:
                    current_name_norm = str(getattr(self.connection, 'nickname', '')).strip().lower()
            except Exception:
                current_name_norm = ''
            for conn in getattr(mgr, 'connections', []) or []:
                other_name = getattr(conn, 'nickname', None)
                if not other_name:
                    continue
                other_norm = str(other_name).strip().lower()
                # Skip the same connection object and also skip the current connection name when editing
                if current_name_norm and (conn is self.connection or other_norm == current_name_norm):
                    continue
                if other_norm == normalized:
                    return True
        except Exception:
            return False
        return False

    def _validate_nickname_row(self, row):
        text = (row.get_text() if hasattr(row, 'get_text') else "").strip()
        if not text:
            self._row_set_message(row, _("Nickname is required"), is_error=True)
            return False
        if self._is_nickname_taken(text):
            self._row_set_message(row, _("Nickname already exists"), is_error=True)
            return False
        self._row_clear_message(row)
        return True

    def _validate_host_row(self, row, allow_empty: bool = False):
        text = (row.get_text() if hasattr(row, 'get_text') else "").strip()
        if not text:
            if allow_empty:
                self._row_clear_message(row)
                return True
            self._row_set_message(row, _("Host is required"), is_error=True)
            return False
        # Support bracketed IPv6 like [::1]
        text_unbr = text[1:-1] if (text.startswith('[') and text.endswith(']') and len(text) > 2) else text
        lower = text_unbr.lower()
        if lower in ("localhost",):
            self._row_clear_message(row)
            return True
        try:
            ipaddress.ip_address(text_unbr)
            self._row_clear_message(row)
            return True
        except Exception:
            # digits/dots but not valid ip → error
            if re.fullmatch(r"[0-9.]+", text_unbr):
                self._row_set_message(row, _("Invalid IPv4 address"), is_error=True)
                return False
            # RFC1123-ish hostname
            hostname_regex = re.compile(r"^(?=.{1,253}$)(?!-)[A-Za-z0-9-]{1,63}(?<!-)(\.(?!-)[A-Za-z0-9-]{1,63}(?<!-))*\.?$")
            if not hostname_regex.match(text_unbr):
                self._row_set_message(row, _("Invalid hostname"), is_error=True)
                return False
        self._row_clear_message(row)
        return True

    def _validate_port_row(self, row, label_text: str = "Port"):
        text = (row.get_text() if hasattr(row, 'get_text') else "").strip()
        if not text:
            self._row_set_message(row, _(f"{label_text} is required"), is_error=True)
            return False
        try:
            value = int(text)
            if value < 1 or value > 65535:
                self._row_set_message(row, _("Port must be between 1 and 65535"), is_error=True)
                return False
            # Clear errors; we are not styling warnings inline
            self._row_clear_message(row)
            return True
        except Exception:
            self._row_set_message(row, _("Port must be a number"), is_error=True)
            return False

    def _install_inline_validators(self):
        # General page fields
        if hasattr(self, 'nickname_row'):
            self._connect_row_validation(self.nickname_row, lambda r: self._validate_field_row('name', r))
        if hasattr(self, 'username_row'):
            self._connect_row_validation(self.username_row, lambda r: self._validate_field_row('username', r))
        if hasattr(self, 'host_row'):
            self._connect_row_validation(self.host_row, lambda r: self._validate_field_row('hostname', r))
        if hasattr(self, 'port_row'):
            self._connect_row_validation(self.port_row, lambda r: self._validate_field_row('port', r, context="SSH"))
        # Local forwarding
        if hasattr(self, 'local_port_row'):
            self._connect_row_validation(self.local_port_row, lambda r: self._validate_port_row(r, _("Local Port")))
        if hasattr(self, 'remote_host_row'):
            self._connect_row_validation(self.remote_host_row, lambda r: self._validate_host_row(r, allow_empty=False))
        if hasattr(self, 'remote_port_row'):
            self._connect_row_validation(self.remote_port_row, lambda r: self._validate_port_row(r, _("Target Port")))
        # Remote forwarding
        if hasattr(self, 'remote_bind_host_row'):
            self._connect_row_validation(self.remote_bind_host_row, lambda r: self._validate_host_row(r, allow_empty=True))
        if hasattr(self, 'remote_bind_port_row'):
            self._connect_row_validation(self.remote_bind_port_row, lambda r: self._validate_port_row(r, _("Remote port")))
        if hasattr(self, 'dest_host_row'):
            self._connect_row_validation(self.dest_host_row, lambda r: self._validate_host_row(r, allow_empty=False))
        if hasattr(self, 'dest_port_row'):
            self._connect_row_validation(self.dest_port_row, lambda r: self._validate_port_row(r, _("Destination port")))
        # Dynamic forwarding
        if hasattr(self, 'dynamic_bind_row'):
            self._connect_row_validation(self.dynamic_bind_row, lambda r: self._validate_host_row(r, allow_empty=True))
        if hasattr(self, 'dynamic_port_row'):
            self._connect_row_validation(self.dynamic_port_row, lambda r: self._validate_port_row(r, _("Local Port")))

    def _populate_detected_keys(self):
        """Populate key dropdown with detected private keys and a Browse item (reuse KeyManager.discover_keys)."""
        try:
            keys = []
            parent = getattr(self, 'parent_window', None) or None
            if parent and hasattr(parent, 'key_manager') and parent.key_manager:
                keys = parent.key_manager.discover_keys() or []
            names = []
            paths = []
            for k in keys:
                try:
                    rel = os.path.relpath(
                        k.private_path,
                        str(parent.key_manager.ssh_dir) if parent else None,
                    )
                    names.append(rel)
                    paths.append(k.private_path)
                except Exception:
                    pass
            # Add placeholder when none
            if not names:
                names.append(_("No keys detected"))
                paths.append("")
            # Add browse option
            names.append(_("Browse…"))
            paths.append("__BROWSE__")
            self._key_paths = paths
            model = Gtk.StringList()
            for n in names:
                model.append(n)
            self.key_dropdown.set_model(model)
            # Preselect currently set keyfile if present
            preselect_idx = 0
            try:
                current_path = None
                if hasattr(self, '_selected_keyfile_path') and self._selected_keyfile_path:
                    current_path = self._selected_keyfile_path
                elif hasattr(self.keyfile_row, 'get_subtitle'):
                    current_path = self.keyfile_row.get_subtitle() or None
                if (not current_path) and hasattr(self, 'connection') and self.connection:
                    current_path = getattr(self.connection, 'keyfile', None)
                if current_path and current_path in paths:
                    preselect_idx = paths.index(current_path)
            except Exception:
                preselect_idx = 0
            try:
                self.key_dropdown.set_selected(preselect_idx)
            except Exception:
                pass
        except Exception as e:
            logger.debug(f"Could not populate detected keys: {e}")
                
    def _populate_detected_certificates(self):
        """Populate certificate dropdown with detected certificate files."""
        try:
            certificates = []
            names = []
            paths = []
            
            # Look for certificate files in ~/.ssh directory
            ssh_dir = os.path.expanduser("~/.ssh")
            if os.path.exists(ssh_dir) and os.path.isdir(ssh_dir):
                for filename in os.listdir(ssh_dir):
                    if filename.endswith('-cert.pub'):
                        cert_path = os.path.join(ssh_dir, filename)
                        if os.path.isfile(cert_path):
                            certificates.append(cert_path)
                            names.append(filename)
                            paths.append(cert_path)
            
            # Add placeholder when none
            if not names:
                names.append(_("No certificates detected"))
                paths.append("")
            
            # Add browse option
            names.append(_("Browse…"))
            paths.append("__BROWSE__")
            
            self._cert_paths = paths
            model = Gtk.StringList()
            for n in names:
                model.append(n)
            self.cert_dropdown.set_model(model)
            
            # Preselect certificate that matches the selected key if available
            preselect_idx = 0
            try:
                current_key_path = None
                if hasattr(self, '_selected_keyfile_path') and self._selected_keyfile_path:
                    current_key_path = self._selected_keyfile_path
                elif hasattr(self.keyfile_row, 'get_subtitle'):
                    current_key_path = self.keyfile_row.get_subtitle() or None
                if (not current_key_path) and hasattr(self, 'connection') and self.connection:
                    current_key_path = getattr(self.connection, 'keyfile', None)
                
                # Try to find matching certificate
                if current_key_path:
                    key_basename = os.path.basename(current_key_path)
                    # Remove common extensions to get base name
                    for ext in ['.pub', '.key', '.pem', '.rsa', '.dsa', '.ecdsa', '.ed25519']:
                        if key_basename.endswith(ext):
                            key_basename = key_basename[:-len(ext)]
                            break
                    
                    # Look for matching certificate
                    expected_cert_name = f"{key_basename}-cert.pub"
                    expected_cert_path = os.path.join(os.path.dirname(current_key_path), expected_cert_name)
                    
                    if expected_cert_path in paths:
                        preselect_idx = paths.index(expected_cert_path)
                        logger.debug(f"Auto-selected matching certificate: {expected_cert_name}")
            except Exception:
                preselect_idx = 0
            
            try:
                self.cert_dropdown.set_selected(preselect_idx)
            except Exception:
                pass
                
        except Exception as e:
            logger.debug(f"Could not populate detected certificates: {e}")
    
    def _auto_select_matching_certificate(self, key_path):
        """Auto-select certificate that matches the selected key"""
        try:
            if not hasattr(self, 'cert_dropdown') or not hasattr(self, '_cert_paths'):
                return
                
            # Get the base name of the key file
            key_basename = os.path.basename(key_path)
            # Remove common extensions to get base name
            for ext in ['.pub', '.key', '.pem', '.rsa', '.dsa', '.ecdsa', '.ed25519']:
                if key_basename.endswith(ext):
                    key_basename = key_basename[:-len(ext)]
                    break
            
            # Look for matching certificate
            expected_cert_name = f"{key_basename}-cert.pub"
            expected_cert_path = os.path.join(os.path.dirname(key_path), expected_cert_name)
            
            if expected_cert_path in self._cert_paths:
                cert_idx = self._cert_paths.index(expected_cert_path)
                self.cert_dropdown.set_selected(cert_idx)
                self._selected_cert_path = expected_cert_path
                if hasattr(self.certificate_row, 'set_subtitle'):
                    self.certificate_row.set_subtitle(expected_cert_path)
                logger.debug(f"Auto-selected matching certificate: {expected_cert_name}")
        except Exception as e:
            logger.debug(f"Failed to auto-select matching certificate: {e}")
                
    def _sync_key_dropdown_with_current_keyfile(self):
        """Sync the key dropdown selection with the current keyfile path"""
        try:
            if not hasattr(self, 'key_dropdown') or not hasattr(self, '_key_paths'):
                return
                
            # Get current keyfile path
            current_path = None
            if hasattr(self, '_selected_keyfile_path') and self._selected_keyfile_path:
                current_path = self._selected_keyfile_path
            elif hasattr(self.keyfile_row, 'get_subtitle'):
                current_path = self.keyfile_row.get_subtitle() or None
            if (not current_path) and hasattr(self, 'connection') and self.connection:
                current_path = getattr(self.connection, 'keyfile', None)
                
            # Find matching index in dropdown
            if current_path and current_path in self._key_paths:
                preselect_idx = self._key_paths.index(current_path)
                logger.debug(f"Syncing dropdown to keyfile: {current_path} (index {preselect_idx})")
                self.key_dropdown.set_selected(preselect_idx)
            else:
                # If the key is not in the dropdown, add it and then select it
                if current_path and hasattr(self, '_key_paths') and hasattr(self, 'key_dropdown'):
                    self._key_paths.append(current_path)
                    model = self.key_dropdown.get_model()
                    if model:
                        filename = os.path.basename(current_path)
                        model.append(filename)
                        preselect_idx = len(self._key_paths) - 1
                        logger.debug(f"Added external key to dropdown: {filename} (path: {current_path}, index {preselect_idx})")
                        self.key_dropdown.set_selected(preselect_idx)
                else:
                    logger.debug(f"Could not find keyfile '{current_path}' in dropdown paths")
        except Exception as e:
            logger.debug(f"Failed to sync key dropdown: {e}")

    def _run_initial_validation(self):
        try:
            if hasattr(self, 'nickname_row'):
                self._validate_field_row('name', self.nickname_row)
            if hasattr(self, 'username_row'):
                self._validate_field_row('username', self.username_row)
            if hasattr(self, 'host_row'):
                self._validate_field_row('hostname', self.host_row)
            if hasattr(self, 'port_row'):
                self._validate_field_row('port', self.port_row, context="SSH")
        except Exception:
            pass

    def _focus_row(self, row):
        try:
            if hasattr(self, 'present'):
                self.present()
        except Exception:
            pass
        try:
            widget = row.get_child() if hasattr(row, 'get_child') else row
            if hasattr(widget, 'grab_focus'):
                widget.grab_focus()
        except Exception:
            pass

    def _validate_all_required_for_save(self) -> Optional[Gtk.Widget]:
        """Validate all visible fields; return the first invalid row (or None)."""
        # General
        if hasattr(self, 'nickname_row'):
            res = self._validate_field_row('name', self.nickname_row)
            if not res.is_valid:
                return self.nickname_row
        if hasattr(self, 'username_row'):
            res = self._validate_field_row('username', self.username_row)
            if not res.is_valid:
                return self.username_row
        if hasattr(self, 'host_row'):
            res = self._validate_field_row('hostname', self.host_row)
            if not res.is_valid:
                return self.host_row
        if hasattr(self, 'port_row'):
            res = self._validate_field_row('port', self.port_row, context="SSH")
            if not res.is_valid:
                return self.port_row
        # Local forwarding
        if hasattr(self, 'local_forwarding_enabled') and self.local_forwarding_enabled.get_active():
            if hasattr(self, 'local_port_row') and not self._validate_port_row(self.local_port_row, _("Local Port")):
                return self.local_port_row
            if hasattr(self, 'remote_host_row') and not self._validate_host_row(self.remote_host_row, allow_empty=False):
                return self.remote_host_row
            if hasattr(self, 'remote_port_row') and not self._validate_port_row(self.remote_port_row, _("Target Port")):
                return self.remote_port_row
        # Remote forwarding
        if hasattr(self, 'remote_forwarding_enabled') and self.remote_forwarding_enabled.get_active():
            if hasattr(self, 'remote_bind_host_row') and not self._validate_host_row(self.remote_bind_host_row, allow_empty=True):
                return self.remote_bind_host_row
            if hasattr(self, 'remote_bind_port_row') and not self._validate_port_row(self.remote_bind_port_row, _("Remote port")):
                return self.remote_bind_port_row
            if hasattr(self, 'dest_host_row') and not self._validate_host_row(self.dest_host_row, allow_empty=False):
                return self.dest_host_row
            if hasattr(self, 'dest_port_row') and not self._validate_port_row(self.dest_port_row, _("Destination port")):
                return self.dest_port_row
        # Dynamic forwarding
        if hasattr(self, 'dynamic_forwarding_enabled') and self.dynamic_forwarding_enabled.get_active():
            if hasattr(self, 'dynamic_bind_row') and not self._validate_host_row(self.dynamic_bind_row, allow_empty=True):
                return self.dynamic_bind_row
            if hasattr(self, 'dynamic_port_row') and not self._validate_port_row(self.dynamic_port_row, _("Local Port")):
                return self.dynamic_port_row
        return None
    
    def build_connection_groups(self):
        """Build PreferencesGroups for the General page"""
        # Create main container
        page = Gtk.Box(orientation=Gtk.Orientation.VERTICAL, spacing=12)
        page.set_margin_top(12)
        page.set_margin_bottom(12)
        page.set_margin_start(12)
        page.set_margin_end(12)
        page.set_hexpand(True)
        page.set_vexpand(True)
        
        # Basic Settings Group
        basic_group = Adw.PreferencesGroup(title=_("Basic Settings"))
        
        # Nickname
        self.nickname_row = Adw.EntryRow(title=_("Nickname"))
        basic_group.add(self.nickname_row)
        
        # Host
        self.host_row = Adw.EntryRow(title=_("Host/IP address"))
        basic_group.add(self.host_row)

        # Aliases
        self.aliases_row = Adw.EntryRow(title=_("Aliases"))
        basic_group.add(self.aliases_row)

        # Username
        self.username_row = Adw.EntryRow(title=_("Username"))
        basic_group.add(self.username_row)
        
        # Port (match style of fields above using EntryRow)
        self.port_row = Adw.EntryRow(title=_("Port"))
        try:
            entry = self.port_row.get_child()
            if entry and hasattr(entry, 'set_input_purpose'):
                entry.set_input_purpose(Gtk.InputPurpose.DIGITS)
            if entry and hasattr(entry, 'set_max_length'):
                entry.set_max_length(5)
        except Exception:
            pass
        self.port_row.set_text("22")
        basic_group.add(self.port_row)

        # Jump Hosts selection
        self.selected_jump_hosts = []
        self.jump_hosts_row = Adw.ActionRow(title=_("Jump Hosts"), subtitle=_("None"))
        self.jump_hosts_row.set_activatable(False)
        self.jump_hosts_button = Gtk.MenuButton(icon_name="list-add-symbolic")
        self.jump_hosts_row.add_suffix(self.jump_hosts_button)
        basic_group.add(self.jump_hosts_row)
        self._build_jump_hosts_popover()
        self.update_jump_hosts_subtitle()

        # Agent forwarding toggle
        self.forward_agent_row = Adw.SwitchRow(
            title=_("Agent Forwarding"),
            subtitle=_("Forward SSH authentication agent")
        )
        basic_group.add(self.forward_agent_row)

<<<<<<< HEAD
=======

>>>>>>> ef933366
        # Authentication Group
        auth_group = Adw.PreferencesGroup(title=_("Authentication"))
        
        # Authentication Method
        auth_model = Gtk.StringList()
        auth_model.append(_("Key-based (recommended)"))
        auth_model.append(_("Password"))
        
        self.auth_method_row = Adw.ComboRow()
        self.auth_method_row.set_title(_("Authentication Method"))
        self.auth_method_row.set_model(auth_model)
        self.auth_method_row.connect("notify::selected", self.on_auth_method_changed)
        # Default to key-based for new connections
        try:
            self.auth_method_row.set_selected(0)
        except Exception:
            pass
        auth_group.add(self.auth_method_row)

        # Key selection mode for key-based auth
        key_select_model = Gtk.StringList()
        key_select_model.append(_("Automatic"))
        key_select_model.append(_("Use a specific key"))
        self.key_select_row = Adw.ComboRow()
        self.key_select_row.set_title(_("Key selection"))
        self.key_select_row.set_model(key_select_model)
        # default: Auto (try all available keys)
        self.key_select_row.set_selected(0)
        self.key_select_row.connect("notify::selected", self.on_key_select_changed)
        auth_group.add(self.key_select_row)
        
        # Keyfile dropdown with detected keys and an inline Browse item
        self.keyfile_row = Adw.ActionRow(title=_("SSH Key"), subtitle=_("Select key file or leave empty for auto-detection"))
        # Build dropdown items from detected keys
        self.key_dropdown = Gtk.DropDown()
        self.key_dropdown.set_hexpand(True)
        # Populate via helper
        self._key_paths = []
        self._populate_detected_keys()

        def _on_key_selected(drop, _param):
            try:
                idx = drop.get_selected()
                if idx < 0 or idx >= len(getattr(self, '_key_paths', [])):
                    return
                path = self._key_paths[idx]
                if path == "__BROWSE__":
                    # Revert selection to previous if any
                    try:
                        drop.set_selected(0)
                    except Exception:
                        pass
                    self.browse_for_key_file()
                elif path:
                    self._selected_keyfile_path = path
                    if hasattr(self.keyfile_row, 'set_subtitle'):
                        self.keyfile_row.set_subtitle(path)
                    
                    # Update passphrase field for the selected key
                    self._update_passphrase_for_key(path)
                    
                    # Auto-select matching certificate if available
                    self._auto_select_matching_certificate(path)
                    
            except Exception:
                pass
        try:
            self.key_dropdown.connect('notify::selected', _on_key_selected)
        except Exception:
            pass

        # Pack dropdown and add to row
        box = Gtk.Box(orientation=Gtk.Orientation.HORIZONTAL, spacing=6)
        box.append(self.key_dropdown)
        self.keyfile_row.add_suffix(box)
        self.keyfile_row.set_activatable(False)
        auth_group.add(self.keyfile_row)

        # Certificate dropdown for key-based auth with specific key
        self.certificate_row = Adw.ActionRow(title=_("SSH Certificate"), subtitle=_("Select certificate file (optional)"))
        # Build dropdown items from detected certificates
        self.cert_dropdown = Gtk.DropDown()
        self.cert_dropdown.set_hexpand(True)
        # Populate via helper
        self._cert_paths = []
        self._populate_detected_certificates()

        def _on_cert_selected(drop, _param):
            try:
                idx = drop.get_selected()
                if idx < 0 or idx >= len(getattr(self, '_cert_paths', [])):
                    return
                path = self._cert_paths[idx]
                if path == "__BROWSE__":
                    # Revert selection to previous if any
                    try:
                        drop.set_selected(0)
                    except Exception:
                        pass
                    self.browse_for_certificate_file()
                elif path:
                    self._selected_cert_path = path
                    if hasattr(self.certificate_row, 'set_subtitle'):
                        self.certificate_row.set_subtitle(path)
                    
            except Exception:
                pass
        try:
            self.cert_dropdown.connect('notify::selected', _on_cert_selected)
        except Exception:
                pass

        # Pack dropdown and add to row
        cert_box = Gtk.Box(orientation=Gtk.Orientation.HORIZONTAL, spacing=6)
        cert_box.append(self.cert_dropdown)
        self.certificate_row.add_suffix(cert_box)
        self.certificate_row.set_activatable(False)
        auth_group.add(self.certificate_row)

        # Initialize key UI sensitivity for new connections
        try:
            # Ensure visibility/sensitivity matches defaults
            self.on_auth_method_changed(self.auth_method_row, None)
            self.on_key_select_changed(self.key_select_row, None)
        except Exception:
            pass
        
        # Key Passphrase
        self.key_passphrase_row = Adw.PasswordEntryRow(title=_("Key Passphrase"))
        self.key_passphrase_row.set_show_apply_button(False)
        auth_group.add(self.key_passphrase_row)
        
        # Password
        self.password_row = Adw.PasswordEntryRow(title=_("Password"))
        self.password_row.set_show_apply_button(False)
        # Always visible; optional for key-based auth
        self.password_row.set_visible(True)
        auth_group.add(self.password_row)

        # Disable pubkey authentication toggle for password auth
        self.pubkey_auth_row = Adw.SwitchRow()
        self.pubkey_auth_row.set_title(_("Disable public key authentication (force password only)"))
        self.pubkey_auth_row.set_active(False)
        auth_group.add(self.pubkey_auth_row)
        

        
        # Remove unused advanced label group from this page
        advanced_group = Adw.PreferencesGroup()
        advanced_group.set_visible(False)
        
        # Local Port Forwarding (moved to Port Forwarding view)
        local_forwarding_group = Adw.PreferencesGroup(title=_("Local Port Forwarding"))
        
        # Enable toggle for local port forwarding
        self.local_forwarding_enabled = Adw.SwitchRow()
        self.local_forwarding_enabled.set_title(_("Local Port Forwarding"))
        self.local_forwarding_enabled.set_subtitle(_("Forward a local port to a remote host"))
        local_forwarding_group.add(self.local_forwarding_enabled)
        
        # Local port forwarding settings
        local_settings_box = Gtk.Box(orientation=Gtk.Orientation.VERTICAL, spacing=6)
        local_settings_box.set_margin_start(12)
        local_settings_box.set_margin_end(12)
        local_settings_box.set_margin_bottom(12)
        
        local_port_row = Adw.EntryRow()
        local_port_row.set_title(_("Local Port"))
        try:
            local_port_row.set_subtitle(_("Local port to forward"))
        except Exception:
            pass
        try:
            lpe = local_port_row.get_child()
            if lpe and hasattr(lpe, 'set_input_purpose'):
                lpe.set_input_purpose(Gtk.InputPurpose.DIGITS)
            if lpe and hasattr(lpe, 'set_max_length'):
                lpe.set_max_length(5)
        except Exception:
            pass
        local_settings_box.append(local_port_row)
        
        remote_host_row = Adw.EntryRow()
        remote_host_row.set_title(_("Target Host"))
        entry = remote_host_row.get_child()
        if entry and hasattr(entry, 'set_placeholder_text'):
            entry.set_placeholder_text("localhost")
        remote_host_row.set_show_apply_button(False)
        local_settings_box.append(remote_host_row)
        
        remote_port_row = Adw.EntryRow()
        remote_port_row.set_title(_("Target Port"))
        try:
            remote_port_row.set_subtitle(_("Port on remote host"))
        except Exception:
            pass
        try:
            rpe = remote_port_row.get_child()
            if rpe and hasattr(rpe, 'set_input_purpose'):
                rpe.set_input_purpose(Gtk.InputPurpose.DIGITS)
            if rpe and hasattr(rpe, 'set_max_length'):
                rpe.set_max_length(5)
        except Exception:
            pass
        local_settings_box.append(remote_port_row)
        
        # Add settings box to group
        local_forwarding_group.add(local_settings_box)
        
        # Store references to the rows for saving
        self.local_port_row = local_port_row
        self.remote_host_row = remote_host_row
        self.remote_port_row = remote_port_row
        self.local_settings_box = local_settings_box  # Store reference to the settings box
        
        # Connect toggle to show/hide settings
        self.local_forwarding_enabled.connect('notify::active', self.on_forwarding_toggled, local_settings_box)
        
        # Initially hide settings if not enabled
        local_settings_box.set_visible(False)
        
        # group kept for structure but hidden in this view
        local_forwarding_group.set_visible(False)
        
        # Remote Port Forwarding (moved)
        remote_forwarding_group = Adw.PreferencesGroup(title=_("Remote Port Forwarding"))
        
        # Enable toggle for remote port forwarding
        self.remote_forwarding_enabled = Adw.SwitchRow()
        self.remote_forwarding_enabled.set_title(_("Remote Port Forwarding"))
        self.remote_forwarding_enabled.set_subtitle(_("Forward a remote port to a local host"))
        remote_forwarding_group.add(self.remote_forwarding_enabled)
        
        # Remote port forwarding settings (RemoteHost, RemotePort -> DestinationHost, DestinationPort)
        remote_settings_box = Gtk.Box(orientation=Gtk.Orientation.VERTICAL, spacing=6)
        remote_settings_box.set_margin_start(12)
        remote_settings_box.set_margin_end(12)
        remote_settings_box.set_margin_bottom(12)
        
        remote_bind_host_row = Adw.EntryRow()
        remote_bind_host_row.set_title(_("Remote host (optional)"))
        rbh_entry = remote_bind_host_row.get_child()
        if rbh_entry and hasattr(rbh_entry, 'set_placeholder_text'):
            rbh_entry.set_placeholder_text("localhost")
        remote_bind_host_row.set_show_apply_button(False)
        remote_bind_host_row.set_text("localhost")
        remote_settings_box.append(remote_bind_host_row)
        
        remote_bind_port_row = Adw.EntryRow()
        remote_bind_port_row.set_title(_("Remote port"))
        try:
            rbpe = remote_bind_port_row.get_child()
            if rbpe and hasattr(rbpe, 'set_input_purpose'):
                rbpe.set_input_purpose(Gtk.InputPurpose.DIGITS)
            if rbpe and hasattr(rbpe, 'set_max_length'):
                rbpe.set_max_length(5)
        except Exception:
            pass
        remote_settings_box.append(remote_bind_port_row)
        
        dest_host_row = Adw.EntryRow()
        dest_host_row.set_title(_("Destination host"))
        dest_entry = dest_host_row.get_child()
        if dest_entry and hasattr(dest_entry, 'set_placeholder_text'):
            dest_entry.set_placeholder_text("localhost")
        dest_host_row.set_show_apply_button(False)
        dest_host_row.set_text("localhost")
        remote_settings_box.append(dest_host_row)

        dest_port_row = Adw.EntryRow()
        dest_port_row.set_title(_("Destination port"))
        try:
            # Align subtitle to previous implementation wording
            dest_port_row.set_subtitle(_("Local port to forward"))
        except Exception:
            pass
        try:
            dpe = dest_port_row.get_child()
            if dpe and hasattr(dpe, 'set_input_purpose'):
                dpe.set_input_purpose(Gtk.InputPurpose.DIGITS)
            if dpe and hasattr(dpe, 'set_max_length'):
                dpe.set_max_length(5)
        except Exception:
            pass
        remote_settings_box.append(dest_port_row)
        
        # Add settings box to group
        remote_forwarding_group.add(remote_settings_box)
        
        # Store references to the rows for saving
        self.remote_bind_host_row = remote_bind_host_row
        self.remote_bind_port_row = remote_bind_port_row
        self.dest_host_row = dest_host_row
        self.dest_port_row = dest_port_row
        self.remote_settings_box = remote_settings_box  # Store reference to the settings box
        
        # Connect toggle to show/hide settings
        self.remote_forwarding_enabled.connect('notify::active', self.on_forwarding_toggled, remote_settings_box)
        
        # Initially hide settings if not enabled
        remote_settings_box.set_visible(False)
        
        remote_forwarding_group.set_visible(False)
        
        # Dynamic Port Forwarding (moved)
        dynamic_forwarding_group = Adw.PreferencesGroup(title=_("Dynamic Port Forwarding (SOCKS)"))
        
        # Enable toggle for dynamic port forwarding
        self.dynamic_forwarding_enabled = Adw.SwitchRow()
        self.dynamic_forwarding_enabled.set_title(_("Dynamic Port Forwarding"))
        self.dynamic_forwarding_enabled.set_subtitle(_("Create a SOCKS proxy on local port"))
        dynamic_forwarding_group.add(self.dynamic_forwarding_enabled)
        
        # Dynamic port forwarding settings
        dynamic_settings_box = Gtk.Box(orientation=Gtk.Orientation.VERTICAL, spacing=6)
        dynamic_settings_box.set_margin_start(12)
        dynamic_settings_box.set_margin_end(12)
        dynamic_settings_box.set_margin_bottom(12)
        
        dynamic_bind_row = Adw.EntryRow()
        dynamic_bind_row.set_title(_("Bind address (optional)"))
        try:
            dbe = dynamic_bind_row.get_child()
            if dbe and hasattr(dbe, 'set_placeholder_text'):
                dbe.set_placeholder_text("127.0.0.1")
        except Exception:
            pass
        dynamic_settings_box.append(dynamic_bind_row)

        dynamic_port_row = Adw.EntryRow()
        dynamic_port_row.set_title(_("Local Port"))
        try:
            dpe2 = dynamic_port_row.get_child()
            if dpe2 and hasattr(dpe2, 'set_input_purpose'):
                dpe2.set_input_purpose(Gtk.InputPurpose.DIGITS)
            if dpe2 and hasattr(dpe2, 'set_max_length'):
                dpe2.set_max_length(5)
        except Exception:
            pass
        dynamic_port_row.set_text("1080")  # Default SOCKS port
        dynamic_settings_box.append(dynamic_port_row)
        
        # Add settings box to group
        dynamic_forwarding_group.add(dynamic_settings_box)
        
        # Store reference for saving
        self.dynamic_bind_row = dynamic_bind_row
        self.dynamic_port_row = dynamic_port_row
        self.dynamic_settings_box = dynamic_settings_box  # Store reference to the settings box
        
        # Connect toggle to show/hide settings
        self.dynamic_forwarding_enabled.connect('notify::active', self.on_forwarding_toggled, dynamic_settings_box)
        
        # Initially hide settings if not enabled
        dynamic_settings_box.set_visible(False)
        
        dynamic_forwarding_group.set_visible(False)
        
        # X11 Forwarding moved to Port Forwarding view

        # Return groups for PreferencesPage
        return [basic_group, auth_group, advanced_group]

    def _build_jump_hosts_popover(self) -> None:
        """Build the popover for selecting and adding jump hosts."""
<<<<<<< HEAD
=======

>>>>>>> ef933366
        popover = Gtk.Popover()
        box = Gtk.Box(orientation=Gtk.Orientation.VERTICAL, spacing=6)
        box.set_margin_top(6)
        box.set_margin_bottom(6)
        box.set_margin_start(6)
        box.set_margin_end(6)
        popover.set_child(box)

        # Search entry for filtering existing connections
        self.jump_search_entry = Gtk.SearchEntry()
        self.jump_search_entry.set_placeholder_text(_("Search connections"))
        self.jump_search_entry.connect("search-changed", self.on_jump_host_search_changed)
        box.append(self.jump_search_entry)

        # List of available jump hosts
        self.jump_host_list_box = Gtk.ListBox()
        self.jump_host_list_box.set_selection_mode(Gtk.SelectionMode.NONE)
        scroller = Gtk.ScrolledWindow()
        scroller.set_min_content_height(200)
        scroller.set_child(self.jump_host_list_box)
        box.append(scroller)

        self.jump_host_checks: Dict[str, Gtk.CheckButton] = {}
        connections = getattr(self.connection_manager, 'connections', []) or []
        for conn in connections:
            name = getattr(conn, 'nickname', None) or getattr(conn, 'host', '')
            if self.is_editing and self.connection and name == getattr(self.connection, 'nickname', None):
                continue
            cb = Gtk.CheckButton(label=name)
            cb.connect("toggled", self.on_jump_host_toggled, name)
            row = Gtk.ListBoxRow()
            row.set_child(cb)
            self.jump_host_list_box.append(row)
            self.jump_host_checks[name] = cb

        if not self.jump_host_checks:
            lbl = Gtk.Label(label=_("No other connections available"))
            lbl.add_css_class("dim-label")
            row = Gtk.ListBoxRow()
            row.set_child(lbl)
            self.jump_host_list_box.append(row)
            self.jump_placeholder_row = row

        # Manual entry for custom jump hosts
        manual_box = Gtk.Box(orientation=Gtk.Orientation.HORIZONTAL, spacing=6)
        self.jump_manual_entry = Gtk.Entry()
        self.jump_manual_entry.set_placeholder_text(_("Add custom host"))
        self.jump_manual_entry.connect("activate", self.on_jump_host_manual_add)
        add_button = Gtk.Button(icon_name="list-add-symbolic")
        add_button.connect("clicked", self.on_jump_host_manual_add)
        manual_box.append(self.jump_manual_entry)
        manual_box.append(add_button)
        box.append(manual_box)

        self.jump_hosts_button.set_popover(popover)

    def ensure_jump_host_entry(self, name: str) -> None:
        """Ensure a checkbutton exists for the given jump host."""
        if not name:
            return
        if hasattr(self, 'jump_placeholder_row') and getattr(self, 'jump_placeholder_row').get_parent():
            self.jump_host_list_box.remove(self.jump_placeholder_row)
            delattr(self, 'jump_placeholder_row')
        if name in self.jump_host_checks:
            return
        cb = Gtk.CheckButton(label=name)
        cb.connect("toggled", self.on_jump_host_toggled, name)
        row = Gtk.ListBoxRow()
        row.set_child(cb)
        self.jump_host_list_box.append(row)
        self.jump_host_checks[name] = cb

    def on_jump_host_manual_add(self, _widget=None) -> None:
        """Add a manually entered jump host."""
        text = self.jump_manual_entry.get_text().strip()
        if not text:
            return
        self.ensure_jump_host_entry(text)
        cb = self.jump_host_checks.get(text)
        if cb:
            cb.set_active(True)
        self.jump_manual_entry.set_text("")

    def on_jump_host_search_changed(self, entry) -> None:
        """Filter jump host list based on search text."""
        term = entry.get_text().lower()
        row = self.jump_host_list_box.get_first_child()
        while row:
            child = row.get_child()
            if isinstance(child, Gtk.CheckButton):
                label = child.get_label() or ""
                row.set_visible(term in label.lower())
            else:
                row.set_visible(True)
            row = row.get_next_sibling()

<<<<<<< HEAD
=======

>>>>>>> ef933366
    def on_jump_host_toggled(self, button, name: str) -> None:
        """Handle toggling of a jump host checkbutton."""
        if button.get_active():
            if name not in self.selected_jump_hosts:
                self.selected_jump_hosts.append(name)
        else:
            if name in self.selected_jump_hosts:
                self.selected_jump_hosts.remove(name)
        self.update_jump_hosts_subtitle()

    def update_jump_hosts_subtitle(self) -> None:
        """Update subtitle to reflect selected jump hosts."""
        subtitle = ", ".join(self.selected_jump_hosts) if self.selected_jump_hosts else _("None")
        if hasattr(self.jump_hosts_row, 'set_subtitle'):
            self.jump_hosts_row.set_subtitle(subtitle)
    
    def build_port_forwarding_groups(self):
        """Build PreferencesGroups for the Advanced page (Port Forwarding first, X11 last)"""
        # Create main container
        page = Gtk.Box(orientation=Gtk.Orientation.VERTICAL, spacing=12)
        page.set_margin_top(12)
        page.set_margin_bottom(12)
        page.set_margin_start(12)
        page.set_margin_end(12)
        page.set_hexpand(True)
        page.set_vexpand(True)
        
        # X11 Forwarding group (will be placed last)
        self.x11_row = Adw.SwitchRow(
            title=_("X11 Forwarding"), 
            subtitle=_("Forward X11 connections for GUI applications")
        )
        x11_group = Adw.PreferencesGroup(title=_("X11 Forwarding"))
        x11_group.add(self.x11_row)
        
        # Port Forwarding Rules Group
        rules_group = Adw.PreferencesGroup(
            title=_("Port Forwarding Rules"),
            description=_("Add, edit, or remove port forwarding rules for this connection")
        )
        
        # Button box for actions
        button_box = Gtk.Box(orientation=Gtk.Orientation.HORIZONTAL, spacing=12)
        button_box.set_halign(Gtk.Align.START)
        button_box.set_margin_top(6)
        button_box.set_margin_bottom(6)
        
        # Add rule button
        self.add_rule_button = Gtk.Button(label=_("Add Rule"))
        self.add_rule_button.set_icon_name("list-add-symbolic")
        self.add_rule_button.set_tooltip_text(_("Add a new port forwarding rule"))
        self.add_rule_button.connect("clicked", self.on_add_forwarding_rule_clicked)
        button_box.append(self.add_rule_button)
        
        # Port info button
        self.port_info_button = Gtk.Button(label=_("View Port Info"))
        self.port_info_button.set_icon_name("network-transmit-receive-symbolic")
        self.port_info_button.set_tooltip_text(_("View information about currently used ports and potential conflicts"))
        self.port_info_button.connect("clicked", self.on_view_port_info_clicked)
        self.port_info_button.add_css_class("flat")
        button_box.append(self.port_info_button)
        
        rules_group.add(button_box)
        
        # Rules list
        self.rules_list = Gtk.Box(orientation=Gtk.Orientation.VERTICAL, spacing=6)
        rules_group.add(self.rules_list)
        
        # Add a placeholder if no rules
        self.placeholder = Gtk.Label(
            label=_("No port forwarding rules configured"),
            margin_top=12,
            margin_bottom=12
        )
        self.placeholder.add_css_class("dim-label")
        self.rules_list.append(self.placeholder)
        
        # Commands Group (LocalCommand / RemoteCommand)
        commands_group = Adw.PreferencesGroup(
            title=_("Connection Commands"),
            description=_(
                "Run a command automatically on connect.\n\n"
                "• Local Command: Runs on your machine after connection (requires PermitLocalCommand).\n"
                "• Remote Command: Runs on the remote host (uses RequestTTY for interactive shell)."
            )
        )
        self.local_command_row = Adw.EntryRow(title=_("Local Command"))
        try:
            self.local_command_row.set_subtitle(_("Executed locally after connect"))
        except Exception:
            pass
        self.remote_command_row = Adw.EntryRow(title=_("Remote Command"))
        try:
            self.remote_command_row.set_subtitle(_("Executed on remote; TTY requested for interactivity"))
        except Exception:
            pass
        commands_group.add(self.local_command_row)
        commands_group.add(self.remote_command_row)

        # Agent Forwarding group
        self.forward_agent_row = Adw.SwitchRow(
            title=_("Agent Forwarding"),
            subtitle=_("Forward SSH authentication agent")
        )
        agent_group = Adw.PreferencesGroup(title=_("Agent Forwarding"))
        agent_group.add(self.forward_agent_row)

        # About Port Forwarding Group
        about_group = Adw.PreferencesGroup(
            title=_("About Port Forwarding"),
            description=_(
                "Port forwarding allows you to securely tunnel network connections.\n\n"
                "• <b>Local Forwarding</b>: Forward a remote port to your local machine\n"
                "• <b>Remote Forwarding</b>: Forward a local port to the remote machine\n"
                "• <b>Dynamic Forwarding</b>: Create a SOCKS proxy on your local machine"
            )
        )

        # Return groups for PreferencesPage: Port forwarding first, commands, about, X11 last
        return [rules_group, commands_group, about_group, x11_group]

        
        # Initialize empty rules list if it doesn't exist
        if not hasattr(self, 'forwarding_rules'):
            self.forwarding_rules = []
        
        # Load any existing rules if editing
        if self.is_editing and self.connection and hasattr(self.connection, 'forwarding_rules'):
            self.load_port_forwarding_rules()
    
    def load_port_forwarding_rules(self):
        """Load port forwarding rules from the connection and update UI"""
        if not hasattr(self, 'rules_list') or not hasattr(self, 'forwarding_rules'):
            return
            
        # Clear existing rules UI
        while self.rules_list.get_first_child():
            self.rules_list.remove(self.rules_list.get_first_child())
        
        # Show placeholder if no rules
        if not self.forwarding_rules:
            self.rules_list.append(self.placeholder)
            return
        
        # Hide placeholder since we have rules
        if self.placeholder.get_parent():
            self.placeholder.unparent()
        
        # Process each forwarding rule
        for rule in self.forwarding_rules:
            if not rule.get('enabled', True):
                continue
                
            rule_type = rule.get('type', '')
            
            # Create a row for the rule
            row = Adw.ActionRow()
            row.set_selectable(False)
            
            # Set appropriate icon and title based on rule type
            if rule_type == 'local':
                row.set_title(_("Local Port Forwarding"))
                row.add_prefix(Gtk.Image.new_from_icon_name("network-transmit-receive-symbolic"))
                description = _("Local port {local_port} → {remote_host}:{remote_port}").format(
                    local_port=rule.get('listen_port', ''),
                    remote_host=rule.get('remote_host', ''),
                    remote_port=rule.get('remote_port', '')
                )
            elif rule_type == 'remote':
                row.set_title(_("Remote Port Forwarding"))
                row.add_prefix(Gtk.Image.new_from_icon_name("network-receive-symbolic"))
                description = _("Remote {remote_host}:{remote_port} → {dest_host}:{dest_port}").format(
                    remote_host=rule.get('listen_addr', 'localhost'),
                    remote_port=rule.get('listen_port', ''),
                    dest_host=rule.get('local_host') or rule.get('remote_host', ''),
                    dest_port=rule.get('local_port') or rule.get('remote_port', '')
                )
            elif rule_type == 'dynamic':
                row.set_title(_("Dynamic Port Forwarding (SOCKS)"))
                row.add_prefix(Gtk.Image.new_from_icon_name("network-workgroup-symbolic"))
                description = _("SOCKS proxy on port {port}").format(
                    port=rule.get('listen_port', '')
                )
            else:
                continue
                
            # Add description
            row.set_subtitle(description)
            
            # Add delete button
            delete_button = Gtk.Button(
                icon_name="user-trash-symbolic",
                valign=Gtk.Align.CENTER,
                css_classes=["flat", "error"]
            )
            delete_button.connect("clicked", self.on_delete_forwarding_rule_clicked, rule)
            row.add_suffix(delete_button)
            
            # Add edit button
            edit_button = Gtk.Button(
                icon_name="document-edit-symbolic",
                valign=Gtk.Align.CENTER,
                css_classes=["flat"]
            )
            edit_button.connect("clicked", self.on_edit_forwarding_rule_clicked, rule)
            row.add_suffix(edit_button)
            
            # Add the row to the list
            self.rules_list.append(row)
        
        # Show the rules list
        self.rules_list.show()
    
    def browse_for_key_file(self):
        """Open file chooser to browse for SSH key file (Gtk.FileChooserDialog)."""
        try:
            dialog = Gtk.FileChooserDialog(
                title=_("Select SSH Key File"),
                action=Gtk.FileChooserAction.OPEN,
            )
            # Parent must be a Gtk.Window; PreferencesDialog is not one. Try to set if available
            try:
                parent_win = self.get_transient_for()
                if isinstance(parent_win, Gtk.Window):
                    dialog.set_transient_for(parent_win)
            except Exception:
                pass
            dialog.set_modal(True)
            dialog.add_button(_("Cancel"), Gtk.ResponseType.CANCEL)
            dialog.add_button(_("Open"), Gtk.ResponseType.ACCEPT)

            # Default to ~/.ssh directory when available
            try:
                ssh_dir = os.path.expanduser('~/.ssh')
                if os.path.isdir(ssh_dir):
                    try:
                        dialog.set_current_folder(Gio.File.new_for_path(ssh_dir))
                    except Exception:
                        try:
                            dialog.set_current_folder(ssh_dir)
                        except Exception:
                            try:
                                dialog.set_current_folder_uri(Gio.File.new_for_path(ssh_dir).get_uri())
                            except Exception:
                                pass
            except Exception:
                pass

            # No filters: list all files in ~/.ssh

            dialog.connect("response", self.on_key_file_selected)
            dialog.show()
        except Exception as e:
            logger.error(f"Failed to open key file chooser: {e}")

    def browse_for_certificate_file(self):
        """Open file chooser to browse for SSH certificate file."""
        try:
            dialog = Gtk.FileChooserDialog(
                title=_("Select SSH Certificate File"),
                action=Gtk.FileChooserAction.OPEN,
            )
            # Parent must be a Gtk.Window; PreferencesDialog is not one. Try to set if available
            try:
                parent_win = self.get_transient_for()
                if isinstance(parent_win, Gtk.Window):
                    dialog.set_transient_for(parent_win)
            except Exception:
                pass
            dialog.set_modal(True)
            dialog.add_button(_("Cancel"), Gtk.ResponseType.CANCEL)
            dialog.add_button(_("Open"), Gtk.ResponseType.ACCEPT)

            # Default to ~/.ssh directory when available
            try:
                ssh_dir = os.path.expanduser('~/.ssh')
                if os.path.isdir(ssh_dir):
                    try:
                        dialog.set_current_folder(Gio.File.new_for_path(ssh_dir))
                    except Exception:
                        try:
                            dialog.set_current_folder(ssh_dir)
                        except Exception:
                            try:
                                dialog.set_current_folder_uri(Gio.File.new_for_path(ssh_dir).get_uri())
                            except Exception:
                                pass
            except Exception:
                pass

            # Add filter for certificate files
            cert_filter = Gtk.FileFilter()
            cert_filter.set_name(_("SSH Certificate Files"))
            cert_filter.add_pattern("*-cert.pub")
            cert_filter.add_pattern("*.pub")
            dialog.add_filter(cert_filter)

            # Add filter for all files
            all_filter = Gtk.FileFilter()
            all_filter.set_name(_("All Files"))
            all_filter.add_pattern("*")
            dialog.add_filter(all_filter)

            dialog.connect("response", self.on_certificate_file_selected)
            dialog.show()
        except Exception as e:
            logger.error(f"Failed to open certificate file chooser: {e}")


    
    def on_key_file_selected(self, dialog, response):
        """Handle selected key file from file chooser"""
        if response == Gtk.ResponseType.ACCEPT:
            key_file = dialog.get_file()
            if key_file:
                key_path = key_file.get_path()
                self.keyfile_row.set_subtitle(key_path)
                
                # Add the browsed key to the dropdown if it's not already there
                if hasattr(self, '_key_paths') and key_path not in self._key_paths:
                    self._key_paths.append(key_path)
                    # Update the dropdown model with just the filename
                    if hasattr(self, 'key_dropdown'):
                        model = self.key_dropdown.get_model()
                        if model:
                            filename = os.path.basename(key_path)
                            model.append(filename)
                
                # Set the selected keyfile path
                self._selected_keyfile_path = key_path
                
                # Sync the dropdown to select the browsed key
                self._sync_key_dropdown_with_current_keyfile()
        dialog.destroy()
    
    def on_certificate_file_selected(self, dialog, response):
        """Handle selected certificate file from file chooser"""
        if response == Gtk.ResponseType.ACCEPT:
            cert_file = dialog.get_file()
            if cert_file:
                cert_path = cert_file.get_path()
                self.certificate_row.set_subtitle(cert_path)
                
                # Add the browsed certificate to the dropdown if it's not already there
                if hasattr(self, '_cert_paths') and cert_path not in self._cert_paths:
                    self._cert_paths.append(cert_path)
                    # Update the dropdown model with just the filename
                    if hasattr(self, 'cert_dropdown'):
                        model = self.cert_dropdown.get_model()
                        if model:
                            filename = os.path.basename(cert_path)
                            model.append(filename)
                
                # Set the selected certificate path
                self._selected_cert_path = cert_path
                
                # Sync the dropdown to select the browsed certificate
                self._sync_cert_dropdown_with_current_cert()
        dialog.destroy()
    
    def _sync_cert_dropdown_with_current_cert(self):
        """Sync the certificate dropdown selection with the current certificate path"""
        try:
            if not hasattr(self, 'cert_dropdown') or not hasattr(self, '_cert_paths'):
                return
                
            # Get current certificate path
            current_path = None
            if hasattr(self, '_selected_cert_path') and self._selected_cert_path:
                current_path = self._selected_cert_path
            elif hasattr(self.certificate_row, 'get_subtitle'):
                current_path = self.certificate_row.get_subtitle() or None
            if (not current_path) and hasattr(self, 'connection') and self.connection:
                current_path = getattr(self.connection, 'certificate', None)
                
            # Find matching index in dropdown
            if current_path and current_path in self._cert_paths:
                preselect_idx = self._cert_paths.index(current_path)
                logger.debug(f"Syncing certificate dropdown to: {current_path} (index {preselect_idx})")
                self.cert_dropdown.set_selected(preselect_idx)
            else:
                # If the certificate is not in the dropdown, add it and then select it
                if current_path and hasattr(self, '_cert_paths') and hasattr(self, 'cert_dropdown'):
                    self._cert_paths.append(current_path)
                    model = self.cert_dropdown.get_model()
                    if model:
                        filename = os.path.basename(current_path)
                        model.append(filename)
                        preselect_idx = len(self._cert_paths) - 1
                        logger.debug(f"Added external certificate to dropdown: {filename} (path: {current_path}, index {preselect_idx})")
                        self.cert_dropdown.set_selected(preselect_idx)
                else:
                    logger.debug(f"Could not find certificate '{current_path}' in dropdown paths")
        except Exception as e:
            logger.debug(f"Failed to sync certificate dropdown: {e}")
    
    def on_delete_forwarding_rule_clicked(self, button, rule):
        """Handle delete port forwarding rule button click"""
        if not hasattr(self, 'forwarding_rules'):
            return
            
        # Remove the rule from the list
        self.forwarding_rules = [r for r in self.forwarding_rules if r != rule]
        
        # Reload the rules UI
        self.load_port_forwarding_rules()
        
        logger.info(f"Deleted port forwarding rule: {rule}")
    
    def on_edit_forwarding_rule_clicked(self, button, rule):
        """Handle edit port forwarding rule button click"""
        logger.info(f"Edit port forwarding rule clicked: {rule}")
        self._open_rule_editor(existing_rule=rule)
    
    def on_add_forwarding_rule_clicked(self, button):
        """Handle add port forwarding rule button click"""
        logger.info("Add port forwarding rule clicked")
        self._open_rule_editor(existing_rule=None)
    
    def on_view_port_info_clicked(self, button):
        """Handle view port info button click"""
        self._show_port_info_dialog()

    def _open_rule_editor(self, existing_rule=None):
        """Open an Adw.Window to add/edit a forwarding rule."""
        # Create Adw.Window
        dialog = Adw.Window()
        dialog.set_title(_("Port Forwarding Rule Editor"))
        dialog.set_default_size(500, -1)  # 500px width, auto height
        dialog.set_modal(True)
        dialog.set_transient_for(self)

        # Create content box
        box = Gtk.Box(orientation=Gtk.Orientation.VERTICAL, spacing=8, margin_top=12, margin_bottom=12, margin_start=12, margin_end=12)

        # Type selector
        type_model = Gtk.StringList()
        type_model.append(_("Local"))
        type_model.append(_("Remote"))
        type_model.append(_("Dynamic"))
        type_row = Adw.ComboRow()
        type_row.set_title(_("Type"))
        type_row.set_model(type_model)

        listen_addr_row = Adw.EntryRow(title=_("Bind address (optional)"))
        listen_port_row = Adw.EntryRow()
        listen_port_row.set_title(_("Local port"))
        try:
            lpe2 = listen_port_row.get_child()
            if lpe2 and hasattr(lpe2, 'set_input_purpose'):
                lpe2.set_input_purpose(Gtk.InputPurpose.DIGITS)
            if lpe2 and hasattr(lpe2, 'set_max_length'):
                lpe2.set_max_length(5)
        except Exception:
            pass

        remote_host_row = Adw.EntryRow(title=_("Host"))
        remote_port_row = Adw.EntryRow()
        remote_port_row.set_title(_("Port"))
        try:
            rpe2 = remote_port_row.get_child()
            if rpe2 and hasattr(rpe2, 'set_input_purpose'):
                rpe2.set_input_purpose(Gtk.InputPurpose.DIGITS)
            if rpe2 and hasattr(rpe2, 'set_max_length'):
                rpe2.set_max_length(5)
        except Exception:
            pass

        # Pack rows
        group = Adw.PreferencesGroup()
        group.add(type_row)
        group.add(listen_addr_row)
        group.add(listen_port_row)
        group.add(remote_host_row)
        group.add(remote_port_row)
        box.append(group)
        
        # Create header bar with buttons
        header_bar = Adw.HeaderBar()
        header_bar.set_show_end_title_buttons(True)
        
        # Add buttons to header bar
        cancel_button = Gtk.Button(label=_("Cancel"))
        cancel_button.add_css_class("flat")
        header_bar.pack_start(cancel_button)
        
        save_button = Gtk.Button(label=_("Save"))
        save_button.add_css_class("suggested-action")
        header_bar.pack_end(save_button)
        
        # Create main container
        main_box = Gtk.Box(orientation=Gtk.Orientation.VERTICAL)
        main_box.append(header_bar)
        main_box.append(box)
        
        # Set content for Adw.Window
        dialog.set_content(main_box)

        # Populate when editing
        if existing_rule:
            t = existing_rule.get('type', 'local')
            type_row.set_selected({'local':0,'remote':1,'dynamic':2}.get(t,0))
            listen_addr_row.set_text(str(existing_rule.get('listen_addr', 'localhost')))
            try:
                listen_port_row.set_text(str(int(existing_rule.get('listen_port', 0) or 0)))
            except Exception:
                listen_port_row.set_text(str(existing_rule.get('listen_port', '')))
            if t == 'remote':
                # For remote rules, the destination is local_host/local_port
                remote_host_row.set_text(str(existing_rule.get('local_host', 'localhost')))
                try:
                    remote_port_row.set_text(str(int(existing_rule.get('local_port', 0) or 0)))
                except Exception:
                    remote_port_row.set_text(str(existing_rule.get('local_port', '')))
            else:
                remote_host_row.set_text(str(existing_rule.get('remote_host', 'localhost')))
                try:
                    remote_port_row.set_text(str(int(existing_rule.get('remote_port', 0) or 0)))
                except Exception:
                    remote_port_row.set_text(str(existing_rule.get('remote_port', '')))
        else:
            type_row.set_selected(0)
            # Sane defaults for a new rule
            listen_addr_row.set_text('127.0.0.1')
            listen_port_row.set_text('8080')
            remote_host_row.set_text('localhost')
            remote_port_row.set_text('22')

        # Avoid shadowing translation function '_' by using a local alias
        t = _
        def _sync_visibility(*args):
            idx = type_row.get_selected()
            # Apply label set per type
            if idx == 0:
                # Local
                listen_addr_row.set_visible(False)
                listen_port_row.set_title(t("Local Port"))
                remote_host_row.set_visible(True)
                remote_host_row.set_title(t("Target Host"))
                remote_port_row.set_visible(True)
                remote_port_row.set_title(t("Target Port"))
            elif idx == 1:
                # Remote
                listen_addr_row.set_visible(True)
                listen_addr_row.set_title(t("Remote host (optional)"))
                listen_port_row.set_title(t("Remote port"))
                remote_host_row.set_visible(True)
                remote_host_row.set_title(t("Destination host"))
                remote_port_row.set_visible(True)
                remote_port_row.set_title(t("Destination port"))
            else:
                # Dynamic
                listen_addr_row.set_visible(True)
                listen_addr_row.set_title(t("Bind address (optional)"))
                listen_port_row.set_title(t("Local port"))
                remote_host_row.set_visible(False)
                remote_port_row.set_visible(False)
            # Apply smart defaults when switching types and fields are empty
            try:
                if idx == 0:  # Local
                    if not listen_addr_row.get_text().strip():
                        listen_addr_row.set_text('127.0.0.1')
                    try:
                        if int((listen_port_row.get_text() or '0').strip() or '0') == 0:
                            listen_port_row.set_text('8080')
                    except Exception:
                        listen_port_row.set_text('8080')
                    if not remote_host_row.get_text().strip():
                        remote_host_row.set_text('localhost')
                    try:
                        if int((remote_port_row.get_text() or '0').strip() or '0') == 0:
                            remote_port_row.set_text('22')
                    except Exception:
                        remote_port_row.set_text('22')
                elif idx == 1:  # Remote
                    if not listen_addr_row.get_text().strip():
                        listen_addr_row.set_text('localhost')
                    try:
                        if int((listen_port_row.get_text() or '0').strip() or '0') == 0:
                            listen_port_row.set_text('8080')
                    except Exception:
                        listen_port_row.set_text('8080')
                    if not remote_host_row.get_text().strip():
                        remote_host_row.set_text('localhost')
                    try:
                        if int((remote_port_row.get_text() or '0').strip() or '0') == 0:
                            remote_port_row.set_text('22')
                    except Exception:
                        remote_port_row.set_text('22')
                else:  # Dynamic
                    if not listen_addr_row.get_text().strip():
                        listen_addr_row.set_text('127.0.0.1')
                    try:
                        if int((listen_port_row.get_text() or '0').strip() or '0') == 0:
                            listen_port_row.set_text('1080')
                    except Exception:
                        listen_port_row.set_text('1080')
            except Exception:
                pass
        type_row.connect('notify::selected', _sync_visibility)
        _sync_visibility()

        # Handle button clicks
        def _on_cancel_clicked(button):
            dialog.destroy()
        
        def _on_save_clicked(button):
            self._save_rule_from_editor(existing_rule, type_row, listen_addr_row, listen_port_row, remote_host_row, remote_port_row)
            dialog.destroy()
        
        cancel_button.connect('clicked', _on_cancel_clicked)
        save_button.connect('clicked', _on_save_clicked)
        
        # Show the window
        dialog.present()

    def _save_rule_from_editor(self, existing_rule, type_row, listen_addr_row, listen_port_row, remote_host_row, remote_port_row):
        idx = type_row.get_selected()
        rtype = 'local' if idx == 0 else ('remote' if idx == 1 else 'dynamic')
        listen_addr = listen_addr_row.get_text().strip() or '127.0.0.1'
        try:
            listen_port = int((listen_port_row.get_text() or '0').strip() or '0')
        except Exception:
            listen_port = 0
        if listen_port <= 0:
            self.show_error(_("Please enter a valid listen port (> 0)"))
            return
        
        # Check for port conflicts (for local and dynamic forwarding)
        if rtype in ['local', 'dynamic']:
            try:
                port_checker = get_port_checker()
                conflicts = port_checker.get_port_conflicts([listen_port], listen_addr)
                
                if conflicts:
                    port, port_info = conflicts[0]
                    conflict_msg = _("Port {port} is already in use").format(port=port)
                    if port_info.process_name:
                        conflict_msg += _(" by {process} (PID: {pid})").format(
                            process=port_info.process_name, 
                            pid=port_info.pid
                        )
                    
                    # Suggest alternative port
                    alt_port = port_checker.find_available_port(listen_port, listen_addr)
                    if alt_port:
                        conflict_msg += _("\n\nSuggested alternative: port {alt_port}").format(alt_port=alt_port)
                    
                    # Show error dialog with conflict information
                    self.show_error(conflict_msg)
                    return
                    
            except Exception as e:
                logger.debug(f"Could not check port conflict for {listen_port}: {e}")
                # Continue without port checking if there's an error
        rule = {
            'type': rtype,
            'enabled': True,
            'listen_addr': listen_addr,
            'listen_port': listen_port,
        }
        if rtype == 'local':
            # LocalForward: [listen_addr:]listen_port remote_host:remote_port
            rule['remote_host'] = remote_host_row.get_text().strip() or 'localhost'
            try:
                rule['remote_port'] = int((remote_port_row.get_text() or '0').strip() or '0')
            except Exception:
                rule['remote_port'] = 0
        elif rtype == 'remote':
            # RemoteForward: [listen_addr:]listen_port local_host:local_port
            rule['local_host'] = remote_host_row.get_text().strip() or 'localhost'
            try:
                rule['local_port'] = int((remote_port_row.get_text() or '0').strip() or '0')
            except Exception:
                rule['local_port'] = 0

        if not hasattr(self, 'forwarding_rules') or self.forwarding_rules is None:
            self.forwarding_rules = []

        if existing_rule and existing_rule in self.forwarding_rules:
            idx_existing = self.forwarding_rules.index(existing_rule)
            self.forwarding_rules[idx_existing] = rule
        else:
            self.forwarding_rules.append(rule)

        self.load_port_forwarding_rules()
    
    def _show_port_info_dialog(self):
        """Show a window with current port information"""
        # Create Adw.Window
        parent_win = self.get_transient_for() if hasattr(self, 'get_transient_for') else None
        dialog = Adw.Window()
        dialog.set_title(_("Port Information"))
        dialog.set_default_size(600, 400)
        dialog.set_modal(True)
        if parent_win:
            dialog.set_transient_for(parent_win)
        
        box = Gtk.Box(
            orientation=Gtk.Orientation.VERTICAL, 
            spacing=12,
            margin_top=12,
            margin_bottom=12,
            margin_start=12,
            margin_end=12
        )
        
        # Header with refresh button
        header_box = Gtk.Box(orientation=Gtk.Orientation.HORIZONTAL, spacing=12)
        header_label = Gtk.Label()
        header_label.set_markup(f"<b>{_('Currently Listening Ports')}</b>")
        header_label.set_halign(Gtk.Align.START)
        header_label.set_hexpand(True)
        header_box.append(header_label)
        
        refresh_button = Gtk.Button()
        refresh_button.set_icon_name("view-refresh-symbolic")
        refresh_button.set_tooltip_text(_("Refresh port information"))
        header_box.append(refresh_button)
        
        box.append(header_box)
        
        # Scrolled window for port list
        scrolled = Gtk.ScrolledWindow()
        scrolled.set_policy(Gtk.PolicyType.NEVER, Gtk.PolicyType.AUTOMATIC)
        scrolled.set_vexpand(True)
        
        # Port list
        port_list = Gtk.ListBox()
        port_list.set_selection_mode(Gtk.SelectionMode.NONE)
        port_list.add_css_class("boxed-list")
        scrolled.set_child(port_list)
        
        box.append(scrolled)
        
        def refresh_port_info():
            """Refresh the port information display"""
            # Clear existing items
            while row := port_list.get_first_child():
                port_list.remove(row)
            
            try:
                port_checker = get_port_checker()
                ports = port_checker.get_listening_ports(refresh=True)
                
                if not ports:
                    # Show empty state
                    empty_row = Adw.ActionRow()
                    empty_row.set_title(_("No listening ports found"))
                    empty_row.set_subtitle(_("All ports appear to be available"))
                    port_list.append(empty_row)
                    return
                
                # Sort ports by port number
                ports.sort(key=lambda p: p.port)
                
                for port_info in ports:
                    row = Adw.ActionRow()
                    
                    # Title: Port and protocol
                    title = f"{_('Port')} {port_info.port}/{port_info.protocol.upper()}"
                    if port_info.address != "0.0.0.0":
                        title += f" ({port_info.address})"
                    row.set_title(title)
                    
                    # Subtitle: Process information
                    if port_info.process_name and port_info.pid:
                        subtitle = f"{port_info.process_name} (PID: {port_info.pid})"
                    elif port_info.process_name:
                        subtitle = port_info.process_name
                    elif port_info.pid:
                        subtitle = f"PID: {port_info.pid}"
                    else:
                        subtitle = _("Unknown process")
                    
                    row.set_subtitle(subtitle)
                    
                    # Add icon based on port type
                    if port_info.port < 1024:
                        icon = Gtk.Image.new_from_icon_name("security-high-symbolic")
                        icon.set_tooltip_text(_("System port (requires root)"))
                    else:
                        icon = Gtk.Image.new_from_icon_name("network-transmit-receive-symbolic")
                    
                    row.add_prefix(icon)
                    port_list.append(row)
                    
            except Exception as e:
                logger.error(f"Error refreshing port info: {e}")
                error_row = Adw.ActionRow()
                error_row.set_title(_("Error loading port information"))
                error_row.set_subtitle(str(e))
                port_list.append(error_row)
        
        # Connect refresh button
        refresh_button.connect("clicked", lambda *_: refresh_port_info())
        
        # Create header bar with close button
        header_bar = Adw.HeaderBar()
        header_bar.set_show_end_title_buttons(True)
        
        close_button = Gtk.Button(label=_("Close"))
        close_button.add_css_class("flat")
        header_bar.pack_end(close_button)
        
        # Create main container
        main_box = Gtk.Box(orientation=Gtk.Orientation.VERTICAL)
        main_box.append(header_bar)
        main_box.append(box)
        
        # Set content for Adw.Window
        dialog.set_content(main_box)
        
        # Load initial data
        refresh_port_info()
        
        # Handle close button
        def _on_close_clicked(button):
            dialog.destroy()
        
        close_button.connect('clicked', _on_close_clicked)
        
        # Show the window
        dialog.present()

    def _autosave_forwarding_changes(self):
        """Disabled autosave to avoid log floods; saving occurs on dialog Save."""
        return
    
    def on_cancel_clicked(self, button):
        """Handle cancel button click"""
        self.close()
    
    def on_save_clicked(self, *_args):
        """Handle save button click or dialog save response"""
        # Block save and focus the first invalid field if any inline validation fails
        invalid_row = None
        try:
            invalid_row = self._validate_all_required_for_save()
        except Exception:
            invalid_row = None
        if invalid_row is not None:
            try:
                self._focus_row(invalid_row)
            except Exception:
                pass
            return
        # Validate required fields
        if not self.nickname_row.get_text().strip():
            self.show_error(_("Please enter a nickname for this connection"))
            return
            
        if not self.host_row.get_text().strip():
            self.show_error(_("Please enter a hostname or IP address"))
            return
        
        # Initialize forwarding_rules list if needed
        if not hasattr(self, 'forwarding_rules') or self.forwarding_rules is None:
            self.forwarding_rules = []
        
        # Persist exactly what is in the editor list (enabled rules only) - no sanitization
        forwarding_rules = [dict(r) for r in self.forwarding_rules if r.get('enabled', True)]
        try:
            logger.info(
                "ConnectionDialog save: %d forwarding rules collected, keyfile: '%s'",
                len(forwarding_rules or []), keyfile_value
            )
            logger.debug("Forwarding rules: %s", forwarding_rules)
        except Exception:
            pass
        
        # Detect if password text was changed by user during this edit session
        try:
            password_changed = (self.password_row.get_text() != getattr(self, '_orig_password', None))
        except Exception:
            password_changed = False

        # Resolve keyfile from dropdown/browse/subtitle/existing
        try:
            keyfile_value = ''
            if hasattr(self, 'key_dropdown') and hasattr(self, '_key_paths'):
                sel = self.key_dropdown.get_selected()
                if 0 <= sel < len(self._key_paths):
                    pth = self._key_paths[sel]
                    if pth and pth != '__BROWSE__':
                        keyfile_value = pth
            if (not keyfile_value) and hasattr(self, '_selected_keyfile_path') and self._selected_keyfile_path:
                keyfile_value = str(self._selected_keyfile_path)
            if (not keyfile_value) and hasattr(self.keyfile_row, 'get_subtitle'):
                keyfile_value = self.keyfile_row.get_subtitle() or ''
            if (not keyfile_value) and self.is_editing and hasattr(self, 'connection') and self.connection:
                keyfile_value = str(getattr(self.connection, 'keyfile', '') or '')
        except Exception:
            keyfile_value = ''

        # Verify passphrase before proceeding with save
        key_passphrase = self.key_passphrase_row.get_text()
        
        if keyfile_value and keyfile_value != "Select key file" and key_passphrase:
            # Verify the passphrase matches the private key
            if not self.validator.verify_key_passphrase(keyfile_value, key_passphrase):
                self.show_error(_("The passphrase you entered is invalid for this key. Please try again."))
                return

        # Store key passphrase in secret storage if provided
        if keyfile_value and keyfile_value != "Select key file":
            try:
                if hasattr(self, 'connection_manager') and self.connection_manager:
                    if hasattr(self.connection_manager, 'store_key_passphrase'):
                        if key_passphrase:
                            # Store new or modified passphrase (already verified above)
                            self.connection_manager.store_key_passphrase(keyfile_value, key_passphrase)
                        elif hasattr(self.connection_manager, 'delete_key_passphrase'):
                            # User cleared the field - remove stored passphrase
                            self.connection_manager.delete_key_passphrase(keyfile_value)
            except Exception as e:
                logger.warning(f"Failed to store/delete key passphrase: {e}")

        # Get certificate path
        certificate_value = ''
        try:
            if hasattr(self, 'cert_dropdown') and hasattr(self, '_cert_paths'):
                sel = self.cert_dropdown.get_selected()
                if 0 <= sel < len(self._cert_paths):
                    pth = self._cert_paths[sel]
                    if pth and pth != '__BROWSE__':
                        certificate_value = pth
            if (not certificate_value) and hasattr(self, '_selected_cert_path') and self._selected_cert_path:
                certificate_value = str(self._selected_cert_path)
            if (not certificate_value) and hasattr(self.certificate_row, 'get_subtitle'):
                subtitle_value = self.certificate_row.get_subtitle() or ''
                # Filter out placeholder text
                if subtitle_value and not subtitle_value.lower().startswith('select certificate'):
                    certificate_value = subtitle_value
            if (not certificate_value) and self.is_editing and hasattr(self, 'connection') and self.connection:
                conn_cert_value = str(getattr(self.connection, 'certificate', '') or '')
                # Filter out placeholder text
                if conn_cert_value and not conn_cert_value.lower().startswith('select certificate'):
                    certificate_value = conn_cert_value
        except Exception:
            certificate_value = ''


        # Get extra SSH config from advanced tab
        extra_ssh_config = ''
        if hasattr(self, 'advanced_tab'):
            try:
                extra_ssh_config = self.advanced_tab.get_extra_ssh_config()
                # Strip options handled by dedicated UI fields
                filtered: list[str] = []
                for line in extra_ssh_config.splitlines():
                    stripped = line.strip().lower()
                    if stripped.startswith('proxyjump') or stripped.startswith('forwardagent'):
                        continue
                    filtered.append(line)
                extra_ssh_config = '\n'.join(filtered)
                logger.debug(f"Retrieved extra SSH config from advanced tab: {extra_ssh_config}")
            except Exception as e:
                logger.error(f"Error getting extra SSH config from advanced tab: {e}")
                extra_ssh_config = ''

        # Gather connection data
        connection_data = {
            'nickname': self.nickname_row.get_text().strip(),
            'host': self.host_row.get_text().strip(),
            'aliases': self.aliases_row.get_text().split(),
            'username': self.username_row.get_text().strip(),
            'port': int(self.port_row.get_text().strip() or '22'),
            'auth_method': self.auth_method_row.get_selected(),
            'keyfile': keyfile_value,
            'certificate': certificate_value,
            'key_select_mode': (self.key_select_row.get_selected() if hasattr(self, 'key_select_row') else 0),
            'key_passphrase': self.key_passphrase_row.get_text(),
            'password': self.password_row.get_text(),
            'x11_forwarding': self.x11_row.get_active(),
            'forward_agent': self.forward_agent_row.get_active(),
            'pubkey_auth_no': self.pubkey_auth_row.get_active(),

            'proxy_jump': ','.join(self.selected_jump_hosts),
            'forwarding_rules': forwarding_rules,
            'local_command': (self.local_command_row.get_text() if hasattr(self, 'local_command_row') else ''),
            'remote_command': (self.remote_command_row.get_text() if hasattr(self, 'remote_command_row') else ''),
            'extra_ssh_config': extra_ssh_config,
            'password_changed': bool(password_changed),
        }
        
        # Update the connection object locally when editing (do not persist here; window handles persistence)
        if self.is_editing and self.connection:
            try:
                self.connection.data.update(connection_data)
            except Exception:
                pass
            self.connection.aliases = connection_data.get('aliases', [])
            # Explicitly update forwarding rules to ensure they're fresh
            self.connection.forwarding_rules = forwarding_rules
            self.connection.jump_hosts = list(self.selected_jump_hosts)
            self.connection.proxy_jump = connection_data.get('proxy_jump', '')
            self.connection.forward_agent = self.forward_agent_row.get_active()
            
        # Emit signal with connection data
        self.emit('connection-saved', connection_data)
        self.close()

    def _sanitize_forwarding_rules(self, rules):
        """Validate and normalize forwarding rules before saving.
        - Ensure listen_addr defaults to 127.0.0.1 (or 0.0.0.0 for remote if provided as such)
        - Ensure listen_port > 0
        - For local/remote: ensure remote_host non-empty and remote_port > 0
        Invalid rules are dropped silently.
        """
        sanitized = []
        for r in rules or []:
            try:
                rtype = r.get('type')
                listen_addr = (r.get('listen_addr') or '').strip() or '127.0.0.1'
                listen_port = int(r.get('listen_port') or 0)
                if listen_port <= 0:
                    continue
                if rtype == 'local':
                    remote_host = (r.get('remote_host') or '').strip() or 'localhost'
                    remote_port = int(r.get('remote_port') or 0)
                    if remote_port <= 0:
                        continue
                    sanitized.append({
                        'type': 'local',
                        'enabled': True,
                        'listen_addr': listen_addr,
                        'listen_port': listen_port,
                        'remote_host': remote_host,
                        'remote_port': remote_port,
                    })
                elif rtype == 'remote':
                    local_host = (r.get('local_host') or r.get('remote_host') or '').strip() or 'localhost'
                    local_port = int(r.get('local_port') or r.get('remote_port') or 0)
                    if local_port <= 0:
                        continue
                    sanitized.append({
                        'type': 'remote',
                        'enabled': True,
                        'listen_addr': listen_addr,
                        'listen_port': listen_port,
                        'local_host': local_host,
                        'local_port': local_port,
                    })
                elif rtype == 'dynamic':
                    sanitized.append({
                        'type': 'dynamic',
                        'enabled': True,
                        'listen_addr': listen_addr,
                        'listen_port': listen_port,
                    })
            except Exception:
                # Skip malformed rule
                pass
        return sanitized


    
    def on_forwarding_toggled(self, switch, param, settings_box):
        """Handle toggling of port forwarding settings visibility and state"""
        is_active = switch.get_active()
        settings_box.set_visible(is_active)
        # Run inline validation on fields within this section when enabled
        try:
            if is_active:
                if switch == self.local_forwarding_enabled:
                    if hasattr(self, 'local_port_row'):
                        self._validate_port_row(self.local_port_row, _("Local Port"))
                    if hasattr(self, 'remote_host_row'):
                        self._validate_host_row(self.remote_host_row, allow_empty=False)
                    if hasattr(self, 'remote_port_row'):
                        self._validate_port_row(self.remote_port_row, _("Target Port"))
                elif switch == self.remote_forwarding_enabled:
                    if hasattr(self, 'remote_bind_host_row'):
                        self._validate_host_row(self.remote_bind_host_row, allow_empty=True)
                    if hasattr(self, 'remote_bind_port_row'):
                        self._validate_port_row(self.remote_bind_port_row, _("Remote port"))
                    if hasattr(self, 'dest_host_row'):
                        self._validate_host_row(self.dest_host_row, allow_empty=False)
                    if hasattr(self, 'dest_port_row'):
                        self._validate_port_row(self.dest_port_row, _("Destination port"))
                elif switch == self.dynamic_forwarding_enabled:
                    if hasattr(self, 'dynamic_bind_row'):
                        self._validate_host_row(self.dynamic_bind_row, allow_empty=True)
                    if hasattr(self, 'dynamic_port_row'):
                        self._validate_port_row(self.dynamic_port_row, _("Local Port"))
        except Exception:
            pass
        
        # Initialize forwarding_rules if it doesn't exist
        if not hasattr(self, 'forwarding_rules'):
            self.forwarding_rules = []
            
        # Determine the rule type based on the switch
        rule_type = None
        if switch == self.local_forwarding_enabled:
            rule_type = 'local'
        elif switch == self.remote_forwarding_enabled:
            rule_type = 'remote'
        elif switch == self.dynamic_forwarding_enabled:
            rule_type = 'dynamic'
            
        if rule_type:
            # Only update the rule if it doesn't exist or if we're disabling it
            existing_rule = next((r for r in self.forwarding_rules if r.get('type') == rule_type), None)
            
            if not is_active:
                # If disabling, just remove the rule
                self.forwarding_rules = [r for r in self.forwarding_rules if r.get('type') != rule_type]
            elif not existing_rule or not existing_rule.get('enabled', True):
                # If enabling and no existing rule or rule is disabled, add a new one
                rule = {'type': rule_type, 'enabled': True}
                
                # Set default values based on rule type
                if rule_type == 'local' and hasattr(self, 'local_port_row') and hasattr(self, 'remote_host_row') and hasattr(self, 'remote_port_row'):
                    rule.update({
                        'listen_addr': 'localhost',
                        'listen_port': int((self.local_port_row.get_text() or '0').strip() or '0'),
                        'remote_host': self.remote_host_row.get_text().strip() or 'localhost',
                        'remote_port': int((self.remote_port_row.get_text() or '0').strip() or '0')
                    })
                elif rule_type == 'remote' and hasattr(self, 'remote_bind_host_row') and hasattr(self, 'remote_bind_port_row') and hasattr(self, 'dest_host_row') and hasattr(self, 'dest_port_row'):
                    rule.update({
                        'listen_addr': self.remote_bind_host_row.get_text().strip() or 'localhost',
                        'listen_port': int((self.remote_bind_port_row.get_text() or '0').strip() or '0'),
                        'local_host': self.dest_host_row.get_text().strip() or 'localhost',
                        'local_port': int((self.dest_port_row.get_text() or '0').strip() or '0')
                    })
                elif rule_type == 'dynamic' and hasattr(self, 'dynamic_port_row'):
                    rule.update({
                        'listen_addr': (self.dynamic_bind_row.get_text().strip() if hasattr(self, 'dynamic_bind_row') else '') or '127.0.0.1',
                        'listen_port': int((self.dynamic_port_row.get_text() or '0').strip() or '0')
                    })
                
                self.forwarding_rules.append(rule)
                logger.debug(f"Updated {rule_type} forwarding rule: {rule}")
            
            # Update the rules list in the UI
            self.load_port_forwarding_rules()
    
    def show_error(self, message):
        """Show error message"""
        try:
            if hasattr(self, 'present'):
                self.present()
        except Exception:
            pass
        
        # Use the parent window as the transient parent for the error dialog
        parent_window = self.parent_window if hasattr(self, 'parent_window') else None
        dialog = Adw.MessageDialog.new(
            parent_window,
            _("Error"),
            message
        )
        dialog.add_response("ok", _("OK"))
        dialog.set_default_response("ok")
        dialog.set_close_response("ok")
        dialog.present()

    def _update_passphrase_for_key(self, key_path):
        """Update the passphrase field when a different key is selected"""
        try:
            if not key_path or not hasattr(self, 'key_passphrase_row'):
                return
            
            # Clear the passphrase field first
            self.key_passphrase_row.set_text("")
            
            # Try to load passphrase from secure storage for the selected key
            if hasattr(self, 'connection_manager') and self.connection_manager:
                stored_passphrase = self.connection_manager.get_key_passphrase(key_path)
                if stored_passphrase:
                    self.key_passphrase_row.set_text(stored_passphrase)
                    logger.debug(f"Loaded passphrase for key: {key_path}")
                else:
                    logger.debug(f"No stored passphrase for key: {key_path}")
            else:
                logger.debug(f"No connection manager available for key: {key_path}")
        except Exception as e:
            logger.debug(f"Failed to update passphrase for key {key_path}: {e}")
    
    def _refresh_connection_data_from_ssh_config(self):
        """Refresh connection data from the updated SSH config file"""
        try:
            if not self.is_editing or not self.connection:
                return
            
            # Reload the connection manager to get fresh data from SSH config
            if hasattr(self, 'connection_manager') and self.connection_manager:
                self.connection_manager.load_ssh_config()
                
                # Find the updated connection by nickname
                updated_connection = self.connection_manager.find_connection_by_nickname(self.connection.nickname)
                if updated_connection:
                    self.connection = updated_connection
                    self.load_connection_data(self.connection) # Reload UI with new data
                    logger.debug(f"Refreshed connection dialog data for '{self.connection.nickname}'")
                else:
                    logger.warning(f"Could not find updated connection '{self.connection.nickname}' after SSH config reload")
        except Exception as e:
            logger.error(f"Error refreshing connection data from SSH config: {e}", exc_info=True)
    <|MERGE_RESOLUTION|>--- conflicted
+++ resolved
@@ -1339,10 +1339,7 @@
                     cb = self.jump_host_checks.get(name)
                     if cb:
                         cb.set_active(True)
-<<<<<<< HEAD
-=======
-
->>>>>>> ef933366
+
                 self.update_jump_hosts_subtitle()
             except Exception:
                 pass
@@ -2095,10 +2092,7 @@
         )
         basic_group.add(self.forward_agent_row)
 
-<<<<<<< HEAD
-=======
-
->>>>>>> ef933366
+
         # Authentication Group
         auth_group = Adw.PreferencesGroup(title=_("Authentication"))
         
@@ -2464,10 +2458,7 @@
 
     def _build_jump_hosts_popover(self) -> None:
         """Build the popover for selecting and adding jump hosts."""
-<<<<<<< HEAD
-=======
-
->>>>>>> ef933366
+
         popover = Gtk.Popover()
         box = Gtk.Box(orientation=Gtk.Orientation.VERTICAL, spacing=6)
         box.set_margin_top(6)
@@ -2564,10 +2555,7 @@
                 row.set_visible(True)
             row = row.get_next_sibling()
 
-<<<<<<< HEAD
-=======
-
->>>>>>> ef933366
+
     def on_jump_host_toggled(self, button, name: str) -> None:
         """Handle toggling of a jump host checkbutton."""
         if button.get_active():
