"""
Connection Dialog for sshPilot
Dialog for adding/editing SSH connections
"""

import os
import logging
import gettext
import re
import ipaddress
import socket
import subprocess
import shlex
from typing import Optional, Dict, Any, List

from gi.repository import Gtk, Adw, Gio, GLib, GObject, Gdk, Pango, PangoFT2
from .port_utils import get_port_checker
from .platform_utils import is_macos

# Initialize gettext
try:
    from . import gettext as _
except ImportError:
    # Fallback for when gettext is not available
    _ = lambda s: s

logger = logging.getLogger(__name__)

class ValidationResult:
    def __init__(self, is_valid: bool = True, message: str = "", severity: str = "info"):
        self.is_valid = is_valid
        self.message = message
        self.severity = severity  # "error", "warning", "info"

class SSHConnectionValidator:
    def __init__(self):
        self.reserved_usernames = {
            'root', 'daemon', 'bin', 'sys', 'sync', 'games', 'man', 'lp', 'mail',
            'news', 'uucp', 'proxy', 'www-data', 'backup', 'list', 'irc', 'gnats',
            'nobody', 'systemd-timesync', 'systemd-network', 'systemd-resolve'
        }
        self.common_ssh_ports = {22, 2222, 222, 2022}
        self.system_ports = set(range(1, 1024))
        self.service_ports = {
            21: "FTP", 22: "SSH", 23: "Telnet", 25: "SMTP", 53: "DNS",
            80: "HTTP", 110: "POP3", 143: "IMAP", 443: "HTTPS",
            993: "IMAPS", 995: "POP3S", 3389: "RDP", 5432: "PostgreSQL",
            3306: "MySQL", 27017: "MongoDB", 6379: "Redis", 5672: "RabbitMQ"
        }
        self.existing_names: set[str] = set()
        self.valid_tlds = {
            'com','org','net','edu','gov','mil','int','biz','info','name','pro','aero','coop','museum',
            'local','localhost','test','invalid',
            'us','uk','ca','au','de','fr','jp','cn','ru','br','in','it','es','mx','kr','nl','se','no','dk','fi','ch','at','be','ie'
        }

    def set_existing_names(self, names: set[str]):
        self.existing_names = {str(n).strip().lower() for n in (names or set())}

    def validate_connection_name(self, name: str) -> 'ValidationResult':
        if not name or not name.strip():
            return ValidationResult(False, _("Connection name is required"), "error")
        name = name.strip()
        if name.strip().lower() in self.existing_names:
            return ValidationResult(False, _("Nickname already exists"), "error")
        return ValidationResult(True, _("Valid connection name"))

    def _validate_ip_address(self, ip_str: str) -> 'ValidationResult':
        try:
            ip = ipaddress.ip_address(ip_str)
            if ip.is_loopback:
                return ValidationResult(True, _("Loopback address (localhost)"), "info")
            elif ip.is_private:
                return ValidationResult(True, _("Private network address"), "info")
            elif ip.is_multicast:
                return ValidationResult(False, _("Multicast addresses not supported"), "error")
            elif getattr(ip, 'is_reserved', False):
                return ValidationResult(False, _("Reserved IP address"), "error")
            elif ip.version == 4 and str(ip).startswith('169.254.'):
                return ValidationResult(True, _("Link-local address"), "warning")
            return ValidationResult(True, _("Valid IPv{ver} address").format(ver=ip.version))
        except ValueError:
            return ValidationResult(False, _("Invalid IP address format"), "error")

    def _validate_hostname(self, hostname: str) -> 'ValidationResult':
        if len(hostname) > 253:
            return ValidationResult(False, _("Hostname too long (max 253 characters)"), "error")
        # Reject leading/trailing dot and consecutive dots
        if hostname.startswith('.'):
            return ValidationResult(False, _("Hostname cannot start with dot"), "error")
        if hostname.endswith('.'):
            return ValidationResult(False, _("Hostname cannot end with dot"), "error")
        if '..' in hostname:
            return ValidationResult(False, _("Hostname cannot contain consecutive dots"), "error")
        if not re.match(r'^[a-zA-Z0-9]([a-zA-Z0-9\-\.]*[a-zA-Z0-9])?$', hostname):
            return ValidationResult(False, _("Invalid hostname format"), "error")
        labels = hostname.split('.')
        for label in labels:
            if not label:
                return ValidationResult(False, _("Empty hostname segment"), "error")
            if len(label) > 63:
                return ValidationResult(False, _("Hostname segment too long (max 63 chars)"), "error")
            if label.startswith('-') or label.endswith('-'):
                return ValidationResult(False, _("Hostname segment cannot start/end with hyphen"), "error")
            # Disallow all-digit TLDs and label of only digits for TLD
            # We'll check the last label separately as TLD
        if hostname.lower() in ['localhost', '127.0.0.1', '::1']:
            return ValidationResult(True, _("Local hostname"), "info")
        if '.' not in hostname:
            return ValidationResult(True, _("Consider using fully qualified domain name"), "warning")
        # Validate TLD: must start with a letter, not all-digit
        tld = labels[-1]
        if not re.match(r'^[A-Za-z][A-Za-z0-9-]{1,}$', tld):
            return ValidationResult(False, _("Invalid top-level domain"), "error")
        if re.fullmatch(r'\d+', tld):
            return ValidationResult(False, _("Invalid top-level domain"), "error")
        # Warn if TLD unknown/uncommon (alphabetic, not in list, not 2-letter ccTLD)
        if tld.isalpha() and tld.lower() not in self.valid_tlds and len(tld) != 2:
            return ValidationResult(True, _("Unknown or uncommon top-level domain"), "warning")
        return ValidationResult(True, _("Valid hostname"))

    def validate_hostname(self, hostname: str) -> 'ValidationResult':
        if not hostname or not hostname.strip():
            return ValidationResult(False, _("Hostname is required"), "error")
        hostname = hostname.strip()
        ip_result = self._validate_ip_address(hostname)
        if ip_result.is_valid or not ip_result.message.startswith("Invalid IP"):
            return ip_result
        # If looks like numeric IPv4 but invalid, treat as error explicitly
        if re.fullmatch(r"[0-9.]+", hostname):
            return ValidationResult(False, _("Invalid IPv4 address format"), "error")
        # Pure structural validation (avoid DNS on typing to reduce lag)
        return self._validate_hostname(hostname)

    def validate_port(self, port: str, context: str = "SSH") -> 'ValidationResult':
        if not port or not str(port).strip():
            return ValidationResult(False, _("Port is required"), "error")
        try:
            port_num = int(str(port).strip())
        except ValueError:
            return ValidationResult(False, _("Port must be a number"), "error")
        if not (1 <= port_num <= 65535):
            return ValidationResult(False, _("Port must be between 1-65535"), "error")
        if port_num in self.system_ports:
            if port_num in self.service_ports:
                service = self.service_ports[port_num]
                if context == "SSH" and port_num in self.common_ssh_ports:
                    return ValidationResult(True, _("Standard {svc} port").format(svc=service), "info")
                else:
                    return ValidationResult(True, _("System port for {svc} service").format(svc=service), "warning")
            else:
                return ValidationResult(True, _("System port - requires administrator privileges"), "warning")
        if context == "SSH" and port_num not in self.common_ssh_ports:
            if port_num in self.service_ports:
                service = self.service_ports[port_num]
                return ValidationResult(True, _("Unusual for SSH - typically used for {svc}").format(svc=service), "warning")
            elif port_num > 49152:
                return ValidationResult(True, _("Dynamic port range"), "info")
        return ValidationResult(True, _("Valid port number"))

    def validate_username(self, username: str) -> 'ValidationResult':
        if not username or not username.strip():
            return ValidationResult(False, _("Username is required"), "error")
        return ValidationResult(True, _("Valid username"))

    def verify_key_passphrase(self, key_path: str, passphrase: str) -> bool:
        """Verify that the passphrase matches the private key using ssh-keygen -y"""
        if not key_path or not os.path.exists(key_path):
            return False
        
        try:
            # Run ssh-keygen -y to test the passphrase
            result = subprocess.run([
                'ssh-keygen', '-y', '-P', passphrase, '-f', key_path
            ], capture_output=True, text=True, timeout=10)
            
            # Exit code 0 means the passphrase is valid
            return result.returncode == 0
        except subprocess.TimeoutExpired:
            logger.error(f"Timeout verifying passphrase for key: {key_path}")
            return False
        except subprocess.CalledProcessError:
            # This shouldn't happen since we're capturing output, but handle it
            return False
        except Exception as e:
            logger.error(f"Error verifying passphrase for key {key_path}: {e}")
            return False

class SSHConfigEntry(GObject.Object):
    """Data model for SSH config entries"""
    
    def __init__(self, key="", value=""):
        super().__init__()
        self.key = key
        self.value = value

class SSHConfigAdvancedTab(Gtk.Box):
    """Advanced SSH Configuration Tab for GTK 4"""

    def __init__(self, connection_manager, parent_dialog=None):
        super().__init__(orientation=Gtk.Orientation.VERTICAL, spacing=12)
        self.set_margin_top(12)
        self.set_margin_bottom(12)
        self.set_margin_start(12)
        self.set_margin_end(12)

        self.connection_manager = connection_manager
        self.parent_dialog = parent_dialog
        
        # SSH config options list
        self.ssh_options = [
            'AddKeysToAgent', 'AddressFamily', 'BatchMode', 'BindAddress', 'BindInterface',
            'CanonicalDomains', 'CanonicalizeFallbackLocal', 'CanonicalizeHostname',
            'CanonicalizeMaxDots', 'CanonicalizePermittedCNAMEs', 'CASignatureAlgorithms',
            'CertificateFile', 'CheckHostIP', 'Ciphers', 'ClearAllForwardings', 'Compression',
            'ConnectionAttempts', 'ConnectTimeout', 'ControlMaster', 'ControlPath',
            'ControlPersist', 'DynamicForward', 'EnableSSHKeysign', 'EscapeChar',
            'ExitOnForwardFailure', 'FingerprintHash', 'ForwardAgent', 'ForwardX11',
            'ForwardX11Timeout', 'ForwardX11Trusted', 'GatewayPorts', 'GlobalKnownHostsFile',
            'GSSAPIAuthentication', 'GSSAPIClientIdentity', 'GSSAPIDelegateCredentials',
            'GSSAPIKeyExchange', 'GSSAPIRenewalForcesRekey', 'GSSAPIServerIdentity',
            'GSSAPITrustDns', 'HashKnownHosts', 'Host', 'HostbasedAcceptedAlgorithms',
            'HostbasedAuthentication', 'HostKeyAlgorithms', 'HostKeyAlias', 'HostName',
            'IdentitiesOnly', 'IdentityAgent', 'IdentityFile', 'IgnoreUnknown', 'Include',
            'IPQoS', 'KbdInteractiveAuthentication', 'KbdInteractiveDevices', 'KexAlgorithms',
            'KnownHostsCommand', 'LocalCommand', 'LocalForward', 'LogLevel', 'MACs', 'Match',
            'NoHostAuthenticationForLocalhost', 'NumberOfPasswordPrompts', 'PasswordAuthentication',
            'PermitLocalCommand', 'PermitRemoteOpen', 'PKCS11Provider', 'Port',
            'PreferredAuthentications', 'ProxyCommand', 'ProxyJump', 'ProxyUseFdpass',
            'PubkeyAcceptedAlgorithms', 'PubkeyAuthentication', 'RekeyLimit', 'RemoteCommand',
            'RemoteForward', 'RequestTTY', 'RequiredRSASize', 'RevokedHostKeys', 'SecurityKeyProvider',
            'SendEnv', 'ServerAliveCountMax', 'ServerAliveInterval', 'SessionType', 'SetEnv',
            'StdinNull', 'StreamLocalBindMask', 'StreamLocalBindUnlink', 'StrictHostKeyChecking',
            'SyslogFacility', 'TCPKeepAlive', 'Tunnel', 'TunnelDevice', 'UpdateHostKeys',
            'User', 'UserKnownHostsFile', 'UsePrivilegedPort', 'VerifyHostKeyDNS',
            'VisualHostKey', 'XAuthLocation'
        ]
        
        # Store config entries
        self.config_entries = []
        
        self.setup_ui()
        
    def setup_ui(self):
        """Setup the user interface"""
        
        # Header
        header = Gtk.Box(orientation=Gtk.Orientation.VERTICAL, spacing=6)
        title = Gtk.Label(label="Advanced SSH Configuration")
        title.set_markup("<b>Advanced SSH Configuration</b>")
        title.set_halign(Gtk.Align.START)
        
        subtitle = Gtk.Label(label="Add custom SSH configuration options")
        subtitle.add_css_class("dim-label")
        subtitle.set_halign(Gtk.Align.START)
        
        header.append(title)
        header.append(subtitle)
        self.append(header)
        
        # Add button (positioned at the top)
        self.add_button = Gtk.Button(label=_("Add SSH Option"))
        self.add_button.set_icon_name("list-add-symbolic")
        self.add_button.set_tooltip_text(_("Add a new SSH configuration option"))
        self.add_button.connect("clicked", self.on_add_option)
        self.add_button.set_halign(Gtk.Align.START)
        self.add_button.set_margin_bottom(12)
        self.append(self.add_button)
        
        # Scrolled window for config entries
        scrolled = Gtk.ScrolledWindow()
        scrolled.set_policy(Gtk.PolicyType.NEVER, Gtk.PolicyType.AUTOMATIC)
        scrolled.set_min_content_height(200)
        scrolled.set_vexpand(True)
        
        # Main content box
        self.content_box = Gtk.Box(orientation=Gtk.Orientation.VERTICAL, spacing=6)
        scrolled.set_child(self.content_box)
        
        # Grid header
        header_grid = Gtk.Grid()
        header_grid.set_column_spacing(12)
        header_grid.set_margin_bottom(6)
        
        key_header = Gtk.Label(label="SSH Option")
        key_header.set_markup("<b>Keyword</b>")
        key_header.set_halign(Gtk.Align.START)
        key_header.set_hexpand(True)
        
        value_header = Gtk.Label(label="Value")
        value_header.set_markup("<b>Value</b>")
        value_header.set_halign(Gtk.Align.START)
        value_header.set_hexpand(True)
        
        header_grid.attach(key_header, 0, 0, 1, 1)
        header_grid.attach(value_header, 1, 0, 1, 1)
        
        self.content_box.append(header_grid)
        
        # Empty state label
        self.empty_label = Gtk.Label(label="No custom SSH options configured.\nClick 'Add' button to get started.")
        self.empty_label.add_css_class("dim-label")
        self.empty_label.set_justify(Gtk.Justification.CENTER)
        self.empty_label.set_margin_top(24)
        self.empty_label.set_margin_bottom(24)
        self.content_box.append(self.empty_label)
        
        self.append(scrolled)
        
        # Config preview section
        self.setup_config_preview()
        
    def setup_config_preview(self):
        """Setup the SSH config preview section"""
        self.preview_box = Gtk.Box(orientation=Gtk.Orientation.VERTICAL, spacing=6)
        self.preview_box.set_margin_top(12)
        
        preview_title = Gtk.Label(label="Generated SSH Config")
        preview_title.set_markup("<b>Generated SSH Config</b>")
        preview_title.set_halign(Gtk.Align.START)
        
        # Text view for config preview
        self.config_text_view = Gtk.TextView()
        self.config_text_view.set_editable(False)
        self.config_text_view.set_monospace(True)
        self.config_text_view.add_css_class("monospace")
        self.config_text_view.add_css_class("small-font")
        
        # Apply CSS for smaller font
        css_provider = Gtk.CssProvider()
        css_provider.load_from_data(b"""
        .small-font {
            font-size: 11px;
        }
        """)
        Gtk.StyleContext.add_provider_for_display(
            Gdk.Display.get_default(),
            css_provider,
            Gtk.STYLE_PROVIDER_PRIORITY_APPLICATION
        )
        
        preview_scrolled = Gtk.ScrolledWindow()
        preview_scrolled.set_policy(Gtk.PolicyType.AUTOMATIC, Gtk.PolicyType.AUTOMATIC)
        preview_scrolled.set_min_content_height(150)
        preview_scrolled.set_child(self.config_text_view)
        
        preview_desc = Gtk.Label(label="To edit the SSH config file directly, press the button below.")
        preview_desc.add_css_class("dim-label")
        preview_desc.set_halign(Gtk.Align.START)
        preview_desc.set_wrap(True)

        self.preview_box.append(preview_title)
        self.preview_box.append(preview_scrolled)
        self.preview_box.append(preview_desc)

        edit_btn = Gtk.Button(label=_("Edit SSH Config"))
        edit_btn.set_halign(Gtk.Align.START)
        edit_btn.connect("clicked", self.on_edit_ssh_config_clicked)
        self.preview_box.append(edit_btn)

        # Always show preview
        self.append(self.preview_box)
        
        

        
    def create_config_entry_row(self):
        """Create a new config entry row"""
        row_grid = Gtk.Grid()
        row_grid.set_column_spacing(12)
        row_grid.set_margin_bottom(6)
        
        # SSH option dropdown (only supported options)
        key_dropdown = Gtk.DropDown()
        key_dropdown.set_hexpand(False)  # Don't expand horizontally
        key_dropdown.set_size_request(200, -1)  # Fixed width of 200px
        
        # Create string list for dropdown
        string_list = Gtk.StringList()
        string_list.append("Select SSH option...")
        for option in self.ssh_options:
            string_list.append(option)
        
        key_dropdown.set_model(string_list)
        
        # Set expression for StringList items to enable search
        expr = Gtk.PropertyExpression.new(Gtk.StringObject, None, "string")
        key_dropdown.set_expression(expr)
        
        key_dropdown.set_selected(0)  # Default to "Select SSH option..."
        
        # Enable search functionality
        key_dropdown.set_enable_search(True)
        
        # Value entry
        value_entry = Gtk.Entry()
        value_entry.set_placeholder_text("Enter value...")
        value_entry.set_hexpand(True)
        value_entry.connect("activate", self.on_value_entry_activate, row_grid)
        
        # Remove button
        remove_button = Gtk.Button()
        remove_button.set_icon_name("user-trash-symbolic")
        remove_button.add_css_class("flat")
        remove_button.add_css_class("error")
        
        # Connect signals
        key_dropdown.connect("notify::selected", self.on_entry_changed)
        value_entry.connect("changed", self.on_entry_changed)
        remove_button.connect("clicked", self.on_remove_option, row_grid)
        
        # Store entries in the grid for easy access
        row_grid.key_dropdown = key_dropdown
        row_grid.value_entry = value_entry
        
        row_grid.attach(key_dropdown, 0, 0, 1, 1)
        row_grid.attach(value_entry, 1, 0, 1, 1)
        row_grid.attach(remove_button, 2, 0, 1, 1)
        
        return row_grid
        
    def on_add_option(self, button):
        """Add a new SSH option entry"""
        entry_row = self.create_config_entry_row()
        self.config_entries.append(entry_row)
        
        # Hide empty label if it's the first entry
        if len(self.config_entries) == 1:
            self.empty_label.set_visible(False)
            
        # Append the new row to the content box
        self.content_box.append(entry_row)
        
        # Only focus on the new value entry if this was triggered by user clicking the add button
        # (not when loading existing data)
        if button is not None:
            entry_row.value_entry.grab_focus()
        
    def on_remove_option(self, button, row_grid):
        """Remove a SSH option entry"""
        self.config_entries.remove(row_grid)
        
        # Check if the widget is still a child of the content box before removing
        if row_grid.get_parent() == self.content_box:
            self.content_box.remove(row_grid)
        
        # Show empty label if no entries left
        if len(self.config_entries) == 0:
            self.empty_label.set_visible(True)
        else:
            self.update_config_preview()
            
    def on_entry_changed(self, widget, pspec=None):
        """Handle entry text changes"""
        self.update_config_preview()
        # Update the parent connection object if we're editing
        self._update_parent_connection()
        
    def on_value_entry_activate(self, entry, row_grid):
        """Handle Enter key press in value entry - move to next row or add new one"""
        current_index = self.config_entries.index(row_grid)
        
        # If this is the last row, add a new one
        if current_index == len(self.config_entries) - 1:
            self.on_add_option(None)
            # Focus on the key entry of the new row
            new_row = self.config_entries[-1]
            new_row.key_dropdown.grab_focus()
        else:
            # Move to the next row's key entry
            next_row = self.config_entries[current_index + 1]
            next_row.key_dropdown.grab_focus()
        
    def update_config_preview(self):
        """Update the SSH config preview"""
        # Get the complete SSH config from the connection manager
        if hasattr(self, 'connection_manager') and self.connection_manager:
            try:
                # Get current connection data from the parent dialog
                parent_dialog = self.get_ancestor(Adw.Window)
                if parent_dialog and hasattr(parent_dialog, 'connection'):
                    connection = parent_dialog.connection
                    if connection:
                        # Generate the complete SSH config
                        extra_config = self.get_extra_ssh_config()
                        logger.debug(f"Advanced tab extra_ssh_config: {extra_config}")
                        
                        config_data = {
                            'nickname': getattr(connection, 'nickname', 'your-host-name'),
                            'aliases': getattr(connection, 'aliases', []),
                            'host': getattr(connection, 'host', ''),
                            'username': getattr(connection, 'username', ''),
                            'port': getattr(connection, 'port', 22),
                            'auth_method': getattr(connection, 'auth_method', 0),
                            'key_select_mode': getattr(connection, 'key_select_mode', 0),
                            'keyfile': getattr(connection, 'keyfile', ''),
                            'certificate': getattr(connection, 'certificate', ''),
                            'x11_forwarding': getattr(connection, 'x11_forwarding', False),
                            'local_command': getattr(connection, 'local_command', ''),
                            'remote_command': getattr(connection, 'remote_command', ''),
                            'forwarding_rules': getattr(connection, 'forwarding_rules', []),
                            'extra_ssh_config': extra_config
                        }
                        
                        logger.debug(f"Config data for preview: {config_data}")
                        
                        # Generate the complete SSH config block
                        config_text = self.connection_manager.format_ssh_config_entry(config_data)
                        
                        logger.debug(f"Generated config text: {config_text}")
                        
                        buffer = self.config_text_view.get_buffer()
                        buffer.set_text(config_text)
                        return
            except Exception as e:
                logger.error(f"Error updating SSH config preview: {e}")
        
        # Fallback: show only the extra config parameters
        config_lines = []
        
        for row_grid in self.config_entries:
            key = self._get_dropdown_selected_text(row_grid.key_dropdown)
            value = row_grid.value_entry.get_text().strip()
            
            if key and value and key != "Select SSH option...":
                config_lines.append(f"    {key} {value}")
                
        config_text = "Host your-host-name\n" + "\n".join(config_lines)
        
        buffer = self.config_text_view.get_buffer()
        buffer.set_text(config_text)

    def on_edit_ssh_config_clicked(self, button):
        """Open raw editor for the SSH config file."""
        try:
            from .ssh_config_editor import SSHConfigEditorWindow
            parent = self.get_ancestor(Adw.Window)
            editor = SSHConfigEditorWindow(parent, self.connection_manager, on_saved=self._on_editor_saved)
            editor.present()
        except Exception as e:
            logger.error(f"Failed to open SSH config editor: {e}")

    def _on_editor_saved(self):
        """Refresh preview and parent dialog after editor saves."""
        try:
            self.update_config_preview()
            if self.parent_dialog and hasattr(self.parent_dialog, '_refresh_connection_data_from_ssh_config'):
                self.parent_dialog._refresh_connection_data_from_ssh_config()
        except Exception as e:
            logger.error(f"Error refreshing after SSH config save: {e}")

    def get_config_entries(self):
        """Get all valid config entries"""
        entries = []
        for row_grid in self.config_entries:
            key = self._get_dropdown_selected_text(row_grid.key_dropdown)
            value = row_grid.value_entry.get_text().strip()
            
            if key and value and key != "Select SSH option...":
                entries.append((key, value))
                
        return entries
        
    def set_config_entries(self, entries):
        """Set config entries from saved data"""
        logger.debug(f"Setting config entries: {entries}")
        
        # Clear existing entries
        for row_grid in self.config_entries.copy():
            self.on_remove_option(None, row_grid)
            
        # Add new entries
        for key, value in entries:
            logger.debug(f"Adding entry: {key} = {value}")
            self.on_add_option(None)
            row_grid = self.config_entries[-1]
            # Set dropdown to the correct SSH option
            self._set_dropdown_to_option(row_grid.key_dropdown, key)
            row_grid.value_entry.set_text(value)
            logger.debug(f"Set dropdown to {key} and value to {value}")
        
        # Set focus on the add button after loading entries
        if hasattr(self, 'add_button'):
            self.add_button.grab_focus()
            
    def generate_ssh_config(self, hostname="your-host-name"):
        """Generate SSH config block"""
        entries = self.get_config_entries()
        if not entries:
            return ""
            
        config_lines = [f"Host {hostname}"]
        for key, value in entries:
            config_lines.append(f"    {key} {value}")
            
        return "\n".join(config_lines)

    def _get_dropdown_selected_text(self, dropdown):
        """Get the selected text from a dropdown"""
        try:
            selected = dropdown.get_selected()
            if selected > 0:  # Skip the first item which is "Select SSH option..."
                model = dropdown.get_model()
                if model and selected < model.get_n_items():
                    # Gtk.DropDown models provide items as Gtk.StringObject instances in
                    # newer GTK versions.  Some environments may return plain strings
                    # (or other objects) instead, so fall back to ``str()`` when the
                    # "get_string" accessor is not available.
                    item = model.get_item(selected)
                    getter = getattr(item, "get_string", None)
                    if callable(getter):
                        return getter()
                    return str(item)
        except Exception as e:
            logger.debug(f"Error getting dropdown selected text: {e}")
        return ""

    def _set_dropdown_to_option(self, dropdown, option_name):
        """Set dropdown to a specific SSH option"""
        try:
            model = dropdown.get_model()
            if model:
                logger.debug(f"Looking for option '{option_name}' in dropdown model")
                for i in range(1, model.get_n_items()):  # Start from 1 to skip "Select SSH option..."
                    item = model.get_item(i)
                    getter = getattr(item, "get_string", None)
                    model_string = getter() if callable(getter) else str(item)
                    logger.debug(f"Model item {i}: '{model_string}'")
                    # Case-insensitive comparison for SSH options
                    if model_string.lower() == option_name.strip().lower():
                        logger.debug(
                            f"Found option '{option_name}' at index {i} (matched '{model_string}')"
                        )
                        dropdown.set_selected(i)
                        return
                logger.debug(f"Option '{option_name}' not found in dropdown model")
        except Exception as e:
            logger.debug(f"Error setting dropdown to option {option_name}: {e}")



    def get_extra_ssh_config(self):
        """Get extra SSH config as a string for saving"""
        config_lines: list[str] = []
        alias_tokens: list[str] = []
        host_rows = []

        for row_grid in self.config_entries.copy():
            try:
                key = self._get_dropdown_selected_text(row_grid.key_dropdown)
                value = row_grid.value_entry.get_text().strip()
            except Exception:
                continue

            if not key or not value or key == "Select SSH option...":
                continue

            if key.lower() == "host":
                try:
                    alias_tokens.extend(shlex.split(value))
                except ValueError:
                    alias_tokens.extend(value.split())
                host_rows.append(row_grid)
                continue

            config_lines.append(f"{key} {value}")

        if alias_tokens:
            try:
                parent_dialog = self.get_ancestor(Adw.Window)
                if parent_dialog:
                    existing = []
                    if hasattr(parent_dialog, 'aliases_row'):
                        existing = parent_dialog.aliases_row.get_text().split()
                    merged = existing + [a for a in alias_tokens if a not in existing]
                    if hasattr(parent_dialog, 'aliases_row'):
                        parent_dialog.aliases_row.set_text(" ".join(merged))
                    if hasattr(parent_dialog, 'connection') and parent_dialog.connection:
                        parent_dialog.connection.aliases = merged
                        if hasattr(parent_dialog.connection, 'data'):
                            parent_dialog.connection.data['aliases'] = merged
            except Exception as e:
                logger.error(f"Error merging Host aliases: {e}")

            if host_rows:
                def _remove_rows():
                    for row in host_rows:
                        try:
                            self.on_remove_option(None, row)
                        except Exception:
                            pass
                    self.update_config_preview()
                    return False

                GLib.idle_add(_remove_rows)

        return "\n".join(config_lines)

    def _update_parent_connection(self):
        """Update the parent connection object with current advanced tab data"""
        try:
            parent_dialog = self.get_ancestor(Adw.Window)
            if parent_dialog and hasattr(parent_dialog, 'connection') and parent_dialog.connection:
                extra_config = self.get_extra_ssh_config()
                parent_dialog.connection.extra_ssh_config = extra_config
                if hasattr(parent_dialog.connection, 'data'):
                    parent_dialog.connection.data['extra_ssh_config'] = extra_config
                if hasattr(parent_dialog, 'aliases_row'):
                    aliases = parent_dialog.aliases_row.get_text().split()
                    parent_dialog.connection.aliases = aliases
                    if hasattr(parent_dialog.connection, 'data'):
                        parent_dialog.connection.data['aliases'] = aliases
                logger.debug(
                    f"Updated parent connection with extra SSH config: {extra_config} and aliases: {parent_dialog.connection.aliases}"
                )
        except Exception as e:
            logger.error(f"Error updating parent connection: {e}")

    def set_extra_ssh_config(self, config_string):
        """Set extra SSH config from a string"""
        logger.debug(f"set_extra_ssh_config called with: '{config_string}'")

        if not config_string.strip():
            logger.debug("Config string is empty, returning")
            return

        entries = []
        alias_tokens: list[str] = []
        for line in config_string.split('\n'):
            line = line.strip()
            if line and not line.startswith('#'):
                parts = line.split(' ', 1)
                key = parts[0].strip()
                value = parts[1].strip() if len(parts) == 2 else "yes"
                if key.lower() == 'host':
                    try:
                        alias_tokens.extend(shlex.split(value))
                    except ValueError:
                        alias_tokens.extend(value.split())
                else:
                    entries.append((key, value))

        if alias_tokens:
            try:
                parent_dialog = self.get_ancestor(Adw.Window)
                if parent_dialog:
                    existing = []
                    if hasattr(parent_dialog, 'aliases_row'):
                        existing = parent_dialog.aliases_row.get_text().split()
                    merged = existing + [a for a in alias_tokens if a not in existing]
                    if hasattr(parent_dialog, 'aliases_row'):
                        parent_dialog.aliases_row.set_text(" ".join(merged))
                    if hasattr(parent_dialog, 'connection') and parent_dialog.connection:
                        parent_dialog.connection.aliases = merged
                        if hasattr(parent_dialog.connection, 'data'):
                            parent_dialog.connection.data['aliases'] = merged
            except Exception as e:
                logger.error(f"Error setting Host aliases: {e}")

        logger.debug(f"Parsed entries: {entries}")
        self.set_config_entries(entries)
        # Update preview after loading data
        self.update_config_preview()
        # Update the parent connection object if we're editing
        self._update_parent_connection()

class ConnectionDialog(Adw.Window):
    """Dialog for adding/editing SSH connections using custom layout with pinned buttons"""
    
    __gtype_name__ = 'ConnectionDialog'
    
    __gsignals__ = {
        'connection-saved': (GObject.SignalFlags.RUN_FIRST, None, (object,)),
    }
    
    def __init__(self, parent, connection=None, connection_manager=None):
        super().__init__()
        
        self.parent_window = parent
        self.connection = connection
        self.connection_manager = connection_manager
        self.is_editing = connection is not None
        
        self.set_title('Edit Connection' if self.is_editing else 'New Connection')
        # Set modal and transient parent to ensure dialog stays on top
        self.set_modal(True)
        self.set_transient_for(parent)
        # Set default size for better UX
        self.set_default_size(600, 700)
        
        self.validator = SSHConnectionValidator()
        self.validation_results: Dict[str, ValidationResult] = {}
        self._save_buttons = []
        
        self.setup_ui()
        GLib.idle_add(self.load_connection_data)
    
    def setup_ui(self):
        """Set up the dialog UI with pinned buttons"""
        # Create main vertical container
        main_box = Gtk.Box(orientation=Gtk.Orientation.VERTICAL, spacing=0)
        
        # Create header bar
        header_bar = Adw.HeaderBar()
        header_bar.set_show_end_title_buttons(True)
        main_box.append(header_bar)
        
        # Create scrollable content area
        scrolled_window = Gtk.ScrolledWindow()
        scrolled_window.set_policy(Gtk.PolicyType.NEVER, Gtk.PolicyType.AUTOMATIC)
        scrolled_window.set_vexpand(True)
        
        # Create preferences content
        self.preferences_content = self.create_preferences_content()
        scrolled_window.set_child(self.preferences_content)
        
        # Create pinned bottom section with buttons
        bottom_section = self.create_bottom_section()
        
        # Assemble the layout
        main_box.append(scrolled_window)
        main_box.append(bottom_section)
        
        # Set the content
        self.set_content(main_box)
        
        # Install inline validators for key fields
        try:
            self._install_inline_validators()
        except Exception as e:
            logger.debug(f"Failed to install inline validators: {e}")
        # After building views, populate existing data if editing
        try:
            self.load_connection_data()
            # Re-run validations after loading existing values
            try:
                self._run_initial_validation()
            except Exception:
                pass
        except Exception as e:
            logger.error(f"Failed to populate connection data: {e}")
    
    def create_preferences_content(self):
        """Create the preferences content with all pages"""
        # Create a notebook for tabbed interface
        notebook = Gtk.Notebook()
        notebook.set_show_tabs(True)
        notebook.set_show_border(False)
        
        # General page
        general_page = Gtk.Box(orientation=Gtk.Orientation.VERTICAL, spacing=12)
        general_page.set_margin_top(12)
        general_page.set_margin_bottom(12)
        general_page.set_margin_start(12)
        general_page.set_margin_end(12)
        
        for group in self.build_connection_groups():
            general_page.append(group)
        
        general_label = Gtk.Label(label=_("Connection"))
        notebook.append_page(general_page, general_label)

        # Port Forwarding page
        forwarding_page = Gtk.Box(orientation=Gtk.Orientation.VERTICAL, spacing=12)
        forwarding_page.set_margin_top(12)
        forwarding_page.set_margin_bottom(12)
        forwarding_page.set_margin_start(12)
        forwarding_page.set_margin_end(12)
        
        for group in self.build_port_forwarding_groups():
            forwarding_page.append(group)
        
        forwarding_label = Gtk.Label(label=_("Port Forwarding"))
        notebook.append_page(forwarding_page, forwarding_label)

        # Advanced page
        advanced_page = Gtk.Box(orientation=Gtk.Orientation.VERTICAL, spacing=12)
        advanced_page.set_margin_top(12)
        advanced_page.set_margin_bottom(12)
        advanced_page.set_margin_start(12)
        advanced_page.set_margin_end(12)
        
        # Create the advanced tab and wrap it in a preferences group
        self.advanced_tab = SSHConfigAdvancedTab(self.connection_manager, parent_dialog=self)
        advanced_group = Adw.PreferencesGroup()
        advanced_group.add(self.advanced_tab)
        advanced_page.append(advanced_group)
        
        advanced_label = Gtk.Label(label=_("Advanced"))
        notebook.append_page(advanced_page, advanced_label)
        
        return notebook
    
    def create_bottom_section(self):
        """Create the pinned bottom section with save/cancel buttons"""
        bottom_container = Gtk.Box(orientation=Gtk.Orientation.VERTICAL, spacing=0)
        
        # Visual separator
        separator = Gtk.Separator(orientation=Gtk.Orientation.HORIZONTAL)
        bottom_container.append(separator)
        
        # Button container with proper spacing
        button_box = Gtk.Box(orientation=Gtk.Orientation.HORIZONTAL, spacing=12)
        button_box.set_margin_start(24)
        button_box.set_margin_end(24)
        button_box.set_margin_top(12)
        button_box.set_margin_bottom(12)
        button_box.set_halign(Gtk.Align.END)  # Align buttons to the right
        
        # Cancel button
        self.cancel_button = Gtk.Button(label=_("Cancel"))
        self.cancel_button.connect("clicked", self.on_cancel_clicked)
        
        # Save button with suggested action styling
        self.save_button = Gtk.Button(label=_("Save"))
        self.save_button.add_css_class("suggested-action")
        self.save_button.connect("clicked", self.on_save_clicked)
        
        button_box.append(self.cancel_button)
        button_box.append(self.save_button)
        
        bottom_container.append(button_box)
        
        # Store reference to save button for validation updates
        self._save_buttons = [self.save_button]
        
        # Setup keyboard shortcuts
        self.setup_keyboard_shortcuts()
        
        return bottom_container
    
    def setup_keyboard_shortcuts(self):
        """Setup keyboard shortcuts for common actions"""
        
        shortcut_controller = Gtk.ShortcutController()
        
        # Ctrl/Command+S to save
        save_trigger = "<Meta>s" if is_macos() else "<Primary>s"
        
        save_shortcut = Gtk.Shortcut()
        save_shortcut.set_trigger(Gtk.ShortcutTrigger.parse_string(save_trigger))
        save_shortcut.set_action(Gtk.CallbackAction.new(
            lambda widget, args: self.on_save_clicked(None)
        ))
        shortcut_controller.add_shortcut(save_shortcut)
        
        # Escape to cancel
        cancel_shortcut = Gtk.Shortcut()
        cancel_shortcut.set_trigger(Gtk.ShortcutTrigger.parse_string("Escape"))
        cancel_shortcut.set_action(Gtk.CallbackAction.new(
            lambda widget, args: self.on_cancel_clicked(None)
        ))
        shortcut_controller.add_shortcut(cancel_shortcut)
        
        self.add_controller(shortcut_controller)
    
    def on_auth_method_changed(self, combo_row, param):
        """Handle authentication method change"""
        is_key_based = combo_row.get_selected() == 0  # 0 is for key-based auth
        
        # Show/hide key file and passphrase fields for key-based auth
        if hasattr(self, 'keyfile_row'):
            self.keyfile_row.set_visible(is_key_based)
        if hasattr(self, 'key_passphrase_row'):
            self.key_passphrase_row.set_visible(is_key_based)
        if hasattr(self, 'key_select_row'):
            self.key_select_row.set_visible(is_key_based)
            
        # Password field is always available since key-based auth can also require a password
        if hasattr(self, 'password_row'):
            self.password_row.set_visible(True)
        if hasattr(self, 'pubkey_auth_row'):
            self.pubkey_auth_row.set_visible(not is_key_based)

        # Also update browse availability per key selection mode
        try:
            self.on_key_select_changed(self.key_select_row, None)
        except Exception:
            pass
        

    def on_key_select_changed(self, combo_row, param):
        """Enable browse button only when 'Use a specific key' is selected."""
        try:
            use_specific = (combo_row.get_selected() == 1) if combo_row else False
        except Exception:
            use_specific = False
        # Enable/disable keyfile browse UI
        try:
            if hasattr(self, 'keyfile_btn'):
                self.keyfile_btn.set_sensitive(use_specific)
            if hasattr(self, 'keyfile_row'):
                self.keyfile_row.set_sensitive(use_specific)
            if hasattr(self, 'key_dropdown'):
                self.key_dropdown.set_sensitive(use_specific)
            if hasattr(self, 'certificate_row'):
                self.certificate_row.set_sensitive(use_specific)
            if hasattr(self, 'cert_dropdown'):
                self.cert_dropdown.set_sensitive(use_specific)
        except Exception:
            pass
        
    

    
            # Read and parse the SSH config file
            current_host = None
            current_block = []
            in_target_host = False
            
            with open(ssh_config_path, 'r') as f:
                for line in f:
                    stripped_line = line.strip()
                    
                    # Skip empty lines and comments
                    if not stripped_line or stripped_line.startswith('#'):
                        if in_target_host:
                            current_block.append(line.rstrip())
                        continue
                    
                    # Check if this is a Host directive
                    if stripped_line.lower().startswith('host '):
                        # If we were in a target host block, we've reached the end
                        if in_target_host:
                            break
                        
                        # Extract host name(s)
                        host_part = stripped_line[5:].strip()
                        host_names = [h.strip() for h in host_part.split()]
                        
                        # Check if our target host is in this Host directive
                        if host_nickname in host_names:
                            current_host = host_nickname
                            in_target_host = True
                            current_block.append(line.rstrip())
                        else:
                            current_host = None
                    elif in_target_host:
                        # We're in the target host block, add this line
                        current_block.append(line.rstrip())
            
            if current_block:
                return '\n'.join(current_block)
            else:
                logger.warning(f"No SSH config block found for host: {host_nickname}")
                return None
                
        except Exception as e:
            logger.error(f"Failed to load SSH config from file: {e}")
            return None
    
    def validate_ssh_config_syntax(self, config_text):
        """Basic SSH config syntax validation"""
        try:
            lines = config_text.strip().split('\n')
            for i, line in enumerate(lines, 1):
                line = line.strip()
                # Skip empty lines and comments
                if not line or line.startswith('#'):
                    continue
                
                # Check for Host directive (should be at start of line)
                if line.startswith('Host '):
                    host_name = line[5:].strip()
                    if not host_name:
                        return False, f"Line {i}: Host directive requires a name"
                
                # Check for indented options (should start with spaces/tabs)
                elif line.startswith(' ') or line.startswith('\t'):
                    # Basic option format check
                    if ' ' not in line.strip():
                        return False, f"Line {i}: Invalid option format"
                    
                    option_parts = line.strip().split(' ', 1)
                    if len(option_parts) < 2:
                        return False, f"Line {i}: Option requires a value"
                
                # Check for non-indented, non-comment lines
                elif not line.startswith('#'):
                    return False, f"Line {i}: Expected 'Host' directive or indented option"
            
            return True, "SSH config syntax is valid"
            
        except Exception as e:
            return False, f"Validation error: {e}"
    
    def _generate_ssh_config_from_settings(self):
        """Generate SSH config block from current connection settings"""
        try:
            # Get current connection data
            nickname = getattr(self, 'nickname_row', None)
            host = getattr(self, 'host_row', None)
            username = getattr(self, 'username_row', None)
            port = getattr(self, 'port_row', None)
            auth_method = getattr(self, 'auth_method_row', None)
            key_select_mode = getattr(self, 'key_select_row', None)
            
            # Get values from UI or use defaults
            nickname_val = nickname.get_text().strip() if nickname else "my-server"
            host_val = host.get_text().strip() if host else "example.com"
            username_val = username.get_text().strip() if username else "user"
            port_val = port.get_text().strip() if port else "22"
            
            # Get authentication settings
            auth_method_val = auth_method.get_selected() if auth_method else 0
            key_select_mode_val = key_select_mode.get_selected() if key_select_mode else 0
            
            # Get keyfile and certificate if available
            keyfile_val = ""
            certificate_val = ""
            if hasattr(self, 'keyfile_row') and self.keyfile_row.get_subtitle():
                keyfile_val = self.keyfile_row.get_subtitle()
            elif hasattr(self, '_selected_keyfile_path') and self._selected_keyfile_path:
                keyfile_val = self._selected_keyfile_path
            elif hasattr(self, 'connection') and self.connection:
                keyfile_val = getattr(self.connection, 'keyfile', '')
            
            # Validate keyfile path - skip placeholder text
            if keyfile_val and keyfile_val.lower() in ['select key file or leave empty for auto-detection', '']:
                keyfile_val = ''
            
            if hasattr(self, 'certificate_row') and self.certificate_row.get_subtitle():
                certificate_val = self.certificate_row.get_subtitle()
            elif hasattr(self, '_selected_cert_path') and self._selected_cert_path:
                certificate_val = self._selected_cert_path
            elif hasattr(self, 'connection') and self.connection:
                certificate_val = getattr(self.connection, 'certificate', '')
            
            # Validate certificate path - skip placeholder text
            if certificate_val and certificate_val.lower() in ['select certificate file (optional)', '']:
                certificate_val = ''
            
            # Build SSH config block
            config_lines = []
            config_lines.append(f"# SSH Config Block for {nickname_val}")
            config_lines.append(f"Host {nickname_val}")
            
            # Add basic connection info
            config_lines.append(f"    HostName {host_val}")
            config_lines.append(f"    User {username_val}")
            
            # Add port if not default
            if port_val and port_val != "22":
                config_lines.append(f"    Port {port_val}")
            
            # Add authentication settings
            password_val = self.password_row.get_text().strip() if hasattr(self, 'password_row') else ''

            if auth_method_val == 0:  # Key-based auth (password optional)
                if key_select_mode_val == 1 and keyfile_val:  # Specific key
                    config_lines.append(f"    IdentityFile {keyfile_val}")
                    config_lines.append("    IdentitiesOnly yes")

                    # Add certificate if specified (validate to skip placeholder text)
                    if certificate_val and certificate_val.lower() not in ['select certificate file (optional)', '']:
                        config_lines.append(f"    CertificateFile {certificate_val}")
                # Add combined authentication if a password is provided
                if password_val:
                    config_lines.append(
                        "    PreferredAuthentications gssapi-with-mic,hostbased,publickey,keyboard-interactive,password"
                    )
                # For automatic key selection, don't add IdentityFile
            else:  # Password auth only
                config_lines.append("    PreferredAuthentications password")
                if self.pubkey_auth_row.get_active():
                    config_lines.append("    PubkeyAuthentication no")
            
            # Add X11 forwarding if enabled
            if hasattr(self, 'x11_row') and self.x11_row.get_active():
                config_lines.append("    ForwardX11 yes")
            
            # Add local command if specified
            if hasattr(self, 'local_command_row') and self.local_command_row.get_text().strip():
                local_cmd = self.local_command_row.get_text().strip()
                config_lines.append("    PermitLocalCommand yes")
                config_lines.append(f"    LocalCommand {local_cmd}")
            
            # Add remote command if specified
            if hasattr(self, 'remote_command_row') and self.remote_command_row.get_text().strip():
                remote_cmd = self.remote_command_row.get_text().strip()
                # Ensure shell stays active after command
                if 'exec $SHELL' not in remote_cmd:
                    remote_cmd = f"{remote_cmd} ; exec $SHELL -l"
                config_lines.append(f"    RemoteCommand {remote_cmd}")
                config_lines.append("    RequestTTY yes")
            
            return '\n'.join(config_lines)
            
        except Exception as e:
            logger.debug(f"Failed to generate SSH config from settings: {e}")
            # Return a basic template if generation fails
            return f"""# SSH Config Block for this connection
# Generated from current settings
Host {getattr(self, 'nickname_row', None).get_text().strip() if hasattr(self, 'nickname_row') else 'my-server'}
    HostName {getattr(self, 'host_row', None).get_text().strip() if hasattr(self, 'host_row') else 'example.com'}
    User {getattr(self, 'username_row', None).get_text().strip() if hasattr(self, 'username_row') else 'user'}
    Port {getattr(self, 'port_row', None).get_text().strip() if hasattr(self, 'port_row') else '22'}"""
    
    def load_connection_data(self):
        """Load connection data into the dialog fields"""
        if not self.is_editing or not self.connection:
            return
        
        try:
            # Ensure UI controls exist
            required_attrs = [
                'nickname_row', 'host_row', 'aliases_row', 'username_row', 'port_row',
                'auth_method_row', 'keyfile_row', 'password_row', 'key_passphrase_row',
                'pubkey_auth_row'
            ]
            for attr in required_attrs:
                if not hasattr(self, attr):
                    return
            # Load basic connection data
            if hasattr(self.connection, 'nickname'):
                self.nickname_row.set_text(self.connection.nickname or "")
            if hasattr(self.connection, 'host'):
                self.host_row.set_text(self.connection.host or "")
            if hasattr(self.connection, 'aliases'):
                self.aliases_row.set_text(" ".join(self.connection.aliases or []))
            if hasattr(self.connection, 'username'):
                self.username_row.set_text(self.connection.username or "")
            if hasattr(self.connection, 'port'):
                try:
                    self.port_row.set_text(str(int(self.connection.port) if self.connection.port else 22))
                except Exception:
                    self.port_row.set_text("22")
            
            # Set authentication method and related fields
            auth_method = getattr(self.connection, 'auth_method', 0)
            self.auth_method_row.set_selected(auth_method)
            self.on_auth_method_changed(self.auth_method_row, None)  # Update UI state
            try:
                self.pubkey_auth_row.set_active(bool(getattr(self.connection, 'pubkey_auth_no', False)))
            except Exception:
                self.pubkey_auth_row.set_active(False)
            
            # Get keyfile path from either keyfile or private_key attribute
            keyfile = getattr(self.connection, 'keyfile', None) or getattr(self.connection, 'private_key', None)
            if keyfile:
                # Normalize the keyfile path and ensure it's a string
                keyfile_path = str(keyfile).strip()
                
                # Update the connection's keyfile attribute if it comes from private_key
                if not getattr(self.connection, 'keyfile', None) and hasattr(self.connection, 'private_key'):
                    self.connection.keyfile = keyfile_path
                
                # Only update the UI if we have a valid path
                if keyfile_path and keyfile_path.lower() not in ['select key file or leave empty for auto-detection', '']:
                    logger.debug(f"Setting keyfile path in UI: {keyfile_path}")
                    self.keyfile_row.set_subtitle(keyfile_path)
                    # Sync the dropdown to match the loaded keyfile
                    self._sync_key_dropdown_with_current_keyfile()
                else:
                    logger.debug(f"Skipping invalid keyfile path: {keyfile_path}")
            
            # Load certificate path if present
            if hasattr(self.connection, 'certificate') and self.connection.certificate:
                cert_path = str(self.connection.certificate).strip()
                if cert_path and cert_path.lower() not in ['select certificate file (optional)', '']:
                    logger.debug(f"Setting certificate path in UI: {cert_path}")
                    self.certificate_row.set_subtitle(cert_path)
                    # Sync the dropdown to match the loaded certificate
                    self._sync_cert_dropdown_with_current_cert()
                else:
                    logger.debug(f"Skipping invalid certificate path: {cert_path}")
            
            if hasattr(self.connection, 'password') and self.connection.password:
                self.password_row.set_text(self.connection.password)
            else:
                # Fallback: fetch from keyring so the dialog shows stored password (masked)
                try:
                    mgr = getattr(self.parent_window, 'connection_manager', None)
                    if mgr and hasattr(self.connection, 'host') and hasattr(self.connection, 'username'):
                        pw = mgr.get_password(self.connection.host, self.connection.username)
                        if pw:
                            self.password_row.set_text(pw)
                except Exception:
                    pass
            # Capture original password value to detect user changes later
            try:
                self._orig_password = self.password_row.get_text()
            except Exception:
                self._orig_password = ""
                
            # Load key passphrase from connection object or from secure storage
            if hasattr(self.connection, 'key_passphrase') and self.connection.key_passphrase:
                self.key_passphrase_row.set_text(self.connection.key_passphrase)
            else:
                # Try to load from secure storage if we have a keyfile
                try:
                    if hasattr(self, 'connection_manager') and self.connection_manager and keyfile:
                        stored_passphrase = self.connection_manager.get_key_passphrase(keyfile)
                        if stored_passphrase:
                            self.key_passphrase_row.set_text(stored_passphrase)
                except Exception as e:
                    logger.debug(f"Failed to load stored passphrase: {e}")

            # Load key selection mode (prefer fresh manager copy by nickname)
            try:
                if hasattr(self, 'key_select_row'):
                    mode = None
                    # Prefer fresh parse from manager if available
                    try:
                        mgr = getattr(self.parent_window, 'connection_manager', None)
                        if mgr and hasattr(self.connection, 'nickname'):
                            fresh = mgr.find_connection_by_nickname(self.connection.nickname)
                            if fresh is not None and hasattr(fresh, 'key_select_mode'):
                                mode = int(getattr(fresh, 'key_select_mode', 0) or 0)
                    except Exception:
                        mode = None
                    if mode is None:
                        try:
                            mode = int(getattr(self.connection, 'key_select_mode', 0) or 0)
                        except Exception:
                            try:
                                mode = int(self.connection.data.get('key_select_mode', 0)) if hasattr(self.connection, 'data') else 0
                            except Exception:
                                mode = 0
                    self.key_select_row.set_selected(0 if mode != 1 else 1)
                    self.on_key_select_changed(self.key_select_row, None)
            except Exception:
                pass
            
            # Set X11 and agent forwarding
            self.x11_row.set_active(getattr(self.connection, 'x11_forwarding', False))
            try:
                self.forward_agent_row.set_active(getattr(self.connection, 'forward_agent', False))
            except Exception:
                pass

            # Load jump hosts
            try:
                existing = getattr(self.connection, 'jump_hosts', [])
<<<<<<< HEAD
                self.selected_jump_hosts = []
                for name in existing:
                    self.ensure_jump_host_entry(name)
                    cb = self.jump_host_checks.get(name)
                    if cb:
                        cb.set_active(True)
=======
                self.selected_jump_hosts = list(existing)
                for name, cb in getattr(self, 'jump_host_checks', {}).items():
                    cb.set_active(name in existing)
>>>>>>> 93d6e20b
                self.update_jump_hosts_subtitle()
            except Exception:
                pass

            # SSH config block content is now handled by the SSH config editor window
            # No need to load it into an inline editor anymore
            
            # Load extra SSH config into advanced tab
            try:
                extra_config = getattr(self.connection, 'extra_ssh_config', '') or ''
                logger.debug(f"Loading extra SSH config from connection: {extra_config}")
                if hasattr(self, 'advanced_tab'):
                    if extra_config:
                        self.advanced_tab.set_extra_ssh_config(extra_config)
                        logger.debug(f"Set extra SSH config in advanced tab: {extra_config}")
                    # Update the preview to show existing connection data
                    self.advanced_tab.update_config_preview()
            except Exception as e:
                logger.error(f"Error loading extra SSH config: {e}")
            
            # Load commands if present
            try:
                def _display_safe(val: str) -> str:
                    # Show exactly as in config; if user had quoted, keep quotes intact
                    if not isinstance(val, str):
                        return ''
                    return val

                if hasattr(self, 'local_command_row'):
                    local_cmd_val = ''
                    try:
                        local_cmd_val = getattr(self.connection, 'local_command', '') or (
                            self.connection.data.get('local_command') if hasattr(self.connection, 'data') else ''
                        ) or ''
                    except Exception:
                        local_cmd_val = ''
                    self.local_command_row.set_text(_display_safe(local_cmd_val))
                if hasattr(self, 'remote_command_row'):
                    remote_cmd_val = ''
                    try:
                        remote_cmd_val = getattr(self.connection, 'remote_command', '') or (
                            self.connection.data.get('remote_command') if hasattr(self.connection, 'data') else ''
                        ) or ''
                    except Exception:
                        remote_cmd_val = ''
                    self.remote_command_row.set_text(_display_safe(remote_cmd_val))
            except Exception:
                pass
            
            # Initialize forwarding rules list if it doesn't exist
            if not hasattr(self, 'forwarding_rules'):
                self.forwarding_rules = []
                
            # Initialize forwarding_rules if it doesn't exist
            if not hasattr(self, 'forwarding_rules'):
                self.forwarding_rules = []
                
            # Initialize forwarding_rules if it doesn't exist
            if not hasattr(self, 'forwarding_rules'):
                self.forwarding_rules = []
                
            # Load port forwarding rules
            if hasattr(self.connection, 'forwarding_rules') and self.connection.forwarding_rules:
                self.forwarding_rules = self.connection.forwarding_rules
                logger.debug(f"Loaded forwarding rules: {self.forwarding_rules}")
                
                # Reset all toggles and hide settings boxes first
                toggle_map = {
                    'local_forwarding_enabled': ('local_settings_box', 'local'),
                    'remote_forwarding_enabled': ('remote_settings_box', 'remote'),
                    'dynamic_forwarding_enabled': ('dynamic_settings_box', 'dynamic')
                }
                
                for toggle_name, (box_name, rule_type) in toggle_map.items():
                    if hasattr(self, toggle_name) and hasattr(self, box_name):
                        # Initialize toggle state
                        toggle = getattr(self, toggle_name)
                        box = getattr(self, box_name)
                        
                        # Check if we have a rule of this type
                        has_rule = any(r.get('type') == rule_type and r.get('enabled', True) 
                                     for r in self.forwarding_rules)
                        
                        # Set toggle state and box visibility
                        toggle.set_active(has_rule)
                        box.set_visible(has_rule)
                
                # Update UI based on saved rules
                for rule in self.forwarding_rules:
                    if not rule.get('enabled', True):
                        continue
                        
                    rule_type = rule.get('type')
                    
                    # Handle local forwarding
                    if rule_type == 'local' and hasattr(self, 'local_forwarding_enabled'):
                        self.local_forwarding_enabled.set_active(True)
                        if hasattr(self, 'local_port_row') and 'listen_port' in rule:
                            try:
                                self.local_port_row.set_text(str(int(rule['listen_port'])))
                            except Exception:
                                self.local_port_row.set_text(str(rule['listen_port']))
                        if hasattr(self, 'remote_host_row') and 'remote_host' in rule:
                            self.remote_host_row.set_text(rule['remote_host'])
                        if hasattr(self, 'remote_port_row') and 'remote_port' in rule:
                            try:
                                self.remote_port_row.set_text(str(int(rule['remote_port'])))
                            except Exception:
                                self.remote_port_row.set_text(str(rule['remote_port']))
                    
                    # Handle remote forwarding
                    elif rule_type == 'remote' and hasattr(self, 'remote_forwarding_enabled'):
                        self.remote_forwarding_enabled.set_active(True)
                        if hasattr(self, 'remote_bind_host_row') and 'listen_addr' in rule:
                            try:
                                self.remote_bind_host_row.set_text(str(rule.get('listen_addr') or 'localhost'))
                            except Exception:
                                pass
                        if hasattr(self, 'remote_bind_port_row') and 'listen_port' in rule:
                            try:
                                self.remote_bind_port_row.set_text(str(int(rule['listen_port'])))
                            except Exception:
                                self.remote_bind_port_row.set_text(str(rule['listen_port']))
                        # Destination (local) host/port
                        if hasattr(self, 'dest_host_row'):
                            try:
                                self.dest_host_row.set_text(
                                    str(rule.get('local_host') or rule.get('remote_host', 'localhost'))
                                )
                            except Exception:
                                pass
                        if hasattr(self, 'dest_port_row'):
                            try:
                                self.dest_port_row.set_text(
                                    str(int(rule.get('local_port') or rule.get('remote_port') or 0))
                                )
                            except Exception:
                                self.dest_port_row.set_text(str(rule.get('local_port') or rule.get('remote_port') or ''))
                    
                    # Handle dynamic forwarding
                    elif rule_type == 'dynamic' and hasattr(self, 'dynamic_forwarding_enabled'):
                        self.dynamic_forwarding_enabled.set_active(True)
                        if hasattr(self, 'dynamic_port_row') and 'listen_port' in rule:
                            try:
                                self.dynamic_port_row.set_text(str(int(rule['listen_port'])))
                            except Exception:
                                self.dynamic_port_row.set_text(str(rule['listen_port']))
                
                # Load the rules into the UI
                self.load_port_forwarding_rules()
                
        except Exception as e:
            logger.error(f"Error loading connection data: {e}")
            self.show_error(_("Failed to load connection data"))
    

    
    # --- Inline validation helpers ---
    def _apply_validation_to_row(self, row, result):
        try:
            if hasattr(row, 'set_subtitle'):
                row.set_subtitle(result.message or "")
        except Exception:
            pass
        # Tooltips on row and entry
        try:
            if hasattr(row, 'set_tooltip_text'):
                row.set_tooltip_text(result.message or None)
            entry = row.get_child() if hasattr(row, 'get_child') else None
            if entry is not None and hasattr(entry, 'set_tooltip_text'):
                entry.set_tooltip_text(result.message or None)
        except Exception:
            pass
        # CSS classes: clear, then set per severity
        try:
            row.remove_css_class('error')
            row.remove_css_class('warning')
        except Exception:
            pass
        try:
            if hasattr(result, 'is_valid') and not result.is_valid:
                row.add_css_class('error')
            elif hasattr(result, 'severity') and result.severity == 'warning':
                row.add_css_class('warning')
        except Exception:
            pass

    def _update_existing_names_in_validator(self):
        try:
            mgr = getattr(self.parent_window, 'connection_manager', None)
            names = set()
            if mgr and hasattr(mgr, 'connections'):
                # Normalize current connection name (when editing) to exclude it from duplicates
                current_name_norm = ''
                try:
                    if self.is_editing and self.connection:
                        current_name_norm = str(getattr(self.connection, 'nickname', '')).strip().lower()
                except Exception:
                    current_name_norm = ''
                for conn in mgr.connections or []:
                    n = getattr(conn, 'nickname', None)
                    if not n:
                        continue
                    n_norm = str(n).strip().lower()
                    # Exclude the current connection by name (case-insensitive), not by object identity
                    if current_name_norm and n_norm == current_name_norm:
                        continue
                    names.add(str(n))
            # Ensure fresh names after deletions
            try:
                if hasattr(mgr, 'load_ssh_config'):
                    mgr.load_ssh_config()
            except Exception:
                pass
            # Ensure current typed value isn't auto-included incorrectly
            self.validator.set_existing_names(names)
        except Exception:
            pass

    def _validate_field_row(self, field_name: str, row, context: str = "SSH"):
        text = (row.get_text() if hasattr(row, 'get_text') else "")
        if field_name == 'name':
            self._update_existing_names_in_validator()
            result = self.validator.validate_connection_name(text)
        elif field_name == 'hostname':
            raw = (text or '').strip()
            if raw.startswith('[') and raw.endswith(']') and len(raw) > 2:
                raw = raw[1:-1]
            result = self.validator.validate_hostname(raw)
        elif field_name == 'port':
            result = self.validator.validate_port(text, context)
        elif field_name == 'username':
            result = self.validator.validate_username(text)
        else:
            # Default: valid
            class _Dummy:
                is_valid = True
                message = ""
                severity = "info"
            result = _Dummy()
        # Store and apply to UI
        self.validation_results[field_name] = result
        self._apply_validation_to_row(row, result)
        # Update save buttons after each validation
        self._update_save_buttons()
        return result

    def _update_save_buttons(self):
        try:
            has_errors = any(
                (k in self.validation_results and not self.validation_results[k].is_valid)
                for k in ('name', 'hostname', 'port', 'username')
            )
            enabled = not has_errors
            for btn in getattr(self, '_save_buttons', []) or []:
                try:
                    btn.set_sensitive(enabled)
                except Exception:
                    pass
            if hasattr(self, 'set_response_enabled'):
                try:
                    self.set_response_enabled('save', enabled)
                except Exception:
                    pass
        except Exception:
            pass
    def _row_set_message(self, row, message: str, is_error: bool = True):
        try:
            if hasattr(row, 'set_subtitle'):
                row.set_subtitle(message or "")
        except Exception:
            pass
        # Also mirror the message into tooltips for visibility/accessibility
        try:
            if hasattr(row, 'set_tooltip_text'):
                row.set_tooltip_text(message or None)
        except Exception:
            pass
        try:
            entry = row.get_child() if hasattr(row, 'get_child') else None
            if entry is not None and hasattr(entry, 'set_tooltip_text'):
                entry.set_tooltip_text(message or None)
        except Exception:
            pass
        try:
            if is_error:
                row.add_css_class('error')
            else:
                row.remove_css_class('error')
        except Exception:
            pass

    def _row_clear_message(self, row):
        self._row_set_message(row, "", is_error=False)

    def _connect_row_validation(self, row, validator_callable):
        # Prefer notify::text on Adw.EntryRow, fallback to child Gtk.Entry changed
        try:
            row.connect('notify::text', lambda r, p: validator_callable(r))
            return
        except Exception:
            pass
        try:
            entry = row.get_child() if hasattr(row, 'get_child') else None
            if entry is not None:
                entry.connect('changed', lambda e: validator_callable(row))
        except Exception:
            pass

    def _validate_required_row(self, row, label_text: str):
        text = (row.get_text() if hasattr(row, 'get_text') else "").strip()
        if not text:
            self._row_set_message(row, _(f"{label_text} is required"), is_error=True)
            return False
        self._row_clear_message(row)
        return True

    def _is_nickname_taken(self, name: str) -> bool:
        try:
            mgr = getattr(self.parent_window, 'connection_manager', None)
            if mgr is None or not hasattr(mgr, 'connections'):
                return False
            normalized = (name or '').strip().lower()
            current_name_norm = ''
            try:
                if self.is_editing and self.connection:
                    current_name_norm = str(getattr(self.connection, 'nickname', '')).strip().lower()
            except Exception:
                current_name_norm = ''
            for conn in getattr(mgr, 'connections', []) or []:
                other_name = getattr(conn, 'nickname', None)
                if not other_name:
                    continue
                other_norm = str(other_name).strip().lower()
                # Skip the same connection object and also skip the current connection name when editing
                if current_name_norm and (conn is self.connection or other_norm == current_name_norm):
                    continue
                if other_norm == normalized:
                    return True
        except Exception:
            return False
        return False

    def _validate_nickname_row(self, row):
        text = (row.get_text() if hasattr(row, 'get_text') else "").strip()
        if not text:
            self._row_set_message(row, _("Nickname is required"), is_error=True)
            return False
        if self._is_nickname_taken(text):
            self._row_set_message(row, _("Nickname already exists"), is_error=True)
            return False
        self._row_clear_message(row)
        return True

    def _validate_host_row(self, row, allow_empty: bool = False):
        text = (row.get_text() if hasattr(row, 'get_text') else "").strip()
        if not text:
            if allow_empty:
                self._row_clear_message(row)
                return True
            self._row_set_message(row, _("Host is required"), is_error=True)
            return False
        # Support bracketed IPv6 like [::1]
        text_unbr = text[1:-1] if (text.startswith('[') and text.endswith(']') and len(text) > 2) else text
        lower = text_unbr.lower()
        if lower in ("localhost",):
            self._row_clear_message(row)
            return True
        try:
            ipaddress.ip_address(text_unbr)
            self._row_clear_message(row)
            return True
        except Exception:
            # digits/dots but not valid ip → error
            if re.fullmatch(r"[0-9.]+", text_unbr):
                self._row_set_message(row, _("Invalid IPv4 address"), is_error=True)
                return False
            # RFC1123-ish hostname
            hostname_regex = re.compile(r"^(?=.{1,253}$)(?!-)[A-Za-z0-9-]{1,63}(?<!-)(\.(?!-)[A-Za-z0-9-]{1,63}(?<!-))*\.?$")
            if not hostname_regex.match(text_unbr):
                self._row_set_message(row, _("Invalid hostname"), is_error=True)
                return False
        self._row_clear_message(row)
        return True

    def _validate_port_row(self, row, label_text: str = "Port"):
        text = (row.get_text() if hasattr(row, 'get_text') else "").strip()
        if not text:
            self._row_set_message(row, _(f"{label_text} is required"), is_error=True)
            return False
        try:
            value = int(text)
            if value < 1 or value > 65535:
                self._row_set_message(row, _("Port must be between 1 and 65535"), is_error=True)
                return False
            # Clear errors; we are not styling warnings inline
            self._row_clear_message(row)
            return True
        except Exception:
            self._row_set_message(row, _("Port must be a number"), is_error=True)
            return False

    def _install_inline_validators(self):
        # General page fields
        if hasattr(self, 'nickname_row'):
            self._connect_row_validation(self.nickname_row, lambda r: self._validate_field_row('name', r))
        if hasattr(self, 'username_row'):
            self._connect_row_validation(self.username_row, lambda r: self._validate_field_row('username', r))
        if hasattr(self, 'host_row'):
            self._connect_row_validation(self.host_row, lambda r: self._validate_field_row('hostname', r))
        if hasattr(self, 'port_row'):
            self._connect_row_validation(self.port_row, lambda r: self._validate_field_row('port', r, context="SSH"))
        # Local forwarding
        if hasattr(self, 'local_port_row'):
            self._connect_row_validation(self.local_port_row, lambda r: self._validate_port_row(r, _("Local Port")))
        if hasattr(self, 'remote_host_row'):
            self._connect_row_validation(self.remote_host_row, lambda r: self._validate_host_row(r, allow_empty=False))
        if hasattr(self, 'remote_port_row'):
            self._connect_row_validation(self.remote_port_row, lambda r: self._validate_port_row(r, _("Target Port")))
        # Remote forwarding
        if hasattr(self, 'remote_bind_host_row'):
            self._connect_row_validation(self.remote_bind_host_row, lambda r: self._validate_host_row(r, allow_empty=True))
        if hasattr(self, 'remote_bind_port_row'):
            self._connect_row_validation(self.remote_bind_port_row, lambda r: self._validate_port_row(r, _("Remote port")))
        if hasattr(self, 'dest_host_row'):
            self._connect_row_validation(self.dest_host_row, lambda r: self._validate_host_row(r, allow_empty=False))
        if hasattr(self, 'dest_port_row'):
            self._connect_row_validation(self.dest_port_row, lambda r: self._validate_port_row(r, _("Destination port")))
        # Dynamic forwarding
        if hasattr(self, 'dynamic_bind_row'):
            self._connect_row_validation(self.dynamic_bind_row, lambda r: self._validate_host_row(r, allow_empty=True))
        if hasattr(self, 'dynamic_port_row'):
            self._connect_row_validation(self.dynamic_port_row, lambda r: self._validate_port_row(r, _("Local Port")))

    def _populate_detected_keys(self):
        """Populate key dropdown with detected private keys and a Browse item (reuse KeyManager.discover_keys)."""
        try:
            keys = []
            parent = getattr(self, 'parent_window', None) or None
            if parent and hasattr(parent, 'key_manager') and parent.key_manager:
                keys = parent.key_manager.discover_keys() or []
            names = []
            paths = []
            for k in keys:
                try:
                    rel = os.path.relpath(
                        k.private_path,
                        str(parent.key_manager.ssh_dir) if parent else None,
                    )
                    names.append(rel)
                    paths.append(k.private_path)
                except Exception:
                    pass
            # Add placeholder when none
            if not names:
                names.append(_("No keys detected"))
                paths.append("")
            # Add browse option
            names.append(_("Browse…"))
            paths.append("__BROWSE__")
            self._key_paths = paths
            model = Gtk.StringList()
            for n in names:
                model.append(n)
            self.key_dropdown.set_model(model)
            # Preselect currently set keyfile if present
            preselect_idx = 0
            try:
                current_path = None
                if hasattr(self, '_selected_keyfile_path') and self._selected_keyfile_path:
                    current_path = self._selected_keyfile_path
                elif hasattr(self.keyfile_row, 'get_subtitle'):
                    current_path = self.keyfile_row.get_subtitle() or None
                if (not current_path) and hasattr(self, 'connection') and self.connection:
                    current_path = getattr(self.connection, 'keyfile', None)
                if current_path and current_path in paths:
                    preselect_idx = paths.index(current_path)
            except Exception:
                preselect_idx = 0
            try:
                self.key_dropdown.set_selected(preselect_idx)
            except Exception:
                pass
        except Exception as e:
            logger.debug(f"Could not populate detected keys: {e}")
                
    def _populate_detected_certificates(self):
        """Populate certificate dropdown with detected certificate files."""
        try:
            certificates = []
            names = []
            paths = []
            
            # Look for certificate files in ~/.ssh directory
            ssh_dir = os.path.expanduser("~/.ssh")
            if os.path.exists(ssh_dir) and os.path.isdir(ssh_dir):
                for filename in os.listdir(ssh_dir):
                    if filename.endswith('-cert.pub'):
                        cert_path = os.path.join(ssh_dir, filename)
                        if os.path.isfile(cert_path):
                            certificates.append(cert_path)
                            names.append(filename)
                            paths.append(cert_path)
            
            # Add placeholder when none
            if not names:
                names.append(_("No certificates detected"))
                paths.append("")
            
            # Add browse option
            names.append(_("Browse…"))
            paths.append("__BROWSE__")
            
            self._cert_paths = paths
            model = Gtk.StringList()
            for n in names:
                model.append(n)
            self.cert_dropdown.set_model(model)
            
            # Preselect certificate that matches the selected key if available
            preselect_idx = 0
            try:
                current_key_path = None
                if hasattr(self, '_selected_keyfile_path') and self._selected_keyfile_path:
                    current_key_path = self._selected_keyfile_path
                elif hasattr(self.keyfile_row, 'get_subtitle'):
                    current_key_path = self.keyfile_row.get_subtitle() or None
                if (not current_key_path) and hasattr(self, 'connection') and self.connection:
                    current_key_path = getattr(self.connection, 'keyfile', None)
                
                # Try to find matching certificate
                if current_key_path:
                    key_basename = os.path.basename(current_key_path)
                    # Remove common extensions to get base name
                    for ext in ['.pub', '.key', '.pem', '.rsa', '.dsa', '.ecdsa', '.ed25519']:
                        if key_basename.endswith(ext):
                            key_basename = key_basename[:-len(ext)]
                            break
                    
                    # Look for matching certificate
                    expected_cert_name = f"{key_basename}-cert.pub"
                    expected_cert_path = os.path.join(os.path.dirname(current_key_path), expected_cert_name)
                    
                    if expected_cert_path in paths:
                        preselect_idx = paths.index(expected_cert_path)
                        logger.debug(f"Auto-selected matching certificate: {expected_cert_name}")
            except Exception:
                preselect_idx = 0
            
            try:
                self.cert_dropdown.set_selected(preselect_idx)
            except Exception:
                pass
                
        except Exception as e:
            logger.debug(f"Could not populate detected certificates: {e}")
    
    def _auto_select_matching_certificate(self, key_path):
        """Auto-select certificate that matches the selected key"""
        try:
            if not hasattr(self, 'cert_dropdown') or not hasattr(self, '_cert_paths'):
                return
                
            # Get the base name of the key file
            key_basename = os.path.basename(key_path)
            # Remove common extensions to get base name
            for ext in ['.pub', '.key', '.pem', '.rsa', '.dsa', '.ecdsa', '.ed25519']:
                if key_basename.endswith(ext):
                    key_basename = key_basename[:-len(ext)]
                    break
            
            # Look for matching certificate
            expected_cert_name = f"{key_basename}-cert.pub"
            expected_cert_path = os.path.join(os.path.dirname(key_path), expected_cert_name)
            
            if expected_cert_path in self._cert_paths:
                cert_idx = self._cert_paths.index(expected_cert_path)
                self.cert_dropdown.set_selected(cert_idx)
                self._selected_cert_path = expected_cert_path
                if hasattr(self.certificate_row, 'set_subtitle'):
                    self.certificate_row.set_subtitle(expected_cert_path)
                logger.debug(f"Auto-selected matching certificate: {expected_cert_name}")
        except Exception as e:
            logger.debug(f"Failed to auto-select matching certificate: {e}")
                
    def _sync_key_dropdown_with_current_keyfile(self):
        """Sync the key dropdown selection with the current keyfile path"""
        try:
            if not hasattr(self, 'key_dropdown') or not hasattr(self, '_key_paths'):
                return
                
            # Get current keyfile path
            current_path = None
            if hasattr(self, '_selected_keyfile_path') and self._selected_keyfile_path:
                current_path = self._selected_keyfile_path
            elif hasattr(self.keyfile_row, 'get_subtitle'):
                current_path = self.keyfile_row.get_subtitle() or None
            if (not current_path) and hasattr(self, 'connection') and self.connection:
                current_path = getattr(self.connection, 'keyfile', None)
                
            # Find matching index in dropdown
            if current_path and current_path in self._key_paths:
                preselect_idx = self._key_paths.index(current_path)
                logger.debug(f"Syncing dropdown to keyfile: {current_path} (index {preselect_idx})")
                self.key_dropdown.set_selected(preselect_idx)
            else:
                # If the key is not in the dropdown, add it and then select it
                if current_path and hasattr(self, '_key_paths') and hasattr(self, 'key_dropdown'):
                    self._key_paths.append(current_path)
                    model = self.key_dropdown.get_model()
                    if model:
                        filename = os.path.basename(current_path)
                        model.append(filename)
                        preselect_idx = len(self._key_paths) - 1
                        logger.debug(f"Added external key to dropdown: {filename} (path: {current_path}, index {preselect_idx})")
                        self.key_dropdown.set_selected(preselect_idx)
                else:
                    logger.debug(f"Could not find keyfile '{current_path}' in dropdown paths")
        except Exception as e:
            logger.debug(f"Failed to sync key dropdown: {e}")

    def _run_initial_validation(self):
        try:
            if hasattr(self, 'nickname_row'):
                self._validate_field_row('name', self.nickname_row)
            if hasattr(self, 'username_row'):
                self._validate_field_row('username', self.username_row)
            if hasattr(self, 'host_row'):
                self._validate_field_row('hostname', self.host_row)
            if hasattr(self, 'port_row'):
                self._validate_field_row('port', self.port_row, context="SSH")
        except Exception:
            pass

    def _focus_row(self, row):
        try:
            if hasattr(self, 'present'):
                self.present()
        except Exception:
            pass
        try:
            widget = row.get_child() if hasattr(row, 'get_child') else row
            if hasattr(widget, 'grab_focus'):
                widget.grab_focus()
        except Exception:
            pass

    def _validate_all_required_for_save(self) -> Optional[Gtk.Widget]:
        """Validate all visible fields; return the first invalid row (or None)."""
        # General
        if hasattr(self, 'nickname_row'):
            res = self._validate_field_row('name', self.nickname_row)
            if not res.is_valid:
                return self.nickname_row
        if hasattr(self, 'username_row'):
            res = self._validate_field_row('username', self.username_row)
            if not res.is_valid:
                return self.username_row
        if hasattr(self, 'host_row'):
            res = self._validate_field_row('hostname', self.host_row)
            if not res.is_valid:
                return self.host_row
        if hasattr(self, 'port_row'):
            res = self._validate_field_row('port', self.port_row, context="SSH")
            if not res.is_valid:
                return self.port_row
        # Local forwarding
        if hasattr(self, 'local_forwarding_enabled') and self.local_forwarding_enabled.get_active():
            if hasattr(self, 'local_port_row') and not self._validate_port_row(self.local_port_row, _("Local Port")):
                return self.local_port_row
            if hasattr(self, 'remote_host_row') and not self._validate_host_row(self.remote_host_row, allow_empty=False):
                return self.remote_host_row
            if hasattr(self, 'remote_port_row') and not self._validate_port_row(self.remote_port_row, _("Target Port")):
                return self.remote_port_row
        # Remote forwarding
        if hasattr(self, 'remote_forwarding_enabled') and self.remote_forwarding_enabled.get_active():
            if hasattr(self, 'remote_bind_host_row') and not self._validate_host_row(self.remote_bind_host_row, allow_empty=True):
                return self.remote_bind_host_row
            if hasattr(self, 'remote_bind_port_row') and not self._validate_port_row(self.remote_bind_port_row, _("Remote port")):
                return self.remote_bind_port_row
            if hasattr(self, 'dest_host_row') and not self._validate_host_row(self.dest_host_row, allow_empty=False):
                return self.dest_host_row
            if hasattr(self, 'dest_port_row') and not self._validate_port_row(self.dest_port_row, _("Destination port")):
                return self.dest_port_row
        # Dynamic forwarding
        if hasattr(self, 'dynamic_forwarding_enabled') and self.dynamic_forwarding_enabled.get_active():
            if hasattr(self, 'dynamic_bind_row') and not self._validate_host_row(self.dynamic_bind_row, allow_empty=True):
                return self.dynamic_bind_row
            if hasattr(self, 'dynamic_port_row') and not self._validate_port_row(self.dynamic_port_row, _("Local Port")):
                return self.dynamic_port_row
        return None
    
    def build_connection_groups(self):
        """Build PreferencesGroups for the General page"""
        # Create main container
        page = Gtk.Box(orientation=Gtk.Orientation.VERTICAL, spacing=12)
        page.set_margin_top(12)
        page.set_margin_bottom(12)
        page.set_margin_start(12)
        page.set_margin_end(12)
        page.set_hexpand(True)
        page.set_vexpand(True)
        
        # Basic Settings Group
        basic_group = Adw.PreferencesGroup(title=_("Basic Settings"))
        
        # Nickname
        self.nickname_row = Adw.EntryRow(title=_("Nickname"))
        basic_group.add(self.nickname_row)
        
        # Host
        self.host_row = Adw.EntryRow(title=_("Host/IP address"))
        basic_group.add(self.host_row)

        # Aliases
        self.aliases_row = Adw.EntryRow(title=_("Aliases"))
        basic_group.add(self.aliases_row)

        # Username
        self.username_row = Adw.EntryRow(title=_("Username"))
        basic_group.add(self.username_row)
        
        # Port (match style of fields above using EntryRow)
        self.port_row = Adw.EntryRow(title=_("Port"))
        try:
            entry = self.port_row.get_child()
            if entry and hasattr(entry, 'set_input_purpose'):
                entry.set_input_purpose(Gtk.InputPurpose.DIGITS)
            if entry and hasattr(entry, 'set_max_length'):
                entry.set_max_length(5)
        except Exception:
            pass
        self.port_row.set_text("22")
        basic_group.add(self.port_row)

        # Jump Hosts selection
        self.selected_jump_hosts = []
        self.jump_hosts_row = Adw.ActionRow(title=_("Jump Hosts"), subtitle=_("None"))
        self.jump_hosts_row.set_activatable(False)
        self.jump_hosts_button = Gtk.MenuButton(icon_name="list-add-symbolic")
        self.jump_hosts_row.add_suffix(self.jump_hosts_button)
        basic_group.add(self.jump_hosts_row)
        self._build_jump_hosts_popover()
        self.update_jump_hosts_subtitle()
<<<<<<< HEAD

        # Agent forwarding toggle
        self.forward_agent_row = Adw.SwitchRow(
            title=_("Agent Forwarding"),
            subtitle=_("Forward SSH authentication agent")
        )
        basic_group.add(self.forward_agent_row)

=======
        
>>>>>>> 93d6e20b
        # Authentication Group
        auth_group = Adw.PreferencesGroup(title=_("Authentication"))
        
        # Authentication Method
        auth_model = Gtk.StringList()
        auth_model.append(_("Key-based (recommended)"))
        auth_model.append(_("Password"))
        
        self.auth_method_row = Adw.ComboRow()
        self.auth_method_row.set_title(_("Authentication Method"))
        self.auth_method_row.set_model(auth_model)
        self.auth_method_row.connect("notify::selected", self.on_auth_method_changed)
        # Default to key-based for new connections
        try:
            self.auth_method_row.set_selected(0)
        except Exception:
            pass
        auth_group.add(self.auth_method_row)

        # Key selection mode for key-based auth
        key_select_model = Gtk.StringList()
        key_select_model.append(_("Automatic"))
        key_select_model.append(_("Use a specific key"))
        self.key_select_row = Adw.ComboRow()
        self.key_select_row.set_title(_("Key selection"))
        self.key_select_row.set_model(key_select_model)
        # default: Auto (try all available keys)
        self.key_select_row.set_selected(0)
        self.key_select_row.connect("notify::selected", self.on_key_select_changed)
        auth_group.add(self.key_select_row)
        
        # Keyfile dropdown with detected keys and an inline Browse item
        self.keyfile_row = Adw.ActionRow(title=_("SSH Key"), subtitle=_("Select key file or leave empty for auto-detection"))
        # Build dropdown items from detected keys
        self.key_dropdown = Gtk.DropDown()
        self.key_dropdown.set_hexpand(True)
        # Populate via helper
        self._key_paths = []
        self._populate_detected_keys()

        def _on_key_selected(drop, _param):
            try:
                idx = drop.get_selected()
                if idx < 0 or idx >= len(getattr(self, '_key_paths', [])):
                    return
                path = self._key_paths[idx]
                if path == "__BROWSE__":
                    # Revert selection to previous if any
                    try:
                        drop.set_selected(0)
                    except Exception:
                        pass
                    self.browse_for_key_file()
                elif path:
                    self._selected_keyfile_path = path
                    if hasattr(self.keyfile_row, 'set_subtitle'):
                        self.keyfile_row.set_subtitle(path)
                    
                    # Update passphrase field for the selected key
                    self._update_passphrase_for_key(path)
                    
                    # Auto-select matching certificate if available
                    self._auto_select_matching_certificate(path)
                    
            except Exception:
                pass
        try:
            self.key_dropdown.connect('notify::selected', _on_key_selected)
        except Exception:
            pass

        # Pack dropdown and add to row
        box = Gtk.Box(orientation=Gtk.Orientation.HORIZONTAL, spacing=6)
        box.append(self.key_dropdown)
        self.keyfile_row.add_suffix(box)
        self.keyfile_row.set_activatable(False)
        auth_group.add(self.keyfile_row)

        # Certificate dropdown for key-based auth with specific key
        self.certificate_row = Adw.ActionRow(title=_("SSH Certificate"), subtitle=_("Select certificate file (optional)"))
        # Build dropdown items from detected certificates
        self.cert_dropdown = Gtk.DropDown()
        self.cert_dropdown.set_hexpand(True)
        # Populate via helper
        self._cert_paths = []
        self._populate_detected_certificates()

        def _on_cert_selected(drop, _param):
            try:
                idx = drop.get_selected()
                if idx < 0 or idx >= len(getattr(self, '_cert_paths', [])):
                    return
                path = self._cert_paths[idx]
                if path == "__BROWSE__":
                    # Revert selection to previous if any
                    try:
                        drop.set_selected(0)
                    except Exception:
                        pass
                    self.browse_for_certificate_file()
                elif path:
                    self._selected_cert_path = path
                    if hasattr(self.certificate_row, 'set_subtitle'):
                        self.certificate_row.set_subtitle(path)
                    
            except Exception:
                pass
        try:
            self.cert_dropdown.connect('notify::selected', _on_cert_selected)
        except Exception:
                pass

        # Pack dropdown and add to row
        cert_box = Gtk.Box(orientation=Gtk.Orientation.HORIZONTAL, spacing=6)
        cert_box.append(self.cert_dropdown)
        self.certificate_row.add_suffix(cert_box)
        self.certificate_row.set_activatable(False)
        auth_group.add(self.certificate_row)

        # Initialize key UI sensitivity for new connections
        try:
            # Ensure visibility/sensitivity matches defaults
            self.on_auth_method_changed(self.auth_method_row, None)
            self.on_key_select_changed(self.key_select_row, None)
        except Exception:
            pass
        
        # Key Passphrase
        self.key_passphrase_row = Adw.PasswordEntryRow(title=_("Key Passphrase"))
        self.key_passphrase_row.set_show_apply_button(False)
        auth_group.add(self.key_passphrase_row)
        
        # Password
        self.password_row = Adw.PasswordEntryRow(title=_("Password"))
        self.password_row.set_show_apply_button(False)
        # Always visible; optional for key-based auth
        self.password_row.set_visible(True)
        auth_group.add(self.password_row)

        # Disable pubkey authentication toggle for password auth
        self.pubkey_auth_row = Adw.SwitchRow()
        self.pubkey_auth_row.set_title(_("Disable public key authentication (force password only)"))
        self.pubkey_auth_row.set_active(False)
        auth_group.add(self.pubkey_auth_row)
        

        
        # Remove unused advanced label group from this page
        advanced_group = Adw.PreferencesGroup()
        advanced_group.set_visible(False)
        
        # Local Port Forwarding (moved to Port Forwarding view)
        local_forwarding_group = Adw.PreferencesGroup(title=_("Local Port Forwarding"))
        
        # Enable toggle for local port forwarding
        self.local_forwarding_enabled = Adw.SwitchRow()
        self.local_forwarding_enabled.set_title(_("Local Port Forwarding"))
        self.local_forwarding_enabled.set_subtitle(_("Forward a local port to a remote host"))
        local_forwarding_group.add(self.local_forwarding_enabled)
        
        # Local port forwarding settings
        local_settings_box = Gtk.Box(orientation=Gtk.Orientation.VERTICAL, spacing=6)
        local_settings_box.set_margin_start(12)
        local_settings_box.set_margin_end(12)
        local_settings_box.set_margin_bottom(12)
        
        local_port_row = Adw.EntryRow()
        local_port_row.set_title(_("Local Port"))
        try:
            local_port_row.set_subtitle(_("Local port to forward"))
        except Exception:
            pass
        try:
            lpe = local_port_row.get_child()
            if lpe and hasattr(lpe, 'set_input_purpose'):
                lpe.set_input_purpose(Gtk.InputPurpose.DIGITS)
            if lpe and hasattr(lpe, 'set_max_length'):
                lpe.set_max_length(5)
        except Exception:
            pass
        local_settings_box.append(local_port_row)
        
        remote_host_row = Adw.EntryRow()
        remote_host_row.set_title(_("Target Host"))
        entry = remote_host_row.get_child()
        if entry and hasattr(entry, 'set_placeholder_text'):
            entry.set_placeholder_text("localhost")
        remote_host_row.set_show_apply_button(False)
        local_settings_box.append(remote_host_row)
        
        remote_port_row = Adw.EntryRow()
        remote_port_row.set_title(_("Target Port"))
        try:
            remote_port_row.set_subtitle(_("Port on remote host"))
        except Exception:
            pass
        try:
            rpe = remote_port_row.get_child()
            if rpe and hasattr(rpe, 'set_input_purpose'):
                rpe.set_input_purpose(Gtk.InputPurpose.DIGITS)
            if rpe and hasattr(rpe, 'set_max_length'):
                rpe.set_max_length(5)
        except Exception:
            pass
        local_settings_box.append(remote_port_row)
        
        # Add settings box to group
        local_forwarding_group.add(local_settings_box)
        
        # Store references to the rows for saving
        self.local_port_row = local_port_row
        self.remote_host_row = remote_host_row
        self.remote_port_row = remote_port_row
        self.local_settings_box = local_settings_box  # Store reference to the settings box
        
        # Connect toggle to show/hide settings
        self.local_forwarding_enabled.connect('notify::active', self.on_forwarding_toggled, local_settings_box)
        
        # Initially hide settings if not enabled
        local_settings_box.set_visible(False)
        
        # group kept for structure but hidden in this view
        local_forwarding_group.set_visible(False)
        
        # Remote Port Forwarding (moved)
        remote_forwarding_group = Adw.PreferencesGroup(title=_("Remote Port Forwarding"))
        
        # Enable toggle for remote port forwarding
        self.remote_forwarding_enabled = Adw.SwitchRow()
        self.remote_forwarding_enabled.set_title(_("Remote Port Forwarding"))
        self.remote_forwarding_enabled.set_subtitle(_("Forward a remote port to a local host"))
        remote_forwarding_group.add(self.remote_forwarding_enabled)
        
        # Remote port forwarding settings (RemoteHost, RemotePort -> DestinationHost, DestinationPort)
        remote_settings_box = Gtk.Box(orientation=Gtk.Orientation.VERTICAL, spacing=6)
        remote_settings_box.set_margin_start(12)
        remote_settings_box.set_margin_end(12)
        remote_settings_box.set_margin_bottom(12)
        
        remote_bind_host_row = Adw.EntryRow()
        remote_bind_host_row.set_title(_("Remote host (optional)"))
        rbh_entry = remote_bind_host_row.get_child()
        if rbh_entry and hasattr(rbh_entry, 'set_placeholder_text'):
            rbh_entry.set_placeholder_text("localhost")
        remote_bind_host_row.set_show_apply_button(False)
        remote_bind_host_row.set_text("localhost")
        remote_settings_box.append(remote_bind_host_row)
        
        remote_bind_port_row = Adw.EntryRow()
        remote_bind_port_row.set_title(_("Remote port"))
        try:
            rbpe = remote_bind_port_row.get_child()
            if rbpe and hasattr(rbpe, 'set_input_purpose'):
                rbpe.set_input_purpose(Gtk.InputPurpose.DIGITS)
            if rbpe and hasattr(rbpe, 'set_max_length'):
                rbpe.set_max_length(5)
        except Exception:
            pass
        remote_settings_box.append(remote_bind_port_row)
        
        dest_host_row = Adw.EntryRow()
        dest_host_row.set_title(_("Destination host"))
        dest_entry = dest_host_row.get_child()
        if dest_entry and hasattr(dest_entry, 'set_placeholder_text'):
            dest_entry.set_placeholder_text("localhost")
        dest_host_row.set_show_apply_button(False)
        dest_host_row.set_text("localhost")
        remote_settings_box.append(dest_host_row)

        dest_port_row = Adw.EntryRow()
        dest_port_row.set_title(_("Destination port"))
        try:
            # Align subtitle to previous implementation wording
            dest_port_row.set_subtitle(_("Local port to forward"))
        except Exception:
            pass
        try:
            dpe = dest_port_row.get_child()
            if dpe and hasattr(dpe, 'set_input_purpose'):
                dpe.set_input_purpose(Gtk.InputPurpose.DIGITS)
            if dpe and hasattr(dpe, 'set_max_length'):
                dpe.set_max_length(5)
        except Exception:
            pass
        remote_settings_box.append(dest_port_row)
        
        # Add settings box to group
        remote_forwarding_group.add(remote_settings_box)
        
        # Store references to the rows for saving
        self.remote_bind_host_row = remote_bind_host_row
        self.remote_bind_port_row = remote_bind_port_row
        self.dest_host_row = dest_host_row
        self.dest_port_row = dest_port_row
        self.remote_settings_box = remote_settings_box  # Store reference to the settings box
        
        # Connect toggle to show/hide settings
        self.remote_forwarding_enabled.connect('notify::active', self.on_forwarding_toggled, remote_settings_box)
        
        # Initially hide settings if not enabled
        remote_settings_box.set_visible(False)
        
        remote_forwarding_group.set_visible(False)
        
        # Dynamic Port Forwarding (moved)
        dynamic_forwarding_group = Adw.PreferencesGroup(title=_("Dynamic Port Forwarding (SOCKS)"))
        
        # Enable toggle for dynamic port forwarding
        self.dynamic_forwarding_enabled = Adw.SwitchRow()
        self.dynamic_forwarding_enabled.set_title(_("Dynamic Port Forwarding"))
        self.dynamic_forwarding_enabled.set_subtitle(_("Create a SOCKS proxy on local port"))
        dynamic_forwarding_group.add(self.dynamic_forwarding_enabled)
        
        # Dynamic port forwarding settings
        dynamic_settings_box = Gtk.Box(orientation=Gtk.Orientation.VERTICAL, spacing=6)
        dynamic_settings_box.set_margin_start(12)
        dynamic_settings_box.set_margin_end(12)
        dynamic_settings_box.set_margin_bottom(12)
        
        dynamic_bind_row = Adw.EntryRow()
        dynamic_bind_row.set_title(_("Bind address (optional)"))
        try:
            dbe = dynamic_bind_row.get_child()
            if dbe and hasattr(dbe, 'set_placeholder_text'):
                dbe.set_placeholder_text("127.0.0.1")
        except Exception:
            pass
        dynamic_settings_box.append(dynamic_bind_row)

        dynamic_port_row = Adw.EntryRow()
        dynamic_port_row.set_title(_("Local Port"))
        try:
            dpe2 = dynamic_port_row.get_child()
            if dpe2 and hasattr(dpe2, 'set_input_purpose'):
                dpe2.set_input_purpose(Gtk.InputPurpose.DIGITS)
            if dpe2 and hasattr(dpe2, 'set_max_length'):
                dpe2.set_max_length(5)
        except Exception:
            pass
        dynamic_port_row.set_text("1080")  # Default SOCKS port
        dynamic_settings_box.append(dynamic_port_row)
        
        # Add settings box to group
        dynamic_forwarding_group.add(dynamic_settings_box)
        
        # Store reference for saving
        self.dynamic_bind_row = dynamic_bind_row
        self.dynamic_port_row = dynamic_port_row
        self.dynamic_settings_box = dynamic_settings_box  # Store reference to the settings box
        
        # Connect toggle to show/hide settings
        self.dynamic_forwarding_enabled.connect('notify::active', self.on_forwarding_toggled, dynamic_settings_box)
        
        # Initially hide settings if not enabled
        dynamic_settings_box.set_visible(False)
        
        dynamic_forwarding_group.set_visible(False)
        
        # X11 Forwarding moved to Port Forwarding view

        # Return groups for PreferencesPage
        return [basic_group, auth_group, advanced_group]

    def _build_jump_hosts_popover(self) -> None:
<<<<<<< HEAD
        """Build the popover for selecting and adding jump hosts."""
=======
        """Build the popover for selecting jump hosts from existing connections."""
>>>>>>> 93d6e20b
        popover = Gtk.Popover()
        box = Gtk.Box(orientation=Gtk.Orientation.VERTICAL, spacing=6)
        box.set_margin_top(6)
        box.set_margin_bottom(6)
        box.set_margin_start(6)
        box.set_margin_end(6)
        popover.set_child(box)

<<<<<<< HEAD
        # Search entry for filtering existing connections
        self.jump_search_entry = Gtk.SearchEntry()
        self.jump_search_entry.set_placeholder_text(_("Search connections"))
        self.jump_search_entry.connect("search-changed", self.on_jump_host_search_changed)
        box.append(self.jump_search_entry)

        # List of available jump hosts
        self.jump_host_list_box = Gtk.ListBox()
        self.jump_host_list_box.set_selection_mode(Gtk.SelectionMode.NONE)
        scroller = Gtk.ScrolledWindow()
        scroller.set_min_content_height(200)
        scroller.set_child(self.jump_host_list_box)
        box.append(scroller)

        self.jump_host_checks: Dict[str, Gtk.CheckButton] = {}
        connections = getattr(self.connection_manager, 'connections', []) or []
        for conn in connections:
            name = getattr(conn, 'nickname', None) or getattr(conn, 'host', '')
            if self.is_editing and self.connection and name == getattr(self.connection, 'nickname', None):
                continue
            cb = Gtk.CheckButton(label=name)
            cb.connect("toggled", self.on_jump_host_toggled, name)
            row = Gtk.ListBoxRow()
            row.set_child(cb)
            self.jump_host_list_box.append(row)
            self.jump_host_checks[name] = cb

        if not self.jump_host_checks:
            lbl = Gtk.Label(label=_("No other connections available"))
            lbl.add_css_class("dim-label")
            row = Gtk.ListBoxRow()
            row.set_child(lbl)
            self.jump_host_list_box.append(row)
            self.jump_placeholder_row = row

        # Manual entry for custom jump hosts
        manual_box = Gtk.Box(orientation=Gtk.Orientation.HORIZONTAL, spacing=6)
        self.jump_manual_entry = Gtk.Entry()
        self.jump_manual_entry.set_placeholder_text(_("Add custom host"))
        self.jump_manual_entry.connect("activate", self.on_jump_host_manual_add)
        add_button = Gtk.Button(icon_name="list-add-symbolic")
        add_button.connect("clicked", self.on_jump_host_manual_add)
        manual_box.append(self.jump_manual_entry)
        manual_box.append(add_button)
        box.append(manual_box)

        self.jump_hosts_button.set_popover(popover)

    def ensure_jump_host_entry(self, name: str) -> None:
        """Ensure a checkbutton exists for the given jump host."""
        if not name:
            return
        if hasattr(self, 'jump_placeholder_row') and getattr(self, 'jump_placeholder_row').get_parent():
            self.jump_host_list_box.remove(self.jump_placeholder_row)
            delattr(self, 'jump_placeholder_row')
        if name in self.jump_host_checks:
            return
        cb = Gtk.CheckButton(label=name)
        cb.connect("toggled", self.on_jump_host_toggled, name)
        row = Gtk.ListBoxRow()
        row.set_child(cb)
        self.jump_host_list_box.append(row)
        self.jump_host_checks[name] = cb

    def on_jump_host_manual_add(self, _widget=None) -> None:
        """Add a manually entered jump host."""
        text = self.jump_manual_entry.get_text().strip()
        if not text:
            return
        self.ensure_jump_host_entry(text)
        cb = self.jump_host_checks.get(text)
        if cb:
            cb.set_active(True)
        self.jump_manual_entry.set_text("")

    def on_jump_host_search_changed(self, entry) -> None:
        """Filter jump host list based on search text."""
        term = entry.get_text().lower()
        row = self.jump_host_list_box.get_first_child()
        while row:
            child = row.get_child()
            if isinstance(child, Gtk.CheckButton):
                label = child.get_label() or ""
                row.set_visible(term in label.lower())
            else:
                row.set_visible(True)
            row = row.get_next_sibling()

=======
        self.jump_host_checks: Dict[str, object] = {}
        if self.connection_manager and getattr(self.connection_manager, 'connections', None):
            for conn in self.connection_manager.connections:
                name = getattr(conn, 'nickname', None) or getattr(conn, 'host', '')
                if self.is_editing and self.connection and name == getattr(self.connection, 'nickname', None):
                    continue
                cb = Gtk.CheckButton(label=name)
                cb.connect("toggled", self.on_jump_host_toggled, name)
                box.append(cb)
                self.jump_host_checks[name] = cb
        else:
            lbl = Gtk.Label(label=_("No other connections available"))
            lbl.add_css_class("dim-label")
            box.append(lbl)

        self.jump_hosts_button.set_popover(popover)

>>>>>>> 93d6e20b
    def on_jump_host_toggled(self, button, name: str) -> None:
        """Handle toggling of a jump host checkbutton."""
        if button.get_active():
            if name not in self.selected_jump_hosts:
                self.selected_jump_hosts.append(name)
        else:
            if name in self.selected_jump_hosts:
                self.selected_jump_hosts.remove(name)
        self.update_jump_hosts_subtitle()

    def update_jump_hosts_subtitle(self) -> None:
        """Update subtitle to reflect selected jump hosts."""
        subtitle = ", ".join(self.selected_jump_hosts) if self.selected_jump_hosts else _("None")
        if hasattr(self.jump_hosts_row, 'set_subtitle'):
            self.jump_hosts_row.set_subtitle(subtitle)
    
    def build_port_forwarding_groups(self):
        """Build PreferencesGroups for the Advanced page (Port Forwarding first, X11 last)"""
        # Create main container
        page = Gtk.Box(orientation=Gtk.Orientation.VERTICAL, spacing=12)
        page.set_margin_top(12)
        page.set_margin_bottom(12)
        page.set_margin_start(12)
        page.set_margin_end(12)
        page.set_hexpand(True)
        page.set_vexpand(True)
        
        # X11 Forwarding group (will be placed last)
        self.x11_row = Adw.SwitchRow(
            title=_("X11 Forwarding"), 
            subtitle=_("Forward X11 connections for GUI applications")
        )
        x11_group = Adw.PreferencesGroup(title=_("X11 Forwarding"))
        x11_group.add(self.x11_row)
        
        # Port Forwarding Rules Group
        rules_group = Adw.PreferencesGroup(
            title=_("Port Forwarding Rules"),
            description=_("Add, edit, or remove port forwarding rules for this connection")
        )
        
        # Button box for actions
        button_box = Gtk.Box(orientation=Gtk.Orientation.HORIZONTAL, spacing=12)
        button_box.set_halign(Gtk.Align.START)
        button_box.set_margin_top(6)
        button_box.set_margin_bottom(6)
        
        # Add rule button
        self.add_rule_button = Gtk.Button(label=_("Add Rule"))
        self.add_rule_button.set_icon_name("list-add-symbolic")
        self.add_rule_button.set_tooltip_text(_("Add a new port forwarding rule"))
        self.add_rule_button.connect("clicked", self.on_add_forwarding_rule_clicked)
        button_box.append(self.add_rule_button)
        
        # Port info button
        self.port_info_button = Gtk.Button(label=_("View Port Info"))
        self.port_info_button.set_icon_name("network-transmit-receive-symbolic")
        self.port_info_button.set_tooltip_text(_("View information about currently used ports and potential conflicts"))
        self.port_info_button.connect("clicked", self.on_view_port_info_clicked)
        self.port_info_button.add_css_class("flat")
        button_box.append(self.port_info_button)
        
        rules_group.add(button_box)
        
        # Rules list
        self.rules_list = Gtk.Box(orientation=Gtk.Orientation.VERTICAL, spacing=6)
        rules_group.add(self.rules_list)
        
        # Add a placeholder if no rules
        self.placeholder = Gtk.Label(
            label=_("No port forwarding rules configured"),
            margin_top=12,
            margin_bottom=12
        )
        self.placeholder.add_css_class("dim-label")
        self.rules_list.append(self.placeholder)
        
        # Commands Group (LocalCommand / RemoteCommand)
        commands_group = Adw.PreferencesGroup(
            title=_("Connection Commands"),
            description=_(
                "Run a command automatically on connect.\n\n"
                "• Local Command: Runs on your machine after connection (requires PermitLocalCommand).\n"
                "• Remote Command: Runs on the remote host (uses RequestTTY for interactive shell)."
            )
        )
        self.local_command_row = Adw.EntryRow(title=_("Local Command"))
        try:
            self.local_command_row.set_subtitle(_("Executed locally after connect"))
        except Exception:
            pass
        self.remote_command_row = Adw.EntryRow(title=_("Remote Command"))
        try:
            self.remote_command_row.set_subtitle(_("Executed on remote; TTY requested for interactivity"))
        except Exception:
            pass
        commands_group.add(self.local_command_row)
        commands_group.add(self.remote_command_row)

        # Agent Forwarding group
        self.forward_agent_row = Adw.SwitchRow(
            title=_("Agent Forwarding"),
            subtitle=_("Forward SSH authentication agent")
        )
        agent_group = Adw.PreferencesGroup(title=_("Agent Forwarding"))
        agent_group.add(self.forward_agent_row)

        # About Port Forwarding Group
        about_group = Adw.PreferencesGroup(
            title=_("About Port Forwarding"),
            description=_(
                "Port forwarding allows you to securely tunnel network connections.\n\n"
                "• <b>Local Forwarding</b>: Forward a remote port to your local machine\n"
                "• <b>Remote Forwarding</b>: Forward a local port to the remote machine\n"
                "• <b>Dynamic Forwarding</b>: Create a SOCKS proxy on your local machine"
            )
        )

<<<<<<< HEAD
        # Return groups for PreferencesPage: Port forwarding first, commands, about, X11 last
        return [rules_group, commands_group, about_group, x11_group]
=======
        # Return groups for PreferencesPage: Port forwarding first, commands, agent, about, X11 last
        return [rules_group, commands_group, agent_group, about_group, x11_group]
>>>>>>> 93d6e20b
        
        # Initialize empty rules list if it doesn't exist
        if not hasattr(self, 'forwarding_rules'):
            self.forwarding_rules = []
        
        # Load any existing rules if editing
        if self.is_editing and self.connection and hasattr(self.connection, 'forwarding_rules'):
            self.load_port_forwarding_rules()
    
    def load_port_forwarding_rules(self):
        """Load port forwarding rules from the connection and update UI"""
        if not hasattr(self, 'rules_list') or not hasattr(self, 'forwarding_rules'):
            return
            
        # Clear existing rules UI
        while self.rules_list.get_first_child():
            self.rules_list.remove(self.rules_list.get_first_child())
        
        # Show placeholder if no rules
        if not self.forwarding_rules:
            self.rules_list.append(self.placeholder)
            return
        
        # Hide placeholder since we have rules
        if self.placeholder.get_parent():
            self.placeholder.unparent()
        
        # Process each forwarding rule
        for rule in self.forwarding_rules:
            if not rule.get('enabled', True):
                continue
                
            rule_type = rule.get('type', '')
            
            # Create a row for the rule
            row = Adw.ActionRow()
            row.set_selectable(False)
            
            # Set appropriate icon and title based on rule type
            if rule_type == 'local':
                row.set_title(_("Local Port Forwarding"))
                row.add_prefix(Gtk.Image.new_from_icon_name("network-transmit-receive-symbolic"))
                description = _("Local port {local_port} → {remote_host}:{remote_port}").format(
                    local_port=rule.get('listen_port', ''),
                    remote_host=rule.get('remote_host', ''),
                    remote_port=rule.get('remote_port', '')
                )
            elif rule_type == 'remote':
                row.set_title(_("Remote Port Forwarding"))
                row.add_prefix(Gtk.Image.new_from_icon_name("network-receive-symbolic"))
                description = _("Remote {remote_host}:{remote_port} → {dest_host}:{dest_port}").format(
                    remote_host=rule.get('listen_addr', 'localhost'),
                    remote_port=rule.get('listen_port', ''),
                    dest_host=rule.get('local_host') or rule.get('remote_host', ''),
                    dest_port=rule.get('local_port') or rule.get('remote_port', '')
                )
            elif rule_type == 'dynamic':
                row.set_title(_("Dynamic Port Forwarding (SOCKS)"))
                row.add_prefix(Gtk.Image.new_from_icon_name("network-workgroup-symbolic"))
                description = _("SOCKS proxy on port {port}").format(
                    port=rule.get('listen_port', '')
                )
            else:
                continue
                
            # Add description
            row.set_subtitle(description)
            
            # Add delete button
            delete_button = Gtk.Button(
                icon_name="user-trash-symbolic",
                valign=Gtk.Align.CENTER,
                css_classes=["flat", "error"]
            )
            delete_button.connect("clicked", self.on_delete_forwarding_rule_clicked, rule)
            row.add_suffix(delete_button)
            
            # Add edit button
            edit_button = Gtk.Button(
                icon_name="document-edit-symbolic",
                valign=Gtk.Align.CENTER,
                css_classes=["flat"]
            )
            edit_button.connect("clicked", self.on_edit_forwarding_rule_clicked, rule)
            row.add_suffix(edit_button)
            
            # Add the row to the list
            self.rules_list.append(row)
        
        # Show the rules list
        self.rules_list.show()
    
    def browse_for_key_file(self):
        """Open file chooser to browse for SSH key file (Gtk.FileChooserDialog)."""
        try:
            dialog = Gtk.FileChooserDialog(
                title=_("Select SSH Key File"),
                action=Gtk.FileChooserAction.OPEN,
            )
            # Parent must be a Gtk.Window; PreferencesDialog is not one. Try to set if available
            try:
                parent_win = self.get_transient_for()
                if isinstance(parent_win, Gtk.Window):
                    dialog.set_transient_for(parent_win)
            except Exception:
                pass
            dialog.set_modal(True)
            dialog.add_button(_("Cancel"), Gtk.ResponseType.CANCEL)
            dialog.add_button(_("Open"), Gtk.ResponseType.ACCEPT)

            # Default to ~/.ssh directory when available
            try:
                ssh_dir = os.path.expanduser('~/.ssh')
                if os.path.isdir(ssh_dir):
                    try:
                        dialog.set_current_folder(Gio.File.new_for_path(ssh_dir))
                    except Exception:
                        try:
                            dialog.set_current_folder(ssh_dir)
                        except Exception:
                            try:
                                dialog.set_current_folder_uri(Gio.File.new_for_path(ssh_dir).get_uri())
                            except Exception:
                                pass
            except Exception:
                pass

            # No filters: list all files in ~/.ssh

            dialog.connect("response", self.on_key_file_selected)
            dialog.show()
        except Exception as e:
            logger.error(f"Failed to open key file chooser: {e}")

    def browse_for_certificate_file(self):
        """Open file chooser to browse for SSH certificate file."""
        try:
            dialog = Gtk.FileChooserDialog(
                title=_("Select SSH Certificate File"),
                action=Gtk.FileChooserAction.OPEN,
            )
            # Parent must be a Gtk.Window; PreferencesDialog is not one. Try to set if available
            try:
                parent_win = self.get_transient_for()
                if isinstance(parent_win, Gtk.Window):
                    dialog.set_transient_for(parent_win)
            except Exception:
                pass
            dialog.set_modal(True)
            dialog.add_button(_("Cancel"), Gtk.ResponseType.CANCEL)
            dialog.add_button(_("Open"), Gtk.ResponseType.ACCEPT)

            # Default to ~/.ssh directory when available
            try:
                ssh_dir = os.path.expanduser('~/.ssh')
                if os.path.isdir(ssh_dir):
                    try:
                        dialog.set_current_folder(Gio.File.new_for_path(ssh_dir))
                    except Exception:
                        try:
                            dialog.set_current_folder(ssh_dir)
                        except Exception:
                            try:
                                dialog.set_current_folder_uri(Gio.File.new_for_path(ssh_dir).get_uri())
                            except Exception:
                                pass
            except Exception:
                pass

            # Add filter for certificate files
            cert_filter = Gtk.FileFilter()
            cert_filter.set_name(_("SSH Certificate Files"))
            cert_filter.add_pattern("*-cert.pub")
            cert_filter.add_pattern("*.pub")
            dialog.add_filter(cert_filter)

            # Add filter for all files
            all_filter = Gtk.FileFilter()
            all_filter.set_name(_("All Files"))
            all_filter.add_pattern("*")
            dialog.add_filter(all_filter)

            dialog.connect("response", self.on_certificate_file_selected)
            dialog.show()
        except Exception as e:
            logger.error(f"Failed to open certificate file chooser: {e}")


    
    def on_key_file_selected(self, dialog, response):
        """Handle selected key file from file chooser"""
        if response == Gtk.ResponseType.ACCEPT:
            key_file = dialog.get_file()
            if key_file:
                key_path = key_file.get_path()
                self.keyfile_row.set_subtitle(key_path)
                
                # Add the browsed key to the dropdown if it's not already there
                if hasattr(self, '_key_paths') and key_path not in self._key_paths:
                    self._key_paths.append(key_path)
                    # Update the dropdown model with just the filename
                    if hasattr(self, 'key_dropdown'):
                        model = self.key_dropdown.get_model()
                        if model:
                            filename = os.path.basename(key_path)
                            model.append(filename)
                
                # Set the selected keyfile path
                self._selected_keyfile_path = key_path
                
                # Sync the dropdown to select the browsed key
                self._sync_key_dropdown_with_current_keyfile()
        dialog.destroy()
    
    def on_certificate_file_selected(self, dialog, response):
        """Handle selected certificate file from file chooser"""
        if response == Gtk.ResponseType.ACCEPT:
            cert_file = dialog.get_file()
            if cert_file:
                cert_path = cert_file.get_path()
                self.certificate_row.set_subtitle(cert_path)
                
                # Add the browsed certificate to the dropdown if it's not already there
                if hasattr(self, '_cert_paths') and cert_path not in self._cert_paths:
                    self._cert_paths.append(cert_path)
                    # Update the dropdown model with just the filename
                    if hasattr(self, 'cert_dropdown'):
                        model = self.cert_dropdown.get_model()
                        if model:
                            filename = os.path.basename(cert_path)
                            model.append(filename)
                
                # Set the selected certificate path
                self._selected_cert_path = cert_path
                
                # Sync the dropdown to select the browsed certificate
                self._sync_cert_dropdown_with_current_cert()
        dialog.destroy()
    
    def _sync_cert_dropdown_with_current_cert(self):
        """Sync the certificate dropdown selection with the current certificate path"""
        try:
            if not hasattr(self, 'cert_dropdown') or not hasattr(self, '_cert_paths'):
                return
                
            # Get current certificate path
            current_path = None
            if hasattr(self, '_selected_cert_path') and self._selected_cert_path:
                current_path = self._selected_cert_path
            elif hasattr(self.certificate_row, 'get_subtitle'):
                current_path = self.certificate_row.get_subtitle() or None
            if (not current_path) and hasattr(self, 'connection') and self.connection:
                current_path = getattr(self.connection, 'certificate', None)
                
            # Find matching index in dropdown
            if current_path and current_path in self._cert_paths:
                preselect_idx = self._cert_paths.index(current_path)
                logger.debug(f"Syncing certificate dropdown to: {current_path} (index {preselect_idx})")
                self.cert_dropdown.set_selected(preselect_idx)
            else:
                # If the certificate is not in the dropdown, add it and then select it
                if current_path and hasattr(self, '_cert_paths') and hasattr(self, 'cert_dropdown'):
                    self._cert_paths.append(current_path)
                    model = self.cert_dropdown.get_model()
                    if model:
                        filename = os.path.basename(current_path)
                        model.append(filename)
                        preselect_idx = len(self._cert_paths) - 1
                        logger.debug(f"Added external certificate to dropdown: {filename} (path: {current_path}, index {preselect_idx})")
                        self.cert_dropdown.set_selected(preselect_idx)
                else:
                    logger.debug(f"Could not find certificate '{current_path}' in dropdown paths")
        except Exception as e:
            logger.debug(f"Failed to sync certificate dropdown: {e}")
    
    def on_delete_forwarding_rule_clicked(self, button, rule):
        """Handle delete port forwarding rule button click"""
        if not hasattr(self, 'forwarding_rules'):
            return
            
        # Remove the rule from the list
        self.forwarding_rules = [r for r in self.forwarding_rules if r != rule]
        
        # Reload the rules UI
        self.load_port_forwarding_rules()
        
        logger.info(f"Deleted port forwarding rule: {rule}")
    
    def on_edit_forwarding_rule_clicked(self, button, rule):
        """Handle edit port forwarding rule button click"""
        logger.info(f"Edit port forwarding rule clicked: {rule}")
        self._open_rule_editor(existing_rule=rule)
    
    def on_add_forwarding_rule_clicked(self, button):
        """Handle add port forwarding rule button click"""
        logger.info("Add port forwarding rule clicked")
        self._open_rule_editor(existing_rule=None)
    
    def on_view_port_info_clicked(self, button):
        """Handle view port info button click"""
        self._show_port_info_dialog()

    def _open_rule_editor(self, existing_rule=None):
        """Open an Adw.Window to add/edit a forwarding rule."""
        # Create Adw.Window
        dialog = Adw.Window()
        dialog.set_title(_("Port Forwarding Rule Editor"))
        dialog.set_default_size(500, -1)  # 500px width, auto height
        dialog.set_modal(True)
        dialog.set_transient_for(self)

        # Create content box
        box = Gtk.Box(orientation=Gtk.Orientation.VERTICAL, spacing=8, margin_top=12, margin_bottom=12, margin_start=12, margin_end=12)

        # Type selector
        type_model = Gtk.StringList()
        type_model.append(_("Local"))
        type_model.append(_("Remote"))
        type_model.append(_("Dynamic"))
        type_row = Adw.ComboRow()
        type_row.set_title(_("Type"))
        type_row.set_model(type_model)

        listen_addr_row = Adw.EntryRow(title=_("Bind address (optional)"))
        listen_port_row = Adw.EntryRow()
        listen_port_row.set_title(_("Local port"))
        try:
            lpe2 = listen_port_row.get_child()
            if lpe2 and hasattr(lpe2, 'set_input_purpose'):
                lpe2.set_input_purpose(Gtk.InputPurpose.DIGITS)
            if lpe2 and hasattr(lpe2, 'set_max_length'):
                lpe2.set_max_length(5)
        except Exception:
            pass

        remote_host_row = Adw.EntryRow(title=_("Host"))
        remote_port_row = Adw.EntryRow()
        remote_port_row.set_title(_("Port"))
        try:
            rpe2 = remote_port_row.get_child()
            if rpe2 and hasattr(rpe2, 'set_input_purpose'):
                rpe2.set_input_purpose(Gtk.InputPurpose.DIGITS)
            if rpe2 and hasattr(rpe2, 'set_max_length'):
                rpe2.set_max_length(5)
        except Exception:
            pass

        # Pack rows
        group = Adw.PreferencesGroup()
        group.add(type_row)
        group.add(listen_addr_row)
        group.add(listen_port_row)
        group.add(remote_host_row)
        group.add(remote_port_row)
        box.append(group)
        
        # Create header bar with buttons
        header_bar = Adw.HeaderBar()
        header_bar.set_show_end_title_buttons(True)
        
        # Add buttons to header bar
        cancel_button = Gtk.Button(label=_("Cancel"))
        cancel_button.add_css_class("flat")
        header_bar.pack_start(cancel_button)
        
        save_button = Gtk.Button(label=_("Save"))
        save_button.add_css_class("suggested-action")
        header_bar.pack_end(save_button)
        
        # Create main container
        main_box = Gtk.Box(orientation=Gtk.Orientation.VERTICAL)
        main_box.append(header_bar)
        main_box.append(box)
        
        # Set content for Adw.Window
        dialog.set_content(main_box)

        # Populate when editing
        if existing_rule:
            t = existing_rule.get('type', 'local')
            type_row.set_selected({'local':0,'remote':1,'dynamic':2}.get(t,0))
            listen_addr_row.set_text(str(existing_rule.get('listen_addr', 'localhost')))
            try:
                listen_port_row.set_text(str(int(existing_rule.get('listen_port', 0) or 0)))
            except Exception:
                listen_port_row.set_text(str(existing_rule.get('listen_port', '')))
            if t == 'remote':
                # For remote rules, the destination is local_host/local_port
                remote_host_row.set_text(str(existing_rule.get('local_host', 'localhost')))
                try:
                    remote_port_row.set_text(str(int(existing_rule.get('local_port', 0) or 0)))
                except Exception:
                    remote_port_row.set_text(str(existing_rule.get('local_port', '')))
            else:
                remote_host_row.set_text(str(existing_rule.get('remote_host', 'localhost')))
                try:
                    remote_port_row.set_text(str(int(existing_rule.get('remote_port', 0) or 0)))
                except Exception:
                    remote_port_row.set_text(str(existing_rule.get('remote_port', '')))
        else:
            type_row.set_selected(0)
            # Sane defaults for a new rule
            listen_addr_row.set_text('127.0.0.1')
            listen_port_row.set_text('8080')
            remote_host_row.set_text('localhost')
            remote_port_row.set_text('22')

        # Avoid shadowing translation function '_' by using a local alias
        t = _
        def _sync_visibility(*args):
            idx = type_row.get_selected()
            # Apply label set per type
            if idx == 0:
                # Local
                listen_addr_row.set_visible(False)
                listen_port_row.set_title(t("Local Port"))
                remote_host_row.set_visible(True)
                remote_host_row.set_title(t("Target Host"))
                remote_port_row.set_visible(True)
                remote_port_row.set_title(t("Target Port"))
            elif idx == 1:
                # Remote
                listen_addr_row.set_visible(True)
                listen_addr_row.set_title(t("Remote host (optional)"))
                listen_port_row.set_title(t("Remote port"))
                remote_host_row.set_visible(True)
                remote_host_row.set_title(t("Destination host"))
                remote_port_row.set_visible(True)
                remote_port_row.set_title(t("Destination port"))
            else:
                # Dynamic
                listen_addr_row.set_visible(True)
                listen_addr_row.set_title(t("Bind address (optional)"))
                listen_port_row.set_title(t("Local port"))
                remote_host_row.set_visible(False)
                remote_port_row.set_visible(False)
            # Apply smart defaults when switching types and fields are empty
            try:
                if idx == 0:  # Local
                    if not listen_addr_row.get_text().strip():
                        listen_addr_row.set_text('127.0.0.1')
                    try:
                        if int((listen_port_row.get_text() or '0').strip() or '0') == 0:
                            listen_port_row.set_text('8080')
                    except Exception:
                        listen_port_row.set_text('8080')
                    if not remote_host_row.get_text().strip():
                        remote_host_row.set_text('localhost')
                    try:
                        if int((remote_port_row.get_text() or '0').strip() or '0') == 0:
                            remote_port_row.set_text('22')
                    except Exception:
                        remote_port_row.set_text('22')
                elif idx == 1:  # Remote
                    if not listen_addr_row.get_text().strip():
                        listen_addr_row.set_text('localhost')
                    try:
                        if int((listen_port_row.get_text() or '0').strip() or '0') == 0:
                            listen_port_row.set_text('8080')
                    except Exception:
                        listen_port_row.set_text('8080')
                    if not remote_host_row.get_text().strip():
                        remote_host_row.set_text('localhost')
                    try:
                        if int((remote_port_row.get_text() or '0').strip() or '0') == 0:
                            remote_port_row.set_text('22')
                    except Exception:
                        remote_port_row.set_text('22')
                else:  # Dynamic
                    if not listen_addr_row.get_text().strip():
                        listen_addr_row.set_text('127.0.0.1')
                    try:
                        if int((listen_port_row.get_text() or '0').strip() or '0') == 0:
                            listen_port_row.set_text('1080')
                    except Exception:
                        listen_port_row.set_text('1080')
            except Exception:
                pass
        type_row.connect('notify::selected', _sync_visibility)
        _sync_visibility()

        # Handle button clicks
        def _on_cancel_clicked(button):
            dialog.destroy()
        
        def _on_save_clicked(button):
            self._save_rule_from_editor(existing_rule, type_row, listen_addr_row, listen_port_row, remote_host_row, remote_port_row)
            dialog.destroy()
        
        cancel_button.connect('clicked', _on_cancel_clicked)
        save_button.connect('clicked', _on_save_clicked)
        
        # Show the window
        dialog.present()

    def _save_rule_from_editor(self, existing_rule, type_row, listen_addr_row, listen_port_row, remote_host_row, remote_port_row):
        idx = type_row.get_selected()
        rtype = 'local' if idx == 0 else ('remote' if idx == 1 else 'dynamic')
        listen_addr = listen_addr_row.get_text().strip() or '127.0.0.1'
        try:
            listen_port = int((listen_port_row.get_text() or '0').strip() or '0')
        except Exception:
            listen_port = 0
        if listen_port <= 0:
            self.show_error(_("Please enter a valid listen port (> 0)"))
            return
        
        # Check for port conflicts (for local and dynamic forwarding)
        if rtype in ['local', 'dynamic']:
            try:
                port_checker = get_port_checker()
                conflicts = port_checker.get_port_conflicts([listen_port], listen_addr)
                
                if conflicts:
                    port, port_info = conflicts[0]
                    conflict_msg = _("Port {port} is already in use").format(port=port)
                    if port_info.process_name:
                        conflict_msg += _(" by {process} (PID: {pid})").format(
                            process=port_info.process_name, 
                            pid=port_info.pid
                        )
                    
                    # Suggest alternative port
                    alt_port = port_checker.find_available_port(listen_port, listen_addr)
                    if alt_port:
                        conflict_msg += _("\n\nSuggested alternative: port {alt_port}").format(alt_port=alt_port)
                    
                    # Show error dialog with conflict information
                    self.show_error(conflict_msg)
                    return
                    
            except Exception as e:
                logger.debug(f"Could not check port conflict for {listen_port}: {e}")
                # Continue without port checking if there's an error
        rule = {
            'type': rtype,
            'enabled': True,
            'listen_addr': listen_addr,
            'listen_port': listen_port,
        }
        if rtype == 'local':
            # LocalForward: [listen_addr:]listen_port remote_host:remote_port
            rule['remote_host'] = remote_host_row.get_text().strip() or 'localhost'
            try:
                rule['remote_port'] = int((remote_port_row.get_text() or '0').strip() or '0')
            except Exception:
                rule['remote_port'] = 0
        elif rtype == 'remote':
            # RemoteForward: [listen_addr:]listen_port local_host:local_port
            rule['local_host'] = remote_host_row.get_text().strip() or 'localhost'
            try:
                rule['local_port'] = int((remote_port_row.get_text() or '0').strip() or '0')
            except Exception:
                rule['local_port'] = 0

        if not hasattr(self, 'forwarding_rules') or self.forwarding_rules is None:
            self.forwarding_rules = []

        if existing_rule and existing_rule in self.forwarding_rules:
            idx_existing = self.forwarding_rules.index(existing_rule)
            self.forwarding_rules[idx_existing] = rule
        else:
            self.forwarding_rules.append(rule)

        self.load_port_forwarding_rules()
    
    def _show_port_info_dialog(self):
        """Show a window with current port information"""
        # Create Adw.Window
        parent_win = self.get_transient_for() if hasattr(self, 'get_transient_for') else None
        dialog = Adw.Window()
        dialog.set_title(_("Port Information"))
        dialog.set_default_size(600, 400)
        dialog.set_modal(True)
        if parent_win:
            dialog.set_transient_for(parent_win)
        
        box = Gtk.Box(
            orientation=Gtk.Orientation.VERTICAL, 
            spacing=12,
            margin_top=12,
            margin_bottom=12,
            margin_start=12,
            margin_end=12
        )
        
        # Header with refresh button
        header_box = Gtk.Box(orientation=Gtk.Orientation.HORIZONTAL, spacing=12)
        header_label = Gtk.Label()
        header_label.set_markup(f"<b>{_('Currently Listening Ports')}</b>")
        header_label.set_halign(Gtk.Align.START)
        header_label.set_hexpand(True)
        header_box.append(header_label)
        
        refresh_button = Gtk.Button()
        refresh_button.set_icon_name("view-refresh-symbolic")
        refresh_button.set_tooltip_text(_("Refresh port information"))
        header_box.append(refresh_button)
        
        box.append(header_box)
        
        # Scrolled window for port list
        scrolled = Gtk.ScrolledWindow()
        scrolled.set_policy(Gtk.PolicyType.NEVER, Gtk.PolicyType.AUTOMATIC)
        scrolled.set_vexpand(True)
        
        # Port list
        port_list = Gtk.ListBox()
        port_list.set_selection_mode(Gtk.SelectionMode.NONE)
        port_list.add_css_class("boxed-list")
        scrolled.set_child(port_list)
        
        box.append(scrolled)
        
        def refresh_port_info():
            """Refresh the port information display"""
            # Clear existing items
            while row := port_list.get_first_child():
                port_list.remove(row)
            
            try:
                port_checker = get_port_checker()
                ports = port_checker.get_listening_ports(refresh=True)
                
                if not ports:
                    # Show empty state
                    empty_row = Adw.ActionRow()
                    empty_row.set_title(_("No listening ports found"))
                    empty_row.set_subtitle(_("All ports appear to be available"))
                    port_list.append(empty_row)
                    return
                
                # Sort ports by port number
                ports.sort(key=lambda p: p.port)
                
                for port_info in ports:
                    row = Adw.ActionRow()
                    
                    # Title: Port and protocol
                    title = f"{_('Port')} {port_info.port}/{port_info.protocol.upper()}"
                    if port_info.address != "0.0.0.0":
                        title += f" ({port_info.address})"
                    row.set_title(title)
                    
                    # Subtitle: Process information
                    if port_info.process_name and port_info.pid:
                        subtitle = f"{port_info.process_name} (PID: {port_info.pid})"
                    elif port_info.process_name:
                        subtitle = port_info.process_name
                    elif port_info.pid:
                        subtitle = f"PID: {port_info.pid}"
                    else:
                        subtitle = _("Unknown process")
                    
                    row.set_subtitle(subtitle)
                    
                    # Add icon based on port type
                    if port_info.port < 1024:
                        icon = Gtk.Image.new_from_icon_name("security-high-symbolic")
                        icon.set_tooltip_text(_("System port (requires root)"))
                    else:
                        icon = Gtk.Image.new_from_icon_name("network-transmit-receive-symbolic")
                    
                    row.add_prefix(icon)
                    port_list.append(row)
                    
            except Exception as e:
                logger.error(f"Error refreshing port info: {e}")
                error_row = Adw.ActionRow()
                error_row.set_title(_("Error loading port information"))
                error_row.set_subtitle(str(e))
                port_list.append(error_row)
        
        # Connect refresh button
        refresh_button.connect("clicked", lambda *_: refresh_port_info())
        
        # Create header bar with close button
        header_bar = Adw.HeaderBar()
        header_bar.set_show_end_title_buttons(True)
        
        close_button = Gtk.Button(label=_("Close"))
        close_button.add_css_class("flat")
        header_bar.pack_end(close_button)
        
        # Create main container
        main_box = Gtk.Box(orientation=Gtk.Orientation.VERTICAL)
        main_box.append(header_bar)
        main_box.append(box)
        
        # Set content for Adw.Window
        dialog.set_content(main_box)
        
        # Load initial data
        refresh_port_info()
        
        # Handle close button
        def _on_close_clicked(button):
            dialog.destroy()
        
        close_button.connect('clicked', _on_close_clicked)
        
        # Show the window
        dialog.present()

    def _autosave_forwarding_changes(self):
        """Disabled autosave to avoid log floods; saving occurs on dialog Save."""
        return
    
    def on_cancel_clicked(self, button):
        """Handle cancel button click"""
        self.close()
    
    def on_save_clicked(self, *_args):
        """Handle save button click or dialog save response"""
        # Block save and focus the first invalid field if any inline validation fails
        invalid_row = None
        try:
            invalid_row = self._validate_all_required_for_save()
        except Exception:
            invalid_row = None
        if invalid_row is not None:
            try:
                self._focus_row(invalid_row)
            except Exception:
                pass
            return
        # Validate required fields
        if not self.nickname_row.get_text().strip():
            self.show_error(_("Please enter a nickname for this connection"))
            return
            
        if not self.host_row.get_text().strip():
            self.show_error(_("Please enter a hostname or IP address"))
            return
        
        # Initialize forwarding_rules list if needed
        if not hasattr(self, 'forwarding_rules') or self.forwarding_rules is None:
            self.forwarding_rules = []
        
        # Persist exactly what is in the editor list (enabled rules only) - no sanitization
        forwarding_rules = [dict(r) for r in self.forwarding_rules if r.get('enabled', True)]
        try:
            logger.info(
                "ConnectionDialog save: %d forwarding rules collected, keyfile: '%s'",
                len(forwarding_rules or []), keyfile_value
            )
            logger.debug("Forwarding rules: %s", forwarding_rules)
        except Exception:
            pass
        
        # Detect if password text was changed by user during this edit session
        try:
            password_changed = (self.password_row.get_text() != getattr(self, '_orig_password', None))
        except Exception:
            password_changed = False

        # Resolve keyfile from dropdown/browse/subtitle/existing
        try:
            keyfile_value = ''
            if hasattr(self, 'key_dropdown') and hasattr(self, '_key_paths'):
                sel = self.key_dropdown.get_selected()
                if 0 <= sel < len(self._key_paths):
                    pth = self._key_paths[sel]
                    if pth and pth != '__BROWSE__':
                        keyfile_value = pth
            if (not keyfile_value) and hasattr(self, '_selected_keyfile_path') and self._selected_keyfile_path:
                keyfile_value = str(self._selected_keyfile_path)
            if (not keyfile_value) and hasattr(self.keyfile_row, 'get_subtitle'):
                keyfile_value = self.keyfile_row.get_subtitle() or ''
            if (not keyfile_value) and self.is_editing and hasattr(self, 'connection') and self.connection:
                keyfile_value = str(getattr(self.connection, 'keyfile', '') or '')
        except Exception:
            keyfile_value = ''

        # Verify passphrase before proceeding with save
        key_passphrase = self.key_passphrase_row.get_text()
        
        if keyfile_value and keyfile_value != "Select key file" and key_passphrase:
            # Verify the passphrase matches the private key
            if not self.validator.verify_key_passphrase(keyfile_value, key_passphrase):
                self.show_error(_("The passphrase you entered is invalid for this key. Please try again."))
                return

        # Store key passphrase in secret storage if provided
        if keyfile_value and keyfile_value != "Select key file":
            try:
                if hasattr(self, 'connection_manager') and self.connection_manager:
                    if hasattr(self.connection_manager, 'store_key_passphrase'):
                        if key_passphrase:
                            # Store new or modified passphrase (already verified above)
                            self.connection_manager.store_key_passphrase(keyfile_value, key_passphrase)
                        elif hasattr(self.connection_manager, 'delete_key_passphrase'):
                            # User cleared the field - remove stored passphrase
                            self.connection_manager.delete_key_passphrase(keyfile_value)
            except Exception as e:
                logger.warning(f"Failed to store/delete key passphrase: {e}")

        # Get certificate path
        certificate_value = ''
        try:
            if hasattr(self, 'cert_dropdown') and hasattr(self, '_cert_paths'):
                sel = self.cert_dropdown.get_selected()
                if 0 <= sel < len(self._cert_paths):
                    pth = self._cert_paths[sel]
                    if pth and pth != '__BROWSE__':
                        certificate_value = pth
            if (not certificate_value) and hasattr(self, '_selected_cert_path') and self._selected_cert_path:
                certificate_value = str(self._selected_cert_path)
            if (not certificate_value) and hasattr(self.certificate_row, 'get_subtitle'):
                subtitle_value = self.certificate_row.get_subtitle() or ''
                # Filter out placeholder text
                if subtitle_value and not subtitle_value.lower().startswith('select certificate'):
                    certificate_value = subtitle_value
            if (not certificate_value) and self.is_editing and hasattr(self, 'connection') and self.connection:
                conn_cert_value = str(getattr(self.connection, 'certificate', '') or '')
                # Filter out placeholder text
                if conn_cert_value and not conn_cert_value.lower().startswith('select certificate'):
                    certificate_value = conn_cert_value
        except Exception:
            certificate_value = ''


        # Get extra SSH config from advanced tab
        extra_ssh_config = ''
        if hasattr(self, 'advanced_tab'):
            try:
                extra_ssh_config = self.advanced_tab.get_extra_ssh_config()
                logger.debug(f"Retrieved extra SSH config from advanced tab: {extra_ssh_config}")
            except Exception as e:
                logger.error(f"Error getting extra SSH config from advanced tab: {e}")
                extra_ssh_config = ''

        # Gather connection data
        connection_data = {
            'nickname': self.nickname_row.get_text().strip(),
            'host': self.host_row.get_text().strip(),
            'aliases': self.aliases_row.get_text().split(),
            'username': self.username_row.get_text().strip(),
            'port': int(self.port_row.get_text().strip() or '22'),
            'auth_method': self.auth_method_row.get_selected(),
            'keyfile': keyfile_value,
            'certificate': certificate_value,
            'key_select_mode': (self.key_select_row.get_selected() if hasattr(self, 'key_select_row') else 0),
            'key_passphrase': self.key_passphrase_row.get_text(),
            'password': self.password_row.get_text(),
            'x11_forwarding': self.x11_row.get_active(),
            'forward_agent': self.forward_agent_row.get_active(),
            'pubkey_auth_no': self.pubkey_auth_row.get_active(),

            'proxy_jump': ','.join(self.selected_jump_hosts),
            'forwarding_rules': forwarding_rules,
            'local_command': (self.local_command_row.get_text() if hasattr(self, 'local_command_row') else ''),
            'remote_command': (self.remote_command_row.get_text() if hasattr(self, 'remote_command_row') else ''),
            'extra_ssh_config': extra_ssh_config,
            'password_changed': bool(password_changed),
        }
        
        # Update the connection object locally when editing (do not persist here; window handles persistence)
        if self.is_editing and self.connection:
            try:
                self.connection.data.update(connection_data)
            except Exception:
                pass
            self.connection.aliases = connection_data.get('aliases', [])
            # Explicitly update forwarding rules to ensure they're fresh
            self.connection.forwarding_rules = forwarding_rules
            self.connection.jump_hosts = list(self.selected_jump_hosts)
            self.connection.proxy_jump = connection_data.get('proxy_jump', '')
            self.connection.forward_agent = self.forward_agent_row.get_active()
            
        # Emit signal with connection data
        self.emit('connection-saved', connection_data)
        self.close()

    def _sanitize_forwarding_rules(self, rules):
        """Validate and normalize forwarding rules before saving.
        - Ensure listen_addr defaults to 127.0.0.1 (or 0.0.0.0 for remote if provided as such)
        - Ensure listen_port > 0
        - For local/remote: ensure remote_host non-empty and remote_port > 0
        Invalid rules are dropped silently.
        """
        sanitized = []
        for r in rules or []:
            try:
                rtype = r.get('type')
                listen_addr = (r.get('listen_addr') or '').strip() or '127.0.0.1'
                listen_port = int(r.get('listen_port') or 0)
                if listen_port <= 0:
                    continue
                if rtype == 'local':
                    remote_host = (r.get('remote_host') or '').strip() or 'localhost'
                    remote_port = int(r.get('remote_port') or 0)
                    if remote_port <= 0:
                        continue
                    sanitized.append({
                        'type': 'local',
                        'enabled': True,
                        'listen_addr': listen_addr,
                        'listen_port': listen_port,
                        'remote_host': remote_host,
                        'remote_port': remote_port,
                    })
                elif rtype == 'remote':
                    local_host = (r.get('local_host') or r.get('remote_host') or '').strip() or 'localhost'
                    local_port = int(r.get('local_port') or r.get('remote_port') or 0)
                    if local_port <= 0:
                        continue
                    sanitized.append({
                        'type': 'remote',
                        'enabled': True,
                        'listen_addr': listen_addr,
                        'listen_port': listen_port,
                        'local_host': local_host,
                        'local_port': local_port,
                    })
                elif rtype == 'dynamic':
                    sanitized.append({
                        'type': 'dynamic',
                        'enabled': True,
                        'listen_addr': listen_addr,
                        'listen_port': listen_port,
                    })
            except Exception:
                # Skip malformed rule
                pass
        return sanitized


    
    def on_forwarding_toggled(self, switch, param, settings_box):
        """Handle toggling of port forwarding settings visibility and state"""
        is_active = switch.get_active()
        settings_box.set_visible(is_active)
        # Run inline validation on fields within this section when enabled
        try:
            if is_active:
                if switch == self.local_forwarding_enabled:
                    if hasattr(self, 'local_port_row'):
                        self._validate_port_row(self.local_port_row, _("Local Port"))
                    if hasattr(self, 'remote_host_row'):
                        self._validate_host_row(self.remote_host_row, allow_empty=False)
                    if hasattr(self, 'remote_port_row'):
                        self._validate_port_row(self.remote_port_row, _("Target Port"))
                elif switch == self.remote_forwarding_enabled:
                    if hasattr(self, 'remote_bind_host_row'):
                        self._validate_host_row(self.remote_bind_host_row, allow_empty=True)
                    if hasattr(self, 'remote_bind_port_row'):
                        self._validate_port_row(self.remote_bind_port_row, _("Remote port"))
                    if hasattr(self, 'dest_host_row'):
                        self._validate_host_row(self.dest_host_row, allow_empty=False)
                    if hasattr(self, 'dest_port_row'):
                        self._validate_port_row(self.dest_port_row, _("Destination port"))
                elif switch == self.dynamic_forwarding_enabled:
                    if hasattr(self, 'dynamic_bind_row'):
                        self._validate_host_row(self.dynamic_bind_row, allow_empty=True)
                    if hasattr(self, 'dynamic_port_row'):
                        self._validate_port_row(self.dynamic_port_row, _("Local Port"))
        except Exception:
            pass
        
        # Initialize forwarding_rules if it doesn't exist
        if not hasattr(self, 'forwarding_rules'):
            self.forwarding_rules = []
            
        # Determine the rule type based on the switch
        rule_type = None
        if switch == self.local_forwarding_enabled:
            rule_type = 'local'
        elif switch == self.remote_forwarding_enabled:
            rule_type = 'remote'
        elif switch == self.dynamic_forwarding_enabled:
            rule_type = 'dynamic'
            
        if rule_type:
            # Only update the rule if it doesn't exist or if we're disabling it
            existing_rule = next((r for r in self.forwarding_rules if r.get('type') == rule_type), None)
            
            if not is_active:
                # If disabling, just remove the rule
                self.forwarding_rules = [r for r in self.forwarding_rules if r.get('type') != rule_type]
            elif not existing_rule or not existing_rule.get('enabled', True):
                # If enabling and no existing rule or rule is disabled, add a new one
                rule = {'type': rule_type, 'enabled': True}
                
                # Set default values based on rule type
                if rule_type == 'local' and hasattr(self, 'local_port_row') and hasattr(self, 'remote_host_row') and hasattr(self, 'remote_port_row'):
                    rule.update({
                        'listen_addr': 'localhost',
                        'listen_port': int((self.local_port_row.get_text() or '0').strip() or '0'),
                        'remote_host': self.remote_host_row.get_text().strip() or 'localhost',
                        'remote_port': int((self.remote_port_row.get_text() or '0').strip() or '0')
                    })
                elif rule_type == 'remote' and hasattr(self, 'remote_bind_host_row') and hasattr(self, 'remote_bind_port_row') and hasattr(self, 'dest_host_row') and hasattr(self, 'dest_port_row'):
                    rule.update({
                        'listen_addr': self.remote_bind_host_row.get_text().strip() or 'localhost',
                        'listen_port': int((self.remote_bind_port_row.get_text() or '0').strip() or '0'),
                        'local_host': self.dest_host_row.get_text().strip() or 'localhost',
                        'local_port': int((self.dest_port_row.get_text() or '0').strip() or '0')
                    })
                elif rule_type == 'dynamic' and hasattr(self, 'dynamic_port_row'):
                    rule.update({
                        'listen_addr': (self.dynamic_bind_row.get_text().strip() if hasattr(self, 'dynamic_bind_row') else '') or '127.0.0.1',
                        'listen_port': int((self.dynamic_port_row.get_text() or '0').strip() or '0')
                    })
                
                self.forwarding_rules.append(rule)
                logger.debug(f"Updated {rule_type} forwarding rule: {rule}")
            
            # Update the rules list in the UI
            self.load_port_forwarding_rules()
    
    def show_error(self, message):
        """Show error message"""
        try:
            if hasattr(self, 'present'):
                self.present()
        except Exception:
            pass
        
        # Use the parent window as the transient parent for the error dialog
        parent_window = self.parent_window if hasattr(self, 'parent_window') else None
        dialog = Adw.MessageDialog.new(
            parent_window,
            _("Error"),
            message
        )
        dialog.add_response("ok", _("OK"))
        dialog.set_default_response("ok")
        dialog.set_close_response("ok")
        dialog.present()

    def _update_passphrase_for_key(self, key_path):
        """Update the passphrase field when a different key is selected"""
        try:
            if not key_path or not hasattr(self, 'key_passphrase_row'):
                return
            
            # Clear the passphrase field first
            self.key_passphrase_row.set_text("")
            
            # Try to load passphrase from secure storage for the selected key
            if hasattr(self, 'connection_manager') and self.connection_manager:
                stored_passphrase = self.connection_manager.get_key_passphrase(key_path)
                if stored_passphrase:
                    self.key_passphrase_row.set_text(stored_passphrase)
                    logger.debug(f"Loaded passphrase for key: {key_path}")
                else:
                    logger.debug(f"No stored passphrase for key: {key_path}")
            else:
                logger.debug(f"No connection manager available for key: {key_path}")
        except Exception as e:
            logger.debug(f"Failed to update passphrase for key {key_path}: {e}")
    
    def _refresh_connection_data_from_ssh_config(self):
        """Refresh connection data from the updated SSH config file"""
        try:
            if not self.is_editing or not self.connection:
                return
            
            # Reload the connection manager to get fresh data from SSH config
            if hasattr(self, 'connection_manager') and self.connection_manager:
                self.connection_manager.load_ssh_config()
                
                # Find the updated connection by nickname
                updated_connection = self.connection_manager.find_connection_by_nickname(self.connection.nickname)
                if updated_connection:
                    self.connection = updated_connection
                    self.load_connection_data(self.connection) # Reload UI with new data
                    logger.debug(f"Refreshed connection dialog data for '{self.connection.nickname}'")
                else:
                    logger.warning(f"Could not find updated connection '{self.connection.nickname}' after SSH config reload")
        except Exception as e:
            logger.error(f"Error refreshing connection data from SSH config: {e}", exc_info=True)
    <|MERGE_RESOLUTION|>--- conflicted
+++ resolved
@@ -1332,18 +1332,13 @@
             # Load jump hosts
             try:
                 existing = getattr(self.connection, 'jump_hosts', [])
-<<<<<<< HEAD
                 self.selected_jump_hosts = []
                 for name in existing:
                     self.ensure_jump_host_entry(name)
                     cb = self.jump_host_checks.get(name)
                     if cb:
                         cb.set_active(True)
-=======
-                self.selected_jump_hosts = list(existing)
-                for name, cb in getattr(self, 'jump_host_checks', {}).items():
-                    cb.set_active(name in existing)
->>>>>>> 93d6e20b
+
                 self.update_jump_hosts_subtitle()
             except Exception:
                 pass
@@ -2088,7 +2083,6 @@
         basic_group.add(self.jump_hosts_row)
         self._build_jump_hosts_popover()
         self.update_jump_hosts_subtitle()
-<<<<<<< HEAD
 
         # Agent forwarding toggle
         self.forward_agent_row = Adw.SwitchRow(
@@ -2097,9 +2091,7 @@
         )
         basic_group.add(self.forward_agent_row)
 
-=======
-        
->>>>>>> 93d6e20b
+
         # Authentication Group
         auth_group = Adw.PreferencesGroup(title=_("Authentication"))
         
@@ -2464,11 +2456,8 @@
         return [basic_group, auth_group, advanced_group]
 
     def _build_jump_hosts_popover(self) -> None:
-<<<<<<< HEAD
         """Build the popover for selecting and adding jump hosts."""
-=======
-        """Build the popover for selecting jump hosts from existing connections."""
->>>>>>> 93d6e20b
+
         popover = Gtk.Popover()
         box = Gtk.Box(orientation=Gtk.Orientation.VERTICAL, spacing=6)
         box.set_margin_top(6)
@@ -2477,7 +2466,6 @@
         box.set_margin_end(6)
         popover.set_child(box)
 
-<<<<<<< HEAD
         # Search entry for filtering existing connections
         self.jump_search_entry = Gtk.SearchEntry()
         self.jump_search_entry.set_placeholder_text(_("Search connections"))
@@ -2566,25 +2554,7 @@
                 row.set_visible(True)
             row = row.get_next_sibling()
 
-=======
-        self.jump_host_checks: Dict[str, object] = {}
-        if self.connection_manager and getattr(self.connection_manager, 'connections', None):
-            for conn in self.connection_manager.connections:
-                name = getattr(conn, 'nickname', None) or getattr(conn, 'host', '')
-                if self.is_editing and self.connection and name == getattr(self.connection, 'nickname', None):
-                    continue
-                cb = Gtk.CheckButton(label=name)
-                cb.connect("toggled", self.on_jump_host_toggled, name)
-                box.append(cb)
-                self.jump_host_checks[name] = cb
-        else:
-            lbl = Gtk.Label(label=_("No other connections available"))
-            lbl.add_css_class("dim-label")
-            box.append(lbl)
-
-        self.jump_hosts_button.set_popover(popover)
-
->>>>>>> 93d6e20b
+
     def on_jump_host_toggled(self, button, name: str) -> None:
         """Handle toggling of a jump host checkbutton."""
         if button.get_active():
@@ -2703,13 +2673,9 @@
             )
         )
 
-<<<<<<< HEAD
         # Return groups for PreferencesPage: Port forwarding first, commands, about, X11 last
         return [rules_group, commands_group, about_group, x11_group]
-=======
-        # Return groups for PreferencesPage: Port forwarding first, commands, agent, about, X11 last
-        return [rules_group, commands_group, agent_group, about_group, x11_group]
->>>>>>> 93d6e20b
+
         
         # Initialize empty rules list if it doesn't exist
         if not hasattr(self, 'forwarding_rules'):
