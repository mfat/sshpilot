"""Welcome page widget for sshPilot."""

import gi
import shlex
import re

gi.require_version('Gtk', '4.0')
gi.require_version('Adw', '1')

from gi.repository import Gtk, Gdk, Adw
from gettext import gettext as _


from .connection_manager import Connection
from .platform_utils import is_macos
from .search_utils import connection_matches


class WelcomePage(Gtk.Box):
    """Welcome page shown when no tabs are open."""

    def __init__(self, window) -> None:
        super().__init__(orientation=Gtk.Orientation.VERTICAL, spacing=24)
        self.window = window
        self.connection_manager = window.connection_manager
        self.set_valign(Gtk.Align.CENTER)
        self.set_halign(Gtk.Align.FILL)
        self.set_hexpand(True)
        self.set_margin_start(24)
        self.set_margin_end(24)
        self.set_margin_top(24)
        self.set_margin_bottom(24)



       

        # Quick connect box
        self.quick_box = Gtk.Box(orientation=Gtk.Orientation.HORIZONTAL, spacing=6)
        self.quick_box.set_halign(Gtk.Align.CENTER)
        self.quick_box.set_hexpand(False)
        self.quick_entry = Gtk.Entry()
        self.quick_entry.set_hexpand(False)
        self.quick_entry.set_size_request(200, -1)

        self.quick_entry.set_placeholder_text(_('ssh -p 2222 user@host'))
        self.quick_entry.connect('activate', self.on_quick_connect)
        self.quick_entry.connect('changed', self.on_quick_entry_changed)

        # Key controller for navigation to search results
        entry_key = Gtk.EventControllerKey()
        entry_key.connect('key-pressed', self.on_quick_entry_key_pressed)
        self.quick_entry.add_controller(entry_key)
        
        # Add focus controller for auto-expansion
        focus_controller = Gtk.EventControllerFocus()
        focus_controller.connect('enter', self.on_quick_entry_focus_in)
        focus_controller.connect('leave', self.on_quick_entry_focus_out)
        self.quick_entry.add_controller(focus_controller)
        connect_button = Gtk.Button(label=_('Connect'))
        connect_button.connect('clicked', self.on_quick_connect)
        self.quick_box.append(self.quick_entry)
        self.quick_box.append(connect_button)
        self.append(self.quick_box)

<<<<<<< HEAD
        # Search results popover (omni box)
        self.search_list = Gtk.ListBox()
        self.search_list.set_selection_mode(Gtk.SelectionMode.SINGLE)
        self.search_list.add_css_class("boxed-list")
        self.search_list.add_css_class("rich-list")
=======
        # Search results list (omni box)
        self.search_list = Gtk.ListBox()
        self.search_list.set_selection_mode(Gtk.SelectionMode.SINGLE)
        self.search_list.set_visible(False)
>>>>>>> d271b52e
        self.search_list.connect('row-activated', self.on_search_row_activated)
        list_key = Gtk.EventControllerKey()
        list_key.connect('key-pressed', self.on_search_results_key_pressed)
        self.search_list.add_controller(list_key)
<<<<<<< HEAD

        self.search_popover = Gtk.Popover()
        self.search_popover.set_has_arrow(False)
        self.search_popover.set_autohide(True)
        self.search_popover.set_child(self.search_list)
        self.search_popover.set_parent(self.quick_entry)
=======
        self.append(self.search_list)
>>>>>>> d271b52e


        # Action buttons
        buttons_box = Gtk.Box(orientation=Gtk.Orientation.HORIZONTAL, spacing=12)
        buttons_box.set_halign(Gtk.Align.CENTER)
        buttons_box.set_hexpand(False)

        # Search button
        search_button = Gtk.Button()
        search_button.set_icon_name('system-search-symbolic')
        # Platform-aware shortcut in tooltip
        shortcut = 'Cmd+F' if is_macos() else 'Ctrl+F'
        search_button.set_tooltip_text(_('Search Connections') + f' ({shortcut})')
        search_button.connect('clicked', self.on_search_clicked)
        
        # Local terminal button
        local_button = Gtk.Button()
        local_button.set_icon_name('utilities-terminal-symbolic')
        # Platform-aware shortcut in tooltip
        shortcut = 'Cmd+Shift+T' if is_macos() else 'Ctrl+Shift+T'
        local_button.set_tooltip_text(_('Local Terminal') + f' ({shortcut})')
        local_button.connect('clicked', lambda *_: window.terminal_manager.show_local_terminal())

        # Known hosts editor button
        known_hosts_button = Gtk.Button()
        known_hosts_button.set_icon_name('view-list-symbolic')
        known_hosts_button.set_tooltip_text(_('Known Hosts Editor'))
        known_hosts_button.connect('clicked', lambda *_: window.show_known_hosts_editor())

        # Preferences button
        prefs_button = Gtk.Button()
        prefs_button.set_icon_name('preferences-system-symbolic')
        # Platform-aware shortcut in tooltip
        shortcut = 'Cmd+,' if is_macos() else 'Ctrl+,'
        prefs_button.set_tooltip_text(_('Preferences') + f' ({shortcut})')
        prefs_button.connect('clicked', lambda *_: window.show_preferences())

        # Keyboard shortcuts button
        shortcuts_button = Gtk.Button()
        shortcuts_button.set_icon_name('preferences-desktop-keyboard-symbolic')
        # Platform-aware shortcut in tooltip
        shortcut = 'Cmd+Shift+/' if is_macos() else 'Ctrl+Shift+/'
        shortcuts_button.set_tooltip_text(_('Keyboard Shortcuts') + f' ({shortcut})')
        shortcuts_button.connect('clicked', lambda *_: window.show_shortcuts_window())

        buttons_box.append(search_button)
        buttons_box.append(local_button)
        buttons_box.append(known_hosts_button)
        buttons_box.append(prefs_button)
        buttons_box.append(shortcuts_button)
        self.append(buttons_box)



    # Quick connect handlers
    def on_quick_connect(self, *_args):
        """Connect using selected search result or typed command."""
        selected = None
        if self.search_popover.get_visible():
            selected = self.search_list.get_selected_row()
        if selected:
            connection = getattr(selected, 'connection', None)
            if connection:
                self.search_popover.popdown()
                self.window.terminal_manager.connect_to_host(connection, force_new=False)
            return

        text = self.quick_entry.get_text().strip()
        if not text:
            return

        # Parse the SSH command
        connection_data = self._parse_ssh_command(text)
        if connection_data:
            connection = Connection(connection_data)
            self.search_popover.popdown()
            self.window.terminal_manager.connect_to_host(connection, force_new=False)

    def on_quick_entry_changed(self, entry):
        """Update search results as text changes."""
        text = entry.get_text().strip().lower()
        # Clear previous results
<<<<<<< HEAD
        self.search_list.unselect_all()
=======
>>>>>>> d271b52e
        child = self.search_list.get_first_child()
        while child is not None:
            next_child = child.get_next_sibling()
            self.search_list.remove(child)
            child = next_child
<<<<<<< HEAD
        if not text:
            self.search_popover.popdown()
            return
        matches = [c for c in self.connection_manager.connections if connection_matches(c, text)]
        if not matches:
            self.search_popover.popdown()
            return
        for conn in matches:
            row = Adw.ActionRow()
            row.set_activatable(True)
=======

        if not text:
            self.search_list.set_visible(False)
            return
        matches = [c for c in self.connection_manager.connections if connection_matches(c, text)]
        if not matches:
            self.search_list.set_visible(False)
            return
        for conn in matches:
            row = Adw.ActionRow()
>>>>>>> d271b52e
            row.set_title(conn.nickname)
            subtitle = f"{conn.username+'@' if conn.username else ''}{conn.host}"
            row.set_subtitle(subtitle)
            row.connection = conn
            self.search_list.append(row)
<<<<<<< HEAD
        width = self.quick_entry.get_allocated_width()
        self.search_popover.set_size_request(width, -1)
        self.search_popover.popup()
=======
        self.search_list.set_visible(True)
>>>>>>> d271b52e

    def on_search_row_activated(self, listbox, row):
        """Connect to the selected connection from search results."""
        connection = getattr(row, 'connection', None)
        if connection:
<<<<<<< HEAD
            self.search_popover.popdown()
=======
>>>>>>> d271b52e
            self.window.terminal_manager.connect_to_host(connection, force_new=False)

    def on_quick_entry_key_pressed(self, controller, keyval, keycode, state):
        """Handle navigation from entry to results with arrow keys."""
<<<<<<< HEAD
        if keyval == Gdk.KEY_Down and self.search_popover.get_visible():
=======
        if keyval == Gdk.KEY_Down and self.search_list.get_visible():
>>>>>>> d271b52e
            first = self.search_list.get_row_at_index(0)
            if first:
                self.search_list.select_row(first)
                self.search_list.grab_focus()
                return True
        return False

    def on_search_results_key_pressed(self, controller, keyval, keycode, state):
        """Allow returning to entry when navigating results."""
        if keyval == Gdk.KEY_Up:
            selected = self.search_list.get_selected_row()
            if selected and self.search_list.get_row_at_index(0) == selected:
                self.quick_entry.grab_focus()
                return True
<<<<<<< HEAD
        elif keyval in (Gdk.KEY_Return, Gdk.KEY_KP_Enter):
            selected = self.search_list.get_selected_row()
            if selected:
                self.on_search_row_activated(self.search_list, selected)
                return True
=======
>>>>>>> d271b52e
        return False
    
    def _parse_ssh_command(self, command_text):
        """Parse SSH command text and extract connection parameters"""
        try:
            # Handle simple user@host format (backward compatibility)
            if not command_text.startswith('ssh') and '@' in command_text and ' ' not in command_text:
                username, host = command_text.split('@', 1)
                return {
                    "nickname": host,
                    "host": host,
                    "username": username,
                    "port": 22,
                    "auth_method": 0,  # Default to key-based auth
                    "key_select_mode": 0  # Try all keys
                }
            
            # Parse full SSH command
            # Remove 'ssh' prefix if present
            if command_text.startswith('ssh '):
                command_text = command_text[4:]
            elif command_text.startswith('ssh'):
                command_text = command_text[3:]
            
            # Use shlex to properly parse the command with quoted arguments
            try:
                args = shlex.split(command_text)
            except ValueError:
                # If shlex fails, fall back to simple split
                args = command_text.split()
            
            # Initialize connection data with defaults
            connection_data = {
                "nickname": "",
                "host": "",
                "username": "",
                "port": 22,
                "auth_method": 0,  # Key-based auth
                "key_select_mode": 0,  # Try all keys
                "keyfile": "",
                "certificate": "",
                "x11_forwarding": False,
                "local_port_forwards": [],
                "remote_port_forwards": [],
                "dynamic_forwards": []
            }
            
            i = 0
            while i < len(args):
                arg = args[i]
                
                # Handle options with values
                if arg == '-p' and i + 1 < len(args):
                    try:
                        connection_data["port"] = int(args[i + 1])
                        i += 2
                        continue
                    except ValueError:
                        pass
                elif arg == '-i' and i + 1 < len(args):
                    connection_data["keyfile"] = args[i + 1]
                    connection_data["key_select_mode"] = 1  # Use specific key
                    i += 2
                    continue
                elif arg == '-o' and i + 1 < len(args):
                    # Handle SSH options like -o "UserKnownHostsFile=/dev/null"
                    option = args[i + 1]
                    if '=' in option:
                        key, value = option.split('=', 1)
                        if key == 'User':
                            connection_data["username"] = value
                        elif key == 'Port':
                            try:
                                connection_data["port"] = int(value)
                            except ValueError:
                                pass
                        elif key == 'IdentityFile':
                            connection_data["keyfile"] = value
                            connection_data["key_select_mode"] = 1
                    i += 2
                    continue
                elif arg == '-X':
                    connection_data["x11_forwarding"] = True
                    i += 1
                    continue
                elif arg == '-L' and i + 1 < len(args):
                    # Local port forwarding: -L [bind_address:]port:host:hostport
                    forward_spec = args[i + 1]
                    connection_data["local_port_forwards"].append(forward_spec)
                    i += 2
                    continue
                elif arg == '-R' and i + 1 < len(args):
                    # Remote port forwarding: -R [bind_address:]port:host:hostport
                    forward_spec = args[i + 1]
                    connection_data["remote_port_forwards"].append(forward_spec)
                    i += 2
                    continue
                elif arg == '-D' and i + 1 < len(args):
                    # Dynamic port forwarding: -D [bind_address:]port
                    forward_spec = args[i + 1]
                    connection_data["dynamic_forwards"].append(forward_spec)
                    i += 2
                    continue
                elif arg.startswith('-p'):
                    # Handle -p2222 format (no space)
                    try:
                        connection_data["port"] = int(arg[2:])
                        i += 1
                        continue
                    except ValueError:
                        pass
                elif arg.startswith('-i'):
                    # Handle -i/path/to/key format (no space)
                    connection_data["keyfile"] = arg[2:]
                    connection_data["key_select_mode"] = 1
                    i += 1
                    continue
                elif not arg.startswith('-'):
                    # This should be the host specification (user@host)
                    if '@' in arg:
                        username, host = arg.split('@', 1)
                        connection_data["username"] = username
                        connection_data["host"] = host
                        connection_data["nickname"] = host
                    else:
                        # Just hostname, no username
                        connection_data["host"] = arg
                        connection_data["nickname"] = arg
                    i += 1
                else:
                    # Unknown option, skip it
                    i += 1
            
            # Validate that we have at least a host
            if not connection_data["host"]:
                return None
            
            return connection_data
            
        except Exception as e:
            # If parsing fails, try simple fallback
            if '@' in command_text:
                try:
                    username, host = command_text.split('@', 1)
                    return {
                        "nickname": host,
                        "host": host,
                        "username": username,
                        "port": 22,
                        "auth_method": 0,
                        "key_select_mode": 0
                    }
                except:
                    pass
            return None

    # Search button handler
    def on_search_clicked(self, button):
        """Handle search button click - activate sidebar search"""
        self.window.focus_search_entry()
    
    # Quick connect box focus handlers
    def on_quick_entry_focus_in(self, controller):
        """Handle focus in event - expand the quick connect box"""
        # Expand the entry field width when focused
        self.quick_entry.set_size_request(300, -1)  # Expand from 200 to 300 pixels
    
    def on_quick_entry_focus_out(self, controller):
        """Handle focus out event - contract the quick connect box"""
        if self.search_popover.get_visible():
            self.search_popover.set_size_request(self.quick_entry.get_allocated_width(), -1)
        else:
            # Contract the entry field width when focus is lost
            self.quick_entry.set_size_request(200, -1)  # Contract back to 200 pixels
    <|MERGE_RESOLUTION|>--- conflicted
+++ resolved
@@ -63,32 +63,23 @@
         self.quick_box.append(connect_button)
         self.append(self.quick_box)
 
-<<<<<<< HEAD
         # Search results popover (omni box)
         self.search_list = Gtk.ListBox()
         self.search_list.set_selection_mode(Gtk.SelectionMode.SINGLE)
         self.search_list.add_css_class("boxed-list")
         self.search_list.add_css_class("rich-list")
-=======
-        # Search results list (omni box)
-        self.search_list = Gtk.ListBox()
-        self.search_list.set_selection_mode(Gtk.SelectionMode.SINGLE)
-        self.search_list.set_visible(False)
->>>>>>> d271b52e
+
         self.search_list.connect('row-activated', self.on_search_row_activated)
         list_key = Gtk.EventControllerKey()
         list_key.connect('key-pressed', self.on_search_results_key_pressed)
         self.search_list.add_controller(list_key)
-<<<<<<< HEAD
 
         self.search_popover = Gtk.Popover()
         self.search_popover.set_has_arrow(False)
         self.search_popover.set_autohide(True)
         self.search_popover.set_child(self.search_list)
         self.search_popover.set_parent(self.quick_entry)
-=======
-        self.append(self.search_list)
->>>>>>> d271b52e
+
 
 
         # Action buttons
@@ -171,16 +162,13 @@
         """Update search results as text changes."""
         text = entry.get_text().strip().lower()
         # Clear previous results
-<<<<<<< HEAD
         self.search_list.unselect_all()
-=======
->>>>>>> d271b52e
+
         child = self.search_list.get_first_child()
         while child is not None:
             next_child = child.get_next_sibling()
             self.search_list.remove(child)
             child = next_child
-<<<<<<< HEAD
         if not text:
             self.search_popover.popdown()
             return
@@ -191,48 +179,29 @@
         for conn in matches:
             row = Adw.ActionRow()
             row.set_activatable(True)
-=======
-
-        if not text:
-            self.search_list.set_visible(False)
-            return
-        matches = [c for c in self.connection_manager.connections if connection_matches(c, text)]
-        if not matches:
-            self.search_list.set_visible(False)
-            return
-        for conn in matches:
-            row = Adw.ActionRow()
->>>>>>> d271b52e
+
             row.set_title(conn.nickname)
             subtitle = f"{conn.username+'@' if conn.username else ''}{conn.host}"
             row.set_subtitle(subtitle)
             row.connection = conn
             self.search_list.append(row)
-<<<<<<< HEAD
         width = self.quick_entry.get_allocated_width()
         self.search_popover.set_size_request(width, -1)
         self.search_popover.popup()
-=======
-        self.search_list.set_visible(True)
->>>>>>> d271b52e
+
 
     def on_search_row_activated(self, listbox, row):
         """Connect to the selected connection from search results."""
         connection = getattr(row, 'connection', None)
         if connection:
-<<<<<<< HEAD
             self.search_popover.popdown()
-=======
->>>>>>> d271b52e
+
             self.window.terminal_manager.connect_to_host(connection, force_new=False)
 
     def on_quick_entry_key_pressed(self, controller, keyval, keycode, state):
         """Handle navigation from entry to results with arrow keys."""
-<<<<<<< HEAD
         if keyval == Gdk.KEY_Down and self.search_popover.get_visible():
-=======
-        if keyval == Gdk.KEY_Down and self.search_list.get_visible():
->>>>>>> d271b52e
+
             first = self.search_list.get_row_at_index(0)
             if first:
                 self.search_list.select_row(first)
@@ -247,14 +216,12 @@
             if selected and self.search_list.get_row_at_index(0) == selected:
                 self.quick_entry.grab_focus()
                 return True
-<<<<<<< HEAD
         elif keyval in (Gdk.KEY_Return, Gdk.KEY_KP_Enter):
             selected = self.search_list.get_selected_row()
             if selected:
                 self.on_search_row_activated(self.search_list, selected)
                 return True
-=======
->>>>>>> d271b52e
+
         return False
     
     def _parse_ssh_command(self, command_text):
