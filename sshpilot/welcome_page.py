--- conflicted
+++ resolved
@@ -7,10 +7,7 @@
 gi.require_version('Adw', '1')
 
 from gi.repository import Gtk, Adw, Gdk
-<<<<<<< HEAD
-=======
-
->>>>>>> 0e3da29b
+
 from gettext import gettext as _
 
 
@@ -20,7 +17,6 @@
 class WelcomePage(Gtk.Overlay):
     """Welcome page shown when no tabs are open."""
 
-<<<<<<< HEAD
     BG_OPTIONS = [
         (_("Default"), None),
         (_("Blue"), "#4A90E2"),
@@ -30,8 +26,7 @@
         (_("Cool"), "linear-gradient(to bottom right, #6a11cb, #2575fc)"),
     ]
 
-=======
->>>>>>> 0e3da29b
+
     def __init__(self, window) -> None:
         super().__init__()
         self.window = window
@@ -45,7 +40,6 @@
         grid.set_column_homogeneous(True)
         grid.set_row_homogeneous(True)
 
-<<<<<<< HEAD
         self._card_provider = Gtk.CssProvider()
         self._card_provider.load_from_data(
             b".welcome-card{min-width:180px;min-height:180px;aspect-ratio:1;}"
@@ -138,37 +132,7 @@
             card.set_hexpand(True)
             card.set_vexpand(True)
             card.set_valign(Gtk.Align.FILL)
-=======
-        grid.set_halign(Gtk.Align.CENTER)
-        grid.set_valign(Gtk.Align.CENTER)
-        clamp.set_child(grid)
-        self.set_child(clamp)
-
-        def create_card(title, tooltip_text, icon_name, callback):
-            """Create an activatable card with icon and title"""
-            content = Adw.ButtonContent()
-            content.set_icon_name(icon_name)
-            content.set_label(title)
-            content.set_margin_top(24)
-            content.set_margin_bottom(24)
-            content.set_margin_start(24)
-            content.set_margin_end(24)
-            content.set_halign(Gtk.Align.CENTER)
-            content.set_valign(Gtk.Align.CENTER)
-
-
-            card = Adw.Bin()
-            card.add_css_class("card")
-            card.add_css_class("activatable")
-            card.set_child(content)
-            card.set_tooltip_text(tooltip_text)
-            card.set_focusable(True)
-            card.set_accessible_role(Gtk.AccessibleRole.BUTTON)
-            card.set_hexpand(True)
-            card.set_vexpand(True)
-            card.set_valign(Gtk.Align.FILL)
-
->>>>>>> 0e3da29b
+
 
             click = Gtk.GestureClick()
             click.connect("released", lambda *_: callback(card))
@@ -185,10 +149,7 @@
             )
             card.add_controller(key)
 
-<<<<<<< HEAD
-=======
-
->>>>>>> 0e3da29b
+
             return card
         
         quick_connect_card = create_card(
@@ -225,7 +186,6 @@
         grid.attach(shortcuts_card, 0, 1, 1, 1)
         grid.attach(help_card, 1, 1, 1, 1)
 
-<<<<<<< HEAD
 
     # Quick connect handlers
     def _show_bg_menu(self, button):
@@ -239,8 +199,7 @@
         else:
             self._bg_provider.load_from_data(b"")
         self.bg_popover.popdown()
-=======
->>>>>>> 0e3da29b
+
 
     def on_quick_connect_clicked(self, button):
         """Open quick connect dialog"""
