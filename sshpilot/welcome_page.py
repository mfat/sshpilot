--- conflicted
+++ resolved
@@ -142,16 +142,12 @@
         """Update search results as text changes."""
         text = entry.get_text().strip().lower()
         # Clear previous results
-<<<<<<< HEAD
         child = self.search_list.get_first_child()
         while child is not None:
             next_child = child.get_next_sibling()
             self.search_list.remove(child)
             child = next_child
-=======
-        for child in list(self.search_list.get_children()):
-            self.search_list.remove(child)
->>>>>>> b280eff1
+
         if not text:
             self.search_list.set_visible(False)
             return
