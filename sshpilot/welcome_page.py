"""Welcome page widget for sshPilot."""

import gi
import shlex

gi.require_version('Gtk', '4.0')
gi.require_version('Adw', '1')

from gi.repository import Gtk, Adw, Gdk
<<<<<<< HEAD
=======

>>>>>>> 8d87b702
from gettext import gettext as _


from .connection_manager import Connection


class WelcomePage(Gtk.Overlay):
    """Welcome page shown when no tabs are open."""

    def __init__(self, window) -> None:
        super().__init__()
        self.window = window
        self.connection_manager = window.connection_manager
        self.set_hexpand(True)
        self.set_vexpand(True)
        clamp = Adw.Clamp()
        clamp.set_halign(Gtk.Align.CENTER)
        clamp.set_valign(Gtk.Align.CENTER)
<<<<<<< HEAD
        grid = Gtk.Grid(column_spacing=24, row_spacing=24)
        grid.set_column_homogeneous(True)
        grid.set_row_homogeneous(True)
=======
        grid = Gtk.Grid(column_spacing=12, row_spacing=12)
>>>>>>> 8d87b702
        grid.set_halign(Gtk.Align.CENTER)
        grid.set_valign(Gtk.Align.CENTER)
        clamp.set_child(grid)
        self.set_child(clamp)

        def create_card(title, tooltip_text, icon_name, callback):
            """Create an activatable card with icon and title"""
            content = Adw.ButtonContent()
            content.set_icon_name(icon_name)
            content.set_label(title)
<<<<<<< HEAD
            content.set_margin_top(24)
            content.set_margin_bottom(24)
            content.set_margin_start(24)
            content.set_margin_end(24)
            content.set_halign(Gtk.Align.CENTER)
            content.set_valign(Gtk.Align.CENTER)
=======
>>>>>>> 8d87b702

            card = Adw.Bin()
            card.add_css_class("card")
            card.add_css_class("activatable")
            card.set_child(content)
            card.set_tooltip_text(tooltip_text)
            card.set_focusable(True)
            card.set_accessible_role(Gtk.AccessibleRole.BUTTON)
<<<<<<< HEAD
            card.set_hexpand(True)
            card.set_vexpand(True)
            card.set_valign(Gtk.Align.FILL)
=======
>>>>>>> 8d87b702

            click = Gtk.GestureClick()
            click.connect("released", lambda *_: callback(card))
            card.add_controller(click)

            key = Gtk.EventControllerKey()
            key.connect(
                "key-released",
                lambda _c, keyval, *_: (
                    callback(card)
                    if keyval in (Gdk.KEY_Return, Gdk.KEY_space)
                    else False
                ),
            )
            card.add_controller(key)

<<<<<<< HEAD
=======

>>>>>>> 8d87b702
            return card
        
        quick_connect_card = create_card(
            _('Quick Connect'),
            _('Connect to a server using SSH command'),
            'network-server-symbolic',
            self.on_quick_connect_clicked
        )

        local_terminal_card = create_card(
            _('Local Terminal'),
            _('Open a local terminal session'),
            'utilities-terminal-symbolic',
            lambda *_: window.terminal_manager.show_local_terminal()
        )

        shortcuts_card = create_card(
            _('Shortcuts'),
            _('View and learn keyboard shortcuts'),
            'preferences-desktop-keyboard-symbolic',
            lambda *_: window.show_shortcuts_window()
        )

        help_card = create_card(
            _('Online Help'),
            _('View online documentation and help'),
            'help-contents-symbolic',
            lambda *_: self.open_online_help()
        )

        # Add cards to grid (2 columns, 2 rows)
        grid.attach(quick_connect_card, 0, 0, 1, 1)
        grid.attach(local_terminal_card, 1, 0, 1, 1)
        grid.attach(shortcuts_card, 0, 1, 1, 1)
        grid.attach(help_card, 1, 1, 1, 1)


    # Quick connect handlers
    def on_quick_connect_clicked(self, button):
        """Open quick connect dialog"""
        dialog = QuickConnectDialog(self.window)
        dialog.present()
    
    def open_online_help(self):
        """Open online help documentation"""
        import webbrowser
        try:
            webbrowser.open('https://github.com/mfat/sshpilot/wiki')
        except Exception as e:
            # Fallback: show a dialog with the URL
            dialog = Adw.MessageDialog.new(
                self.window,
                "Online Help",
                "Visit the sshPilot documentation at:\nhttps://github.com/mfat/sshpilot/wiki"
            )
            dialog.add_response("ok", "OK")
            dialog.set_response_appearance("ok", Adw.ResponseAppearance.SUGGESTED)
            dialog.set_modal(True)
            dialog.set_transient_for(self.window)
            dialog.present()
    
    def _parse_ssh_command(self, command_text):
        """Parse SSH command text and extract connection parameters"""
        try:
            # Handle simple user@host format (backward compatibility)
            if not command_text.startswith('ssh') and '@' in command_text and ' ' not in command_text:
                username, host = command_text.split('@', 1)
                return {
                    "nickname": host,
                    "host": host,
                    "username": username,
                    "port": 22,
                    "auth_method": 0,  # Default to key-based auth
                    "key_select_mode": 0  # Try all keys
                }
            
            # Parse full SSH command
            # Remove 'ssh' prefix if present
            if command_text.startswith('ssh '):
                command_text = command_text[4:]
            elif command_text.startswith('ssh'):
                command_text = command_text[3:]
            
            # Use shlex to properly parse the command with quoted arguments
            try:
                args = shlex.split(command_text)
            except ValueError:
                # If shlex fails, fall back to simple split
                args = command_text.split()
            
            # Initialize connection data with defaults
            connection_data = {
                "nickname": "",
                "host": "",
                "username": "",
                "port": 22,
                "auth_method": 0,  # Key-based auth
                "key_select_mode": 0,  # Try all keys
                "keyfile": "",
                "certificate": "",
                "x11_forwarding": False,
                "local_port_forwards": [],
                "remote_port_forwards": [],
                "dynamic_forwards": []
            }
            
            i = 0
            while i < len(args):
                arg = args[i]
                
                # Handle options with values
                if arg == '-p' and i + 1 < len(args):
                    try:
                        connection_data["port"] = int(args[i + 1])
                        i += 2
                        continue
                    except ValueError:
                        pass
                elif arg == '-i' and i + 1 < len(args):
                    connection_data["keyfile"] = args[i + 1]
                    connection_data["key_select_mode"] = 1  # Use specific key
                    i += 2
                    continue
                elif arg == '-o' and i + 1 < len(args):
                    # Handle SSH options like -o "UserKnownHostsFile=/dev/null"
                    option = args[i + 1]
                    if '=' in option:
                        key, value = option.split('=', 1)
                        if key == 'User':
                            connection_data["username"] = value
                        elif key == 'Port':
                            try:
                                connection_data["port"] = int(value)
                            except ValueError:
                                pass
                        elif key == 'IdentityFile':
                            connection_data["keyfile"] = value
                            connection_data["key_select_mode"] = 1
                    i += 2
                    continue
                elif arg == '-X':
                    connection_data["x11_forwarding"] = True
                    i += 1
                    continue
                elif arg == '-L' and i + 1 < len(args):
                    # Local port forwarding: -L [bind_address:]port:host:hostport
                    forward_spec = args[i + 1]
                    connection_data["local_port_forwards"].append(forward_spec)
                    i += 2
                    continue
                elif arg == '-R' and i + 1 < len(args):
                    # Remote port forwarding: -R [bind_address:]port:host:hostport
                    forward_spec = args[i + 1]
                    connection_data["remote_port_forwards"].append(forward_spec)
                    i += 2
                    continue
                elif arg == '-D' and i + 1 < len(args):
                    # Dynamic port forwarding: -D [bind_address:]port
                    forward_spec = args[i + 1]
                    connection_data["dynamic_forwards"].append(forward_spec)
                    i += 2
                    continue
                elif arg.startswith('-p'):
                    # Handle -p2222 format (no space)
                    try:
                        connection_data["port"] = int(arg[2:])
                        i += 1
                        continue
                    except ValueError:
                        pass
                elif arg.startswith('-i'):
                    # Handle -i/path/to/key format (no space)
                    connection_data["keyfile"] = arg[2:]
                    connection_data["key_select_mode"] = 1
                    i += 1
                    continue
                elif not arg.startswith('-'):
                    # This should be the host specification (user@host)
                    if '@' in arg:
                        username, host = arg.split('@', 1)
                        connection_data["username"] = username
                        connection_data["host"] = host
                        connection_data["nickname"] = host
                    else:
                        # Just hostname, no username
                        connection_data["host"] = arg
                        connection_data["nickname"] = arg
                    i += 1
                else:
                    # Unknown option, skip it
                    i += 1
            
            # Validate that we have at least a host
            if not connection_data["host"]:
                return None
            
            return connection_data
            
        except Exception as e:
            # If parsing fails, try simple fallback
            if '@' in command_text:
                try:
                    username, host = command_text.split('@', 1)
                    return {
                        "nickname": host,
                        "host": host,
                        "username": username,
                        "port": 22,
                        "auth_method": 0,
                        "key_select_mode": 0
                    }
                except:
                    pass
            return None


class QuickConnectDialog(Adw.MessageDialog):
    """Modal dialog for quick SSH connection"""
    
    def __init__(self, parent_window):
        super().__init__()
        
        self.parent_window = parent_window
        
        # Set dialog properties
        self.set_modal(True)
        self.set_transient_for(parent_window)
        self.set_title("Quick Connect")
        
        # Create content area
        content_area = Gtk.Box(orientation=Gtk.Orientation.VERTICAL, spacing=12)
        content_area.set_margin_top(12)
        content_area.set_margin_bottom(12)
        content_area.set_margin_start(12)
        content_area.set_margin_end(12)
        
        # Add description
        description = Gtk.Label()
        description.set_text("Enter SSH command or connection details:")
        description.set_halign(Gtk.Align.START)
        content_area.append(description)
        
        # Create entry field
        self.entry = Gtk.Entry()
        self.entry.set_placeholder_text("ssh -p 2222 user@host")
        self.entry.set_hexpand(True)
        self.entry.connect('activate', self.on_connect)
        content_area.append(self.entry)
        
        # Add content to dialog
        self.set_extra_child(content_area)
        
        # Add response buttons
        self.add_response("cancel", "Cancel")
        self.add_response("connect", "Connect")
        self.set_response_appearance("connect", Adw.ResponseAppearance.SUGGESTED)
        
        # Connect response signal
        self.connect('response', self.on_response)
        
        # Focus the entry when dialog is shown
        self.entry.grab_focus()
    
    def on_response(self, dialog, response):
        """Handle dialog response"""
        if response == "connect":
            self.on_connect()
        self.destroy()
    
    def on_connect(self, *args):
        """Handle connect button or Enter key"""
        text = self.entry.get_text().strip()
        if not text:
            return
        
        # Parse the SSH command
        connection_data = self._parse_ssh_command(text)
        if connection_data:
            connection = Connection(connection_data)
            self.parent_window.terminal_manager.connect_to_host(connection, force_new=False)
            self.destroy()
    
    def _parse_ssh_command(self, command_text):
        """Parse SSH command text and extract connection parameters"""
        try:
            # Handle simple user@host format (backward compatibility)
            if not command_text.startswith('ssh') and '@' in command_text and ' ' not in command_text:
                username, host = command_text.split('@', 1)
                return {
                    "nickname": host,
                    "host": host,
                    "username": username,
                    "port": 22,
                    "auth_method": 0,  # Default to key-based auth
                    "key_select_mode": 0  # Try all keys
                }
            
            # Parse full SSH command
            # Remove 'ssh' prefix if present
            if command_text.startswith('ssh '):
                command_text = command_text[4:]
            elif command_text.startswith('ssh'):
                command_text = command_text[3:]
            
            # Use shlex to properly parse the command with quoted arguments
            try:
                args = shlex.split(command_text)
            except ValueError:
                # If shlex fails, fall back to simple split
                args = command_text.split()
            
            # Initialize connection data with defaults
            connection_data = {
                "nickname": "",
                "host": "",
                "username": "",
                "port": 22,
                "auth_method": 0,  # Key-based auth
                "key_select_mode": 0,  # Try all keys
                "keyfile": "",
                "certificate": "",
                "x11_forwarding": False,
                "local_port_forwards": [],
                "remote_port_forwards": [],
                "dynamic_forwards": []
            }
            
            i = 0
            while i < len(args):
                arg = args[i]
                
                # Handle options with values
                if arg == '-p' and i + 1 < len(args):
                    try:
                        connection_data["port"] = int(args[i + 1])
                        i += 2
                        continue
                    except ValueError:
                        pass
                elif arg == '-i' and i + 1 < len(args):
                    connection_data["keyfile"] = args[i + 1]
                    connection_data["key_select_mode"] = 1  # Use specific key
                    i += 2
                    continue
                elif arg == '-o' and i + 1 < len(args):
                    # Handle SSH options like -o "UserKnownHostsFile=/dev/null"
                    option = args[i + 1]
                    if '=' in option:
                        key, value = option.split('=', 1)
                        if key == 'User':
                            connection_data["username"] = value
                        elif key == 'Port':
                            try:
                                connection_data["port"] = int(value)
                            except ValueError:
                                pass
                        elif key == 'IdentityFile':
                            connection_data["keyfile"] = value
                            connection_data["key_select_mode"] = 1
                    i += 2
                    continue
                elif arg == '-X':
                    connection_data["x11_forwarding"] = True
                    i += 1
                    continue
                elif arg == '-L' and i + 1 < len(args):
                    # Local port forwarding: -L [bind_address:]port:host:hostport
                    forward_spec = args[i + 1]
                    connection_data["local_port_forwards"].append(forward_spec)
                    i += 2
                    continue
                elif arg == '-R' and i + 1 < len(args):
                    # Remote port forwarding: -R [bind_address:]port:host:hostport
                    forward_spec = args[i + 1]
                    connection_data["remote_port_forwards"].append(forward_spec)
                    i += 2
                    continue
                elif arg == '-D' and i + 1 < len(args):
                    # Dynamic port forwarding: -D [bind_address:]port
                    forward_spec = args[i + 1]
                    connection_data["dynamic_forwards"].append(forward_spec)
                    i += 2
                    continue
                elif arg.startswith('-p'):
                    # Handle -p2222 format (no space)
                    try:
                        connection_data["port"] = int(arg[2:])
                        i += 1
                        continue
                    except ValueError:
                        pass
                elif arg.startswith('-i'):
                    # Handle -i/path/to/key format (no space)
                    connection_data["keyfile"] = arg[2:]
                    connection_data["key_select_mode"] = 1
                    i += 1
                    continue
                elif not arg.startswith('-'):
                    # This should be the host specification (user@host)
                    if '@' in arg:
                        username, host = arg.split('@', 1)
                        connection_data["username"] = username
                        connection_data["host"] = host
                        connection_data["nickname"] = host
                    else:
                        # Just hostname, no username
                        connection_data["host"] = arg
                        connection_data["nickname"] = arg
                    i += 1
                else:
                    # Unknown option, skip it
                    i += 1
            
            # Validate that we have at least a host
            if not connection_data["host"]:
                return None
            
            return connection_data
            
        except Exception as e:
            # If parsing fails, try simple fallback
            if '@' in command_text:
                try:
                    username, host = command_text.split('@', 1)
                    return {
                        "nickname": host,
                        "host": host,
                        "username": username,
                        "port": 22,
                        "auth_method": 0,
                        "key_select_mode": 0
                    }
                except:
                    pass
            return None<|MERGE_RESOLUTION|>--- conflicted
+++ resolved
@@ -7,10 +7,7 @@
 gi.require_version('Adw', '1')
 
 from gi.repository import Gtk, Adw, Gdk
-<<<<<<< HEAD
-=======
-
->>>>>>> 8d87b702
+
 from gettext import gettext as _
 
 
@@ -29,13 +26,10 @@
         clamp = Adw.Clamp()
         clamp.set_halign(Gtk.Align.CENTER)
         clamp.set_valign(Gtk.Align.CENTER)
-<<<<<<< HEAD
         grid = Gtk.Grid(column_spacing=24, row_spacing=24)
         grid.set_column_homogeneous(True)
         grid.set_row_homogeneous(True)
-=======
-        grid = Gtk.Grid(column_spacing=12, row_spacing=12)
->>>>>>> 8d87b702
+
         grid.set_halign(Gtk.Align.CENTER)
         grid.set_valign(Gtk.Align.CENTER)
         clamp.set_child(grid)
@@ -46,15 +40,13 @@
             content = Adw.ButtonContent()
             content.set_icon_name(icon_name)
             content.set_label(title)
-<<<<<<< HEAD
             content.set_margin_top(24)
             content.set_margin_bottom(24)
             content.set_margin_start(24)
             content.set_margin_end(24)
             content.set_halign(Gtk.Align.CENTER)
             content.set_valign(Gtk.Align.CENTER)
-=======
->>>>>>> 8d87b702
+
 
             card = Adw.Bin()
             card.add_css_class("card")
@@ -63,12 +55,10 @@
             card.set_tooltip_text(tooltip_text)
             card.set_focusable(True)
             card.set_accessible_role(Gtk.AccessibleRole.BUTTON)
-<<<<<<< HEAD
             card.set_hexpand(True)
             card.set_vexpand(True)
             card.set_valign(Gtk.Align.FILL)
-=======
->>>>>>> 8d87b702
+
 
             click = Gtk.GestureClick()
             click.connect("released", lambda *_: callback(card))
@@ -85,10 +75,7 @@
             )
             card.add_controller(key)
 
-<<<<<<< HEAD
-=======
-
->>>>>>> 8d87b702
+
             return card
         
         quick_connect_card = create_card(
