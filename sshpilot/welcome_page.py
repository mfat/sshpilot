--- conflicted
+++ resolved
@@ -7,10 +7,7 @@
 from gi.repository import Gtk, Gdk
 from gettext import gettext as _
 
-<<<<<<< HEAD
-=======
-from .shortcut_utils import get_primary_modifier_label
->>>>>>> a3c9e931
+
 from .connection_manager import Connection
 from .search_utils import connection_matches
 
@@ -22,7 +19,6 @@
         super().__init__(orientation=Gtk.Orientation.VERTICAL, spacing=24)
         self.window = window
         self.connection_manager = window.connection_manager
-<<<<<<< HEAD
         self.set_valign(Gtk.Align.START)
         self.set_halign(Gtk.Align.FILL)
         self.set_hexpand(True)
@@ -30,14 +26,7 @@
         self.set_margin_end(24)
         self.set_margin_top(24)
         self.set_margin_bottom(24)
-=======
-        self.set_valign(Gtk.Align.CENTER)
-        self.set_halign(Gtk.Align.CENTER)
-        self.set_margin_start(48)
-        self.set_margin_end(48)
-        self.set_margin_top(48)
-        self.set_margin_bottom(48)
->>>>>>> a3c9e931
+
 
         # Welcome icon
         try:
@@ -53,14 +42,11 @@
 
         # Quick connect box
         quick_box = Gtk.Box(orientation=Gtk.Orientation.HORIZONTAL, spacing=6)
-<<<<<<< HEAD
         quick_box.set_halign(Gtk.Align.FILL)
         quick_box.set_hexpand(True)
         self.quick_entry = Gtk.Entry()
         self.quick_entry.set_hexpand(True)
-=======
-        self.quick_entry = Gtk.Entry()
->>>>>>> a3c9e931
+
         self.quick_entry.set_placeholder_text(_('user@host'))
         self.quick_entry.connect('activate', self.on_quick_connect)
         connect_button = Gtk.Button(label=_('Connect'))
@@ -71,14 +57,11 @@
 
         # Search box and results
         search_container = Gtk.Box(orientation=Gtk.Orientation.VERTICAL, spacing=6)
-<<<<<<< HEAD
         search_container.set_halign(Gtk.Align.FILL)
         search_container.set_hexpand(True)
         self.search_entry = Gtk.SearchEntry()
         self.search_entry.set_hexpand(True)
-=======
-        self.search_entry = Gtk.SearchEntry()
->>>>>>> a3c9e931
+
         self.search_entry.set_placeholder_text(_('Search connections'))
         self.search_entry.connect('activate', self.on_search_activate)
         self.search_entry.connect('search-changed', self.on_search_changed)
@@ -86,20 +69,16 @@
 
         self.results_list = Gtk.ListBox()
         self.results_list.set_selection_mode(Gtk.SelectionMode.SINGLE)
-<<<<<<< HEAD
         self.results_list.set_hexpand(True)
-=======
->>>>>>> a3c9e931
+
         self.results_list.connect('row-activated', self.on_result_activated)
         search_container.append(self.results_list)
         self.append(search_container)
 
         # Action buttons
         buttons_box = Gtk.Box(orientation=Gtk.Orientation.HORIZONTAL, spacing=12)
-<<<<<<< HEAD
         buttons_box.set_halign(Gtk.Align.START)
-=======
->>>>>>> a3c9e931
+
         local_button = Gtk.Button(label=_('Local Terminal'))
         local_button.connect('clicked', lambda *_: window.terminal_manager.show_local_terminal())
         prefs_button = Gtk.Button(label=_('Preferences'))
@@ -110,16 +89,12 @@
 
         # Shortcuts box
         shortcuts_box = Gtk.Box(orientation=Gtk.Orientation.VERTICAL, spacing=8)
-<<<<<<< HEAD
         shortcuts_box.set_halign(Gtk.Align.FILL)
-=======
-        shortcuts_box.set_halign(Gtk.Align.CENTER)
->>>>>>> a3c9e931
+
         shortcuts_title = Gtk.Label(label=_('Keyboard Shortcuts'))
         shortcuts_box.append(shortcuts_title)
 
         shortcuts = [
-<<<<<<< HEAD
             ("<Primary>N", _('New Connection')),
             ("<Primary><Alt>N", _('Open Selected Host in a New Tab')),
             ("F9", _('Toggle Sidebar')),
@@ -133,21 +108,7 @@
             ("<Primary>minus", _('Zoom Out')),
             ("<Primary>0", _('Reset Zoom')),
             ("<Primary>comma", _('Preferences')),
-=======
-            (f'{primary}+N', _('New Connection')),
-            (f'{primary}+Alt+N', _('Open Selected Host in a New Tab')),
-            ('F9', _('Toggle Sidebar')),
-            (f'{primary}+L', _('Focus connection list to select server')),
-            (f'{primary}+Shift+K', _('Copy SSH Key to Server')),
-            ('Alt+Right', _('Next Tab')),
-            ('Alt+Left', _('Previous Tab')),
-            (f'{primary}+F4', _('Close Tab')),
-            (f'{primary}+Shift+T', _('New Local Terminal')),
-            (f'{primary}+Shift+=', _('Zoom In')),
-            (f'{primary}+-', _('Zoom Out')),
-            (f'{primary}+0', _('Reset Zoom')),
-            (f'{primary}+,', _('Preferences')),
->>>>>>> a3c9e931
+
         ]
 
         for shortcut, description in shortcuts:
