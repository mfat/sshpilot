--- conflicted
+++ resolved
@@ -161,12 +161,8 @@
                 'scrollback_lines': 10000,
                 'cursor_blink': True,
                 'audible_bell': False,
-<<<<<<< HEAD
-                'backend': 'vte',
-=======
                 'term': None,
                 'pass_through_mode': False,
->>>>>>> 66892da8
             },
             'ui': {
                 'show_hostname': True,
@@ -688,13 +684,6 @@
         terminal_cfg = config.get('terminal')
         if not isinstance(terminal_cfg, dict):
             config['terminal'] = self.get_default_config().get('terminal', {}).copy()
-<<<<<<< HEAD
-            updated = True
-            terminal_cfg = config['terminal']
-        if 'backend' not in terminal_cfg:
-            terminal_cfg['backend'] = 'vte'
-            updated = True
-=======
             terminal_cfg = config['terminal']
             updated = True
         if 'pass_through_mode' not in terminal_cfg:
@@ -716,7 +705,6 @@
             if normalized_term != term_value:
                 terminal_cfg['term'] = normalized_term
                 updated = True
->>>>>>> 66892da8
 
         file_manager_cfg = config.get('file_manager')
         if not isinstance(file_manager_cfg, dict):
