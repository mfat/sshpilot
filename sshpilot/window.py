"""
Main Window for SSH Pilot
Primary UI with connection list, tabs, and terminal management
"""

import asyncio
import copy
import os
import logging
import math
import posixpath
import re
import shlex
import sys
import time
import shutil
from dataclasses import dataclass
from pathlib import Path
from typing import Optional, Dict, Any, List, Tuple


import gi
gi.require_version('Gtk', '4.0')
gi.require_version('Adw', '1')
try:
    gi.require_version('Vte', '3.91')
    from gi.repository import Vte
    _HAS_VTE = True
except Exception:
    _HAS_VTE = False

gi.require_version('PangoFT2', '1.0')
from gi.repository import Gtk, Adw, Gio, GLib, GObject, Gdk, Pango, PangoFT2
import subprocess
import threading

# Feature detection for libadwaita versions across distros
HAS_NAV_SPLIT = hasattr(Adw, 'NavigationSplitView')
HAS_OVERLAY_SPLIT = hasattr(Adw, 'OverlaySplitView')
HAS_TIMED_ANIMATION = hasattr(Adw, 'TimedAnimation')

from gettext import gettext as _

from .connection_manager import ConnectionManager, Connection
from .terminal import TerminalWidget
from .terminal_manager import TerminalManager
from .config import Config
from .key_manager import KeyManager, SSHKey
from .connection_display import (
    get_connection_alias,
    get_connection_host,
    format_connection_host_display,
)
# Port forwarding UI is now integrated into connection_dialog.py
from .connection_dialog import ConnectionDialog
from .preferences import (
    PreferencesWindow,
    should_hide_external_terminal_options,
    should_hide_file_manager_options,
)
from .file_manager_integration import (
    launch_remote_file_manager,
    create_internal_file_manager_tab,
    has_internal_file_manager,
)
from .sftp_utils import should_use_in_app_file_manager
from .sshcopyid_window import SshCopyIdWindow
from .groups import GroupManager
from .sidebar import GroupRow, ConnectionRow, build_sidebar

from .welcome_page import WelcomePage
from .actions import WindowActions, register_window_actions
from . import shutdown
from .search_utils import connection_matches
from .shortcut_utils import get_primary_modifier_label
from .platform_utils import is_macos, get_config_dir
from .ssh_utils import ensure_writable_ssh_home
from .scp_utils import assemble_scp_transfer_args
from .ssh_password_exec import run_ssh_with_password, run_scp_with_password

logger = logging.getLogger(__name__)


def _format_ssh_target(host: str, user: str) -> str:
    host_component = host or ''
    if host_component and ':' in host_component and not (
        host_component.startswith('[') and host_component.endswith(']')
    ):
        host_component = f'[{host_component}]'
    return f'{user}@{host_component}' if user else host_component


def _normalize_remote_path(path: str) -> str:
    text = (path or '').strip()
    if not text:
        return '.'
    if text in {'.', '/', '~'}:
        return text
    if text.startswith('~/'):
        trimmed = text.rstrip('/')
        return trimmed if trimmed else '~'
    if text.startswith('/'):
        normalized = posixpath.normpath(text)
        return normalized if normalized.startswith('/') else f'/{normalized}'
    normalized = posixpath.normpath(text)
    return normalized or '.'


def _remote_parent(path: str) -> Optional[str]:
    normalized = _normalize_remote_path(path)
    if normalized in {'.', '/'}:
        return None
    if normalized == '~':
        return '/'
    if normalized.startswith('~/'):
        parent = normalized.rsplit('/', 1)[0]
        return parent or '~'
    parent = posixpath.dirname(normalized.rstrip('/'))
    if not parent:
        return '.'
    if parent == normalized:
        return None
    return parent


def _remote_join(base: str, child: str) -> str:
    base_normalized = _normalize_remote_path(base)
    child = (child or '').strip()
    if child in {'', '.'}:
        return base_normalized
    if child == '..':
        parent = _remote_parent(base_normalized)
        return parent if parent is not None else base_normalized
    if base_normalized in {'.', ''}:
        return _normalize_remote_path(child)
    if base_normalized == '~':
        return _normalize_remote_path(f"~/{child.lstrip('/')}")
    if base_normalized == '/':
        return _normalize_remote_path(f"/{child.lstrip('/')}")
    return _normalize_remote_path(f"{base_normalized.rstrip('/')}/{child}")


@dataclass
class SCPConnectionProfile:
    alias: str
    hostname: str
    host: str
    username: str
    port: int
    ssh_options: List[str]
    saved_password: Optional[str]
    saved_passphrase: Optional[str]
    prefer_password: bool
    combined_auth: bool
    use_publickey_with_password: bool
    key_mode: int
    keyfile: str
    keyfile_ok: bool
    keyfile_expanded: str
    identity_agent_disabled: bool = False


def _quote_remote_path_for_shell(path: str) -> str:
    normalized = _normalize_remote_path(path)
    if normalized == '.':
        return '.'
    if normalized == '/':
        return '/'
    if normalized == '~':
        return '$HOME'
    if normalized.startswith('~/'):
        remainder = normalized[2:]
        if not remainder:
            return '$HOME'
        parts = [shlex.quote(seg) for seg in remainder.split('/')]
        return '$HOME/' + '/'.join(parts)
    return shlex.quote(normalized)


def _resolve_ssh_copy_id_askpass_env(connection, ssh_key, connection_manager):
    """Return askpass environment and force status for ssh-copy-id launches."""

    from .askpass_utils import (
        get_ssh_env_with_askpass,
        get_ssh_env_with_forced_askpass,
        lookup_passphrase,
    )

    agent_disabled = bool(getattr(connection, 'identity_agent_disabled', False))
    manager_agent_disabled = bool(
        getattr(connection_manager, 'identity_agent_disabled', False)
    ) if connection_manager else False

    requires_force = agent_disabled or manager_agent_disabled

    askpass_env = (
        get_ssh_env_with_forced_askpass()
        if requires_force
        else get_ssh_env_with_askpass()
    )

    if not requires_force:
        return askpass_env, requires_force, askpass_env.get('SSH_ASKPASS_REQUIRE') == 'force'

    key_passphrase = getattr(connection, 'key_passphrase', '') or ''
    passphrase_available = bool(key_passphrase)
    identity_candidates: List[str] = []

    def _append_candidate(candidate: Any) -> None:
        if not candidate:
            return
        expanded = os.path.expanduser(str(candidate))
        if expanded not in identity_candidates:
            identity_candidates.append(expanded)

    if ssh_key:
        _append_candidate(getattr(ssh_key, 'private_path', ''))

    _append_candidate(getattr(connection, 'keyfile', ''))

    try:
        resolved = getattr(connection, 'resolved_identity_files', [])
    except Exception:
        resolved = []

    if isinstance(resolved, (list, tuple, set)):
        for candidate in resolved:
            _append_candidate(candidate)

    if (
        key_passphrase
        and identity_candidates
        and connection_manager
        and hasattr(connection_manager, 'store_key_passphrase')
    ):
        for candidate in identity_candidates:
            try:
                connection_manager.store_key_passphrase(candidate, key_passphrase)
                logger.debug(
                    'IdentityAgent disabled: refreshed stored passphrase for %s',
                    candidate,
                )
            except Exception as exc:
                logger.debug(
                    'IdentityAgent disabled: failed to refresh stored passphrase for %s: %s',
                    candidate,
                    exc,
                )

    if not passphrase_available:
        for candidate in identity_candidates:
            looked_up = ''
            try:
                looked_up = lookup_passphrase(candidate)
            except Exception as exc:
                logger.debug(
                    'Passphrase lookup via askpass_utils failed for %s: %s',
                    candidate,
                    exc,
                )

            if looked_up:
                logger.debug(
                    'IdentityAgent disabled: located stored passphrase for %s',
                    candidate,
                )
                passphrase_available = True
                break

            if (
                connection_manager
                and hasattr(connection_manager, 'get_key_passphrase')
            ):
                try:
                    stored = connection_manager.get_key_passphrase(candidate)
                except Exception as exc:
                    logger.debug(
                        'Connection manager passphrase lookup failed for %s: %s',
                        candidate,
                        exc,
                    )
                    stored = None
                if stored:
                    logger.debug(
                        'IdentityAgent disabled: connection manager supplied passphrase for %s',
                        candidate,
                    )
                    passphrase_available = True
                    break

    if not passphrase_available:
        askpass_env.pop('SSH_ASKPASS_REQUIRE', None)
        logger.info(
            'SSH askpass helper could not supply a key passphrase; allowing interactive prompt instead',
        )
    else:
        logger.debug(
            'IdentityAgent disabled: keeping forced askpass to deliver stored passphrase',
        )

    return askpass_env, requires_force, askpass_env.get('SSH_ASKPASS_REQUIRE') == 'force'


def list_remote_files(
    host: str,
    user: str,
    remote_path: str,
    *,
    port: int = 22,
    password: Optional[str] = None,
    known_hosts_path: Optional[str] = None,
    extra_ssh_opts: Optional[List[str]] = None,
    use_publickey: bool = False,
    inherit_env: Optional[Dict[str, str]] = None,
<<<<<<< HEAD
    keyfile: Optional[str] = None,
    key_mode: Optional[int] = None,
=======
>>>>>>> 90492656
    force_passphrase_env: bool = False,
) -> Tuple[List[Tuple[str, bool]], Optional[str]]:
    """List remote files via SSH for the provided path.

    Returns (entries, error_message) where entries contain ``(name, is_directory)`` tuples.
    """
    if not host:
        return [], _('Missing host information.')

    target = _format_ssh_target(host, user)
    safe_path = _normalize_remote_path(remote_path)

    command_path = _quote_remote_path_for_shell(safe_path)
    list_command = f"LC_ALL=C ls -1p --color=never -- {command_path}"
    wrapped_command = (
        "set -f; "
        "printf '__SSHPILOT_BEGIN__\\n'; "
        f"{list_command}; "
        "status=$?; "
        "printf '__SSHPILOT_STATUS__%s\\n' \"$status\"; "
        "printf '__SSHPILOT_END__\\n'; "
        "exit $status"
    )

    env = (inherit_env or os.environ).copy()
    ssh_extra_opts: List[str] = list(extra_ssh_opts or [])
    forced_passphrase_env = bool(force_passphrase_env) and not password

    if forced_passphrase_env:
        try:
            from .askpass_utils import (
                get_ssh_env_with_forced_askpass,
                get_scp_ssh_options,
            )
        except Exception:
            get_ssh_env_with_forced_askpass = None  # type: ignore
            get_scp_ssh_options = None  # type: ignore

        if get_ssh_env_with_forced_askpass is not None:
            try:
                askpass_env = get_ssh_env_with_forced_askpass()
                if isinstance(askpass_env, dict):
                    env.update(askpass_env)
            except Exception:
<<<<<<< HEAD
                logger.debug('SCP: Unable to initialize askpass environment', exc_info=True)

        if keyfile and '-i' not in ssh_extra_opts:
            ssh_extra_opts.extend(['-i', keyfile])

        if key_mode == 1 and 'IdentitiesOnly=yes' not in ' '.join(ssh_extra_opts):
            ssh_extra_opts.extend(['-o', 'IdentitiesOnly=yes'])
=======
                logger.debug(
                    'SCP: Unable to initialize askpass environment',
                    exc_info=True,
                )
>>>>>>> 90492656

        if get_scp_ssh_options is not None:
            try:
                passphrase_opts = list(get_scp_ssh_options())
            except Exception:
                passphrase_opts = []
            for idx in range(0, len(passphrase_opts) - 1, 2):
                flag = passphrase_opts[idx]
                value = passphrase_opts[idx + 1]
                if not flag or not value:
                    continue
                already = False
                for opt_idx in range(0, len(ssh_extra_opts) - 1, 2):
                    if (
                        ssh_extra_opts[opt_idx] == flag
                        and ssh_extra_opts[opt_idx + 1] == value
                    ):
                        already = True
                        break
                if not already:
                    ssh_extra_opts.extend([flag, value])
    else:
        env.pop('SSH_ASKPASS', None)
        env.pop('SSH_ASKPASS_REQUIRE', None)

    try:
        if password:
            result = run_ssh_with_password(
                host,
                user,
                password,
                port=port,
                argv_tail=['sh', '-lc', wrapped_command],
                known_hosts_path=known_hosts_path,
                extra_ssh_opts=ssh_extra_opts,
                inherit_env=env,
                use_publickey=use_publickey,
            )
        else:
            sshbin = shutil.which('ssh') or '/usr/bin/ssh'
            cmd = [sshbin, '-p', str(port)]
            if ssh_extra_opts:
                cmd.extend(ssh_extra_opts)
            if known_hosts_path:
                cmd += ['-o', f'UserKnownHostsFile={known_hosts_path}']
            else:
                cmd += ['-o', 'StrictHostKeyChecking=accept-new']
            cmd.append(target)
            cmd.extend(['sh', '-lc', wrapped_command])
            result = subprocess.run(
                cmd,
                capture_output=True,
                text=True,
                timeout=10,
                check=False,
                env=env,
            )

        stdout_lines = result.stdout.splitlines()
        begin_idx = next((idx for idx, line in enumerate(stdout_lines)
                          if line.strip() == '__SSHPILOT_BEGIN__'), None)
        status_idx = next((idx for idx, line in enumerate(stdout_lines)
                           if line.startswith('__SSHPILOT_STATUS__')), None)
        if begin_idx is None or status_idx is None or status_idx < begin_idx:
            logger.warning('SCP: Unexpected remote listing output for %s', safe_path)
            stderr = result.stderr.strip() or _('Unable to parse remote listing output.')
            return [], stderr
        try:
            status_line = stdout_lines[status_idx]
            status_code = int(status_line.replace('__SSHPILOT_STATUS__', '').strip() or '0')
        except ValueError:
            status_code = result.returncode

        listing_lines = stdout_lines[begin_idx + 1:status_idx]
        if status_code != 0:
            stderr = result.stderr.strip() or _('Failed to list remote directory.')
            logger.warning('SCP: Remote list failed (%s): %s', safe_path, stderr)
            return [], stderr
        entries: List[Tuple[str, bool]] = []
        for raw_line in listing_lines:
            line = raw_line.rstrip()
            if not line:
                continue
            is_dir = line.endswith('/')
            name = line[:-1] if is_dir else line
            entries.append((name, is_dir))
        return entries, None
    except Exception as exc:
        logger.error('SCP: Error listing remote files: %s', exc)
        return [], str(exc)


def download_file(
    host: str,
    user: str,
    remote_file: str,
    local_path: str,
    *,
    recursive: bool = False,
    port: int = 22,
    password: Optional[str] = None,
    known_hosts_path: Optional[str] = None,
    extra_ssh_opts: Optional[List[str]] = None,
    use_publickey: bool = False,
    inherit_env: Optional[Dict[str, str]] = None,
    saved_passphrase: Optional[str] = None,
    keyfile: Optional[str] = None,
    key_mode: Optional[int] = None,
    force_passphrase_env: bool = False,
) -> bool:
    """Download a remote file (or directory when ``recursive``) via SCP."""
    if not host or not remote_file or not local_path:
        return False

    target_user_host = user or ''
    remote_target_host = host
    env = (inherit_env or os.environ).copy()

    ssh_extra_opts: List[str] = list(extra_ssh_opts or [])
    passphrase_auth = bool(saved_passphrase) and not password
    forced_passphrase_env = bool(force_passphrase_env) and not password

    if passphrase_auth or forced_passphrase_env:
        try:
            from .askpass_utils import (
                get_ssh_env_with_forced_askpass,
                get_scp_ssh_options,
            )
        except Exception:
            get_ssh_env_with_forced_askpass = None  # type: ignore
            get_scp_ssh_options = None  # type: ignore

        if get_ssh_env_with_forced_askpass is not None:
            try:
                askpass_env = get_ssh_env_with_forced_askpass()
                if isinstance(askpass_env, dict):
                    env.update(askpass_env)
            except Exception:
                logger.debug('SCP: Unable to initialize askpass environment', exc_info=True)

        if keyfile and '-i' not in ssh_extra_opts:
            ssh_extra_opts.extend(['-i', keyfile])

        if key_mode == 1 and 'IdentitiesOnly=yes' not in ' '.join(ssh_extra_opts):
            ssh_extra_opts.extend(['-o', 'IdentitiesOnly=yes'])

        if get_scp_ssh_options is not None:
            try:
                passphrase_opts = list(get_scp_ssh_options())
            except Exception:
                passphrase_opts = []
            for idx in range(0, len(passphrase_opts) - 1, 2):
                flag = passphrase_opts[idx]
                value = passphrase_opts[idx + 1]
                if not flag or not value:
                    continue
                already = False
                for opt_idx in range(0, len(ssh_extra_opts) - 1, 2):
                    if ssh_extra_opts[opt_idx] == flag and ssh_extra_opts[opt_idx + 1] == value:
                        already = True
                        break
                if not already:
                    ssh_extra_opts.extend([flag, value])
    else:
        env.pop('SSH_ASKPASS', None)
        env.pop('SSH_ASKPASS_REQUIRE', None)

    if password:
        try:
            result = run_scp_with_password(
                remote_target_host,
                user,
                password,
                [remote_file],
                local_path,
                direction='download',
                port=port,
                known_hosts_path=known_hosts_path,
                extra_ssh_opts=ssh_extra_opts,
                inherit_env=env,
                use_publickey=use_publickey,
            )
            return result.returncode == 0
        except Exception as exc:
            logger.error('SCP: Download failed for %s: %s', remote_file, exc)
            return False

    target = _format_ssh_target(remote_target_host, user)
    try:
        transfer_sources, transfer_destination = assemble_scp_transfer_args(
            target,
            [remote_file],
            local_path,
            'download',
        )
        argv = ['scp', '-P', str(port)]
        if recursive:
            argv.append('-r')
        if known_hosts_path:
            argv += ['-o', f'UserKnownHostsFile={known_hosts_path}']
        else:
            argv += ['-o', 'StrictHostKeyChecking=accept-new']
        if ssh_extra_opts:
            argv.extend(ssh_extra_opts)
        argv.extend(transfer_sources)
        argv.append(transfer_destination)
        completed = subprocess.run(
            argv,
            check=False,
            text=True,
            capture_output=True,
            env=env,
        )
        if completed.returncode != 0:
            stderr = (completed.stderr or '').strip()
            if stderr:
                logger.error('SCP: Download stderr: %s', stderr)
            return False
        return True
    except Exception as exc:
        logger.error('SCP: Download failed for %s: %s', remote_file, exc)
        return False


def maybe_set_native_controls(header_bar: Gtk.HeaderBar, value: bool = False) -> None:
    """
    Safely set native controls on header bar, with fallback for older GTK versions.
    Only affects macOS and requires GTK 4.18+. GTK will handle title buttons by default.
    """
    # Only exists in GTK 4.18+
    is_418_plus = (
        Gtk.get_major_version() > 4 or
        (Gtk.get_major_version() == 4 and Gtk.get_minor_version() >= 18)
    )

    if sys.platform == "darwin" and is_418_plus:
        try:
            header_bar.set_use_native_controls(value)
        except AttributeError:
            pass  # extra safety in case of odd bindings
_get_connection_host = get_connection_host
_get_connection_alias = get_connection_alias
_format_connection_host_display = format_connection_host_display

class MainWindow(Adw.ApplicationWindow, WindowActions):
    """Main application window"""

    def __init__(self, *args, isolated: bool = False, **kwargs):
        super().__init__(*args, **kwargs)
        self.active_terminals = {}
        self.connections = []
        self._is_quitting = False  # Flag to prevent multiple quit attempts
        self._is_controlled_reconnect = False  # Flag to track controlled reconnection
        self._internal_file_manager_windows: List[Any] = []

        # Initialize managers
        app = self.get_application()
        app_config = getattr(app, 'config', None) if app else None
        if app_config is not None:
            self.config = app_config
        else:
            self.config = Config()
            if app is not None:
                setattr(app, 'config', self.config)
        self._config_changed_handler = None
        self._startup_tasks_scheduled = False
        self._startup_complete = False
        self._pending_focus_operations = []
        if hasattr(self.config, 'connect'):
            try:
                self._config_changed_handler = self.config.connect('setting-changed', self._on_config_setting_changed)
            except Exception:
                self._config_changed_handler = None
        effective_isolated = isolated or bool(self.config.get_setting('ssh.use_isolated_config', False))
        key_dir = Path(get_config_dir()) if effective_isolated else None
        self.connection_manager = ConnectionManager(self.config, isolated_mode=effective_isolated)
        # Ensure native connect preference is propagated to the connection manager
        try:
            native_cfg = bool(self.config.get_setting('ssh.native_connect', True))
        except Exception:
            native_cfg = True
        app_native = None
        if app is not None and hasattr(app, 'native_connect_enabled'):
            app_native = bool(app.native_connect_enabled)
        self.connection_manager.native_connect_enabled = app_native if app_native is not None else native_cfg
        if app is not None and app_native is None:
            app.native_connect_enabled = native_cfg
        self.key_manager = KeyManager(key_dir)
        self.group_manager = GroupManager(self.config)
        
        # UI state
        self.active_terminals: Dict[Connection, TerminalWidget] = {}  # most recent terminal per connection
        self.connection_to_terminals: Dict[Connection, List[TerminalWidget]] = {}
        self.terminal_to_connection: Dict[TerminalWidget, Connection] = {}
        self.connection_rows = {}   # connection -> row_widget
        self._context_menu_row = None
        # Hide hosts toggle state
        try:
            self._hide_hosts = bool(self.config.get_setting('ui.hide_hosts', False))
        except Exception:
            self._hide_hosts = False
        
        # Set up window
        self.setup_window()
        self.setup_ui()
        self.setup_connections()
        self.setup_signals()

        # Terminal manager handles terminal-related operations
        self.terminal_manager = TerminalManager(self)
        
        # Add action for activating connections
        self.activate_action = Gio.SimpleAction.new('activate-connection', None)
        self.activate_action.connect('activate', self.on_activate_connection)
        self.add_action(self.activate_action)

        # Register remaining window actions
        register_window_actions(self)
        # (Toasts disabled) Remove any toast-related actions if previously defined
        try:
            if hasattr(self, '_toast_reconnect_action'):
                self.remove_action('toast-reconnect')
        except Exception:
            pass
        
        # Connect to close request signal
        self.connect('close-request', self.on_close_request)

        # Start with welcome view (tab view setup already shows welcome initially)

        # Schedule deferred startup behaviors
        self._schedule_startup_tasks()

        logger.info("Main window initialized")

    def _on_config_setting_changed(self, _config, key, value):
        """Synchronize runtime state when configuration values change."""
        if key == 'terminal.pass_through_mode':
            try:
                self._update_sidebar_accelerators()
            except Exception:
                pass
            return

        if key != 'ssh.native_connect':
            return

        bool_value = bool(value)
        app = self.get_application()
        override = None
        if app is not None and hasattr(app, 'native_connect_override'):
            override = app.native_connect_override

        effective = bool_value if override is None else bool(override)

        if app is not None and hasattr(app, 'native_connect_enabled'):
            if override is None:
                app.native_connect_enabled = bool_value
            else:
                app.native_connect_enabled = effective

        if hasattr(self.connection_manager, 'native_connect_enabled'):
            self.connection_manager.native_connect_enabled = effective

        # Install sidebar CSS
        try:
            self._install_sidebar_css()
        except Exception as e:
            logger.error(f"Failed to install sidebar CSS: {e}")

        # Ensure startup behaviors run at least once
        self._schedule_startup_tasks()

    def _schedule_startup_tasks(self):
        """Schedule one-time startup behaviors such as focus and welcome state."""
        if getattr(self, '_startup_tasks_scheduled', False):
            return

        self._startup_tasks_scheduled = True

        try:
            self._install_sidebar_css()
        except Exception as e:
            logger.error(f"Failed to install sidebar CSS: {e}")

        # Check startup behavior setting and show appropriate view
        try:
            startup_behavior = self.config.get_setting('app-startup-behavior', 'welcome')
        except Exception as e:
            logger.error(f"Error handling startup behavior: {e}")
            startup_behavior = 'welcome'

        # On startup, focus the appropriate widget based on preference
        if startup_behavior == 'terminal':
            # Show terminal when explicitly requested
            try:
                GLib.idle_add(self.terminal_manager.show_local_terminal)
            except Exception as e:
                logger.error(f"Failed to show local terminal on startup: {e}")

            def _focus_terminal_when_ready():
                try:
                    page = self.tab_view.get_selected_page() if hasattr(self, 'tab_view') else None
                    if page is None:
                        return
                    terminal_widget = page.get_child()
                    if terminal_widget is None:
                        return
                    if hasattr(terminal_widget, 'vte') and hasattr(terminal_widget.vte, 'grab_focus'):
                        terminal_widget.vte.grab_focus()
                    elif hasattr(terminal_widget, 'grab_focus'):
                        terminal_widget.grab_focus()
                except Exception as focus_error:
                    logger.debug(f"Failed to focus startup terminal: {focus_error}")

            # Queue terminal focus operation to avoid race conditions
            self._queue_focus_operation(_focus_terminal_when_ready)
        else:
            # Delay focus to ensure the UI is fully set up
            try:
                GLib.timeout_add(100, self._focus_connection_list_first_row)
            except Exception:
                pass

        # Mark startup as complete after a short delay to allow all initialization to finish
        GLib.timeout_add(500, self._on_startup_complete)
    
    def _on_startup_complete(self):
        """Called when startup is complete - process any pending focus operations"""
        self._startup_complete = True
        
        # Process any pending focus operations
        for focus_op in self._pending_focus_operations:
            try:
                focus_op()
            except Exception as e:
                logger.debug(f"Failed to execute pending focus operation: {e}")
        
        self._pending_focus_operations.clear()
        return False  # Don't repeat
    
    def _queue_focus_operation(self, focus_func):
        """Queue a focus operation to be executed after startup is complete"""
        if self._startup_complete:
            # Startup is complete, execute immediately
            try:
                focus_func()
            except Exception as e:
                logger.debug(f"Failed to execute focus operation: {e}")
        else:
            # Queue for later execution
            self._pending_focus_operations.append(focus_func)

    def _install_sidebar_css(self):
        """Install sidebar focus CSS"""
        try:
            # Install CSS for sidebar focus highlighting once per display
            display = Gdk.Display.get_default()
            if not display:
                logger.warning("No display available for CSS installation")
                return
            # Use an attribute on the display to avoid re-adding provider
            if getattr(display, '_sidebar_css_installed', False):
                return
            provider = Gtk.CssProvider()
            css = """

            /* optional: a subtle focus ring while the list is focused */
            row:selected:focus-within {
              /* box-shadow: 0 0 8px 2px @accent_bg_color inset; */
              /* border: 2px solid @accent_bg_color;  Adds a solid border of 2px thickness */
              border-radius: 8px;
            }
            
            /* Group styling */
            .group-expand-button {
              min-width: 16px;
              min-height: 16px;
              padding: 2px;
              border-radius: 4px;
            }
            
            .group-expand-button:hover {
              background: alpha(@accent_bg_color, 0.1);
            }
            
            /* Smooth drag indicator transitions */
            .drag-indicator {
              opacity: 0;
              transition: opacity 0.15s ease-in-out;
            }
            
            .drag-indicator.visible {
              opacity: 1;
            }
            
            /* Smooth transitions for connection rows during drag */
            .navigation-sidebar {
              transition: transform 0.1s ease-out, opacity 0.1s ease-out;
            }
            
            .navigation-sidebar.dragging {
              opacity: 0.7;
              transform: scale(0.98);
            }

            .navigation-sidebar row.tinted {
              margin: 4px 8px;
              border-radius: 10px;
              transition: background-color 0s ease;
            }

            .navigation-sidebar row.tinted:not(:selected) {
              background-color: alpha(@accent_bg_color, 0.18);
            }

            .navigation-sidebar row.tinted:hover:not(:selected) {
              background-color: alpha(@accent_bg_color, 0.24);
            }

            .navigation-sidebar row.tinted:active:not(:selected) {
              background-color: alpha(@accent_bg_color, 0.30);
            }

            .navigation-sidebar row.tinted:selected {
              background-color: alpha(@accent_bg_color, 0.36);
              box-shadow: inset 0 0 0 1px alpha(@accent_bg_color, 0.65);
            }

            .navigation-sidebar row.tinted:selected:hover {
              background-color: alpha(@accent_bg_color, 0.42);
            }

            .navigation-sidebar row.tinted:selected:active {
              background-color: alpha(@accent_bg_color, 0.48);
            }
            
            /* Group drop target highlight */
            .drop-target-group {
              background: alpha(@accent_bg_color, 0.25);
              border-radius: 8px;
              box-shadow: 0 0 0 2px @accent_bg_color inset,
                          0 2px 8px alpha(@accent_bg_color, 0.4);
              transform: scale(1.02);
              transition: all 0.2s ease-in-out;
            }
            
            /* Drop target indicator styling */
            .drop-target-indicator {
              background: alpha(@accent_bg_color, 0.9);
              color: white;
              border-radius: 12px;
              padding: 4px 12px;
              margin: 4px 8px;
              font-weight: bold;
              font-size: 0.9em;
              animation: drop-indicator-bounce 0.6s ease-in-out;
            }
            
            @keyframes drop-indicator-bounce {
              0% { 
                transform: translateY(-10px) scale(0.8);
                opacity: 0;
              }
              60% {
                transform: translateY(2px) scale(1.05);
                opacity: 1;
              }
              100% {
                transform: translateY(0) scale(1);
                opacity: 1;
              }
            }

            """
            provider.load_from_data(css.encode('utf-8'))
            Gtk.StyleContext.add_provider_for_display(display, provider, Gtk.STYLE_PROVIDER_PRIORITY_APPLICATION)
            setattr(display, '_sidebar_css_installed', True)
            logger.debug("Sidebar CSS installed successfully")
        except Exception as e:
            logger.error(f"Failed to install sidebar CSS: {e}")
            import traceback
            logger.debug(f"CSS installation traceback: {traceback.format_exc()}")

    def _toggle_class(self, widget, name, on):
        """Helper to toggle CSS class on a widget"""
        if on: 
            widget.add_css_class(name)
        else:
            widget.remove_css_class(name)



    def _select_only_row(self, row: Optional[Gtk.ListBoxRow]) -> None:
        """Select only the provided row, clearing any other selections."""
        if not row or not getattr(self, 'connection_list', None):
            return

        try:
            if hasattr(self.connection_list, 'unselect_all'):
                self.connection_list.unselect_all()
        except Exception:
            pass

        try:
            self.connection_list.select_row(row)
        except Exception:
            pass

    def _get_selected_connection_rows(self) -> List[Gtk.ListBoxRow]:
        """Return all selected rows that represent connections."""
        if not getattr(self, 'connection_list', None):
            return []

        try:
            selected_rows = list(self.connection_list.get_selected_rows())
        except Exception:
            selected_row = self.connection_list.get_selected_row()
            selected_rows = [selected_row] if selected_row else []

        return [row for row in selected_rows if hasattr(row, 'connection')]

    def _get_selected_group_rows(self) -> List[Gtk.ListBoxRow]:
        """Return all selected rows that represent groups."""
        if not getattr(self, 'connection_list', None):
            return []

        try:
            selected_rows = list(self.connection_list.get_selected_rows())
        except Exception:
            selected_row = self.connection_list.get_selected_row()
            selected_rows = [selected_row] if selected_row else []

        return [row for row in selected_rows if hasattr(row, 'group_id')]

    def _get_target_connection_rows(self, prefer_context: bool = False) -> List[Gtk.ListBoxRow]:
        """Return rows targeted by the current action, respecting context menus."""
        rows = self._get_selected_connection_rows()
        context_row = getattr(self, '_context_menu_row', None)

        if context_row and hasattr(context_row, 'connection'):
            if rows and context_row in rows:
                return rows
            if prefer_context or not rows:
                return [context_row]

        return rows

    def _connections_from_rows(self, rows: List[Gtk.ListBoxRow]) -> List[Connection]:
        """Return unique connections represented by the provided rows."""
        connections: List[Connection] = []
        seen_ids = set()
        for row in rows:
            connection = getattr(row, 'connection', None)
            if connection and id(connection) not in seen_ids:
                seen_ids.add(id(connection))
                connections.append(connection)
        return connections

    def _get_target_connections(self, prefer_context: bool = False) -> List[Connection]:
        """Return connection objects targeted by the current action."""
        rows = self._get_target_connection_rows(prefer_context=prefer_context)
        return self._connections_from_rows(rows)

    def _determine_neighbor_connection_row(
        self, target_rows: List[Gtk.ListBoxRow]
    ) -> Optional[Gtk.ListBoxRow]:
        """Find the closest remaining connection row after deleting target_rows."""
        if not target_rows or not getattr(self, 'connection_list', None):
            return None

        try:
            all_rows = list(self.connection_list)
        except Exception:
            # If iteration fails, fall back to default behavior.
            return None

        if not all_rows:
            return None

        index_map = {row: idx for idx, row in enumerate(all_rows)}
        target_indexes = sorted(
            index_map[row]
            for row in target_rows
            if row in index_map
        )

        if not target_indexes:
            return None

        max_index = target_indexes[-1]
        min_index = target_indexes[0]

        # Try to find the next connection row after the targeted range.
        for idx in range(max_index + 1, len(all_rows)):
            row = all_rows[idx]
            if hasattr(row, 'connection') and row not in target_rows:
                return row

        # Fall back to previous connection rows before the targeted range.
        for idx in range(min_index - 1, -1, -1):
            row = all_rows[idx]
            if hasattr(row, 'connection') and row not in target_rows:
                return row

        return None

    def _disconnect_connection_terminals(self, connection: Connection) -> None:
        """Disconnect all tracked terminals for a connection."""
        try:
            for term in list(self.connection_to_terminals.get(connection, [])):
                try:
                    if hasattr(term, 'disconnect'):
                        term.disconnect()
                except Exception:
                    pass

            term = self.active_terminals.get(connection)
            if term and hasattr(term, 'disconnect'):
                try:
                    term.disconnect()
                except Exception:
                    pass
        except Exception:
            pass

    def _prompt_delete_connections(
        self,
        connections: List[Connection],
        neighbor_row: Optional[Gtk.ListBoxRow] = None,
    ) -> None:
        """Show a confirmation dialog for deleting one or more connections."""
        unique_connections: List[Connection] = []
        seen_ids = set()
        for connection in connections:
            if connection and id(connection) not in seen_ids:
                seen_ids.add(id(connection))
                unique_connections.append(connection)

        if not unique_connections:
            return

        active_connections = [
            connection
            for connection in unique_connections
            if getattr(connection, 'is_connected', False)
            or bool(self.connection_to_terminals.get(connection, []))
        ]

        if active_connections:
            heading = _('Remove host?') if len(unique_connections) == 1 else _('Remove connections?')
            body = _('Close connections and remove host?') if len(unique_connections) == 1 else _(
                'Close connections and remove the selected hosts?'
            )
            dialog = Adw.MessageDialog(
                transient_for=self,
                modal=True,
                heading=heading,
                body=body,
            )
            dialog.add_response('cancel', _('Cancel'))
            dialog.add_response('close_remove', _('Close and Remove'))
            dialog.set_response_appearance('close_remove', Adw.ResponseAppearance.DESTRUCTIVE)
            dialog.set_default_response('close_remove')
            dialog.set_close_response('cancel')
        else:
            heading = _('Delete Connection?') if len(unique_connections) == 1 else _('Delete Connections?')
            if len(unique_connections) == 1:
                nickname = unique_connections[0].nickname if hasattr(unique_connections[0], 'nickname') else ''
                body = _('Are you sure you want to delete "{}"?').format(nickname)
            else:
                body = _('Are you sure you want to delete the selected connections?')

            dialog = Adw.MessageDialog.new(self, heading, body)
            dialog.add_response('cancel', _('Cancel'))
            dialog.add_response('delete', _('Delete'))
            dialog.set_response_appearance('delete', Adw.ResponseAppearance.DESTRUCTIVE)
            dialog.set_default_response('cancel')
            dialog.set_close_response('cancel')

        payload = {
            'connections': unique_connections,
            'neighbor_row': neighbor_row,
        }
        dialog.connect('response', self.on_delete_connection_response, payload)
        dialog.present()






    def _on_connection_list_key_pressed(self, controller, keyval, keycode, state):
        """Handle key presses in the connection list"""

        # Handle Enter key specifically
        if keyval == Gdk.KEY_Return or keyval == Gdk.KEY_KP_Enter:
            selected_row = self.connection_list.get_selected_row()
            if selected_row and hasattr(selected_row, 'connection'):
                self._return_to_tab_view_if_welcome()
                connection = selected_row.connection
                self._focus_most_recent_tab_or_open_new(connection)
                return True  # Consume the event to prevent row-activated
            return False  # Allow group rows to be handled by row-activated

        # Handle deletion keys to remove selected connections
        if keyval in (
            Gdk.KEY_Delete,
            Gdk.KEY_KP_Delete,
            Gdk.KEY_BackSpace,
        ):
            target_rows = self._get_target_connection_rows()
            connections = self._connections_from_rows(target_rows)

            if connections:
                neighbor_row = self._determine_neighbor_connection_row(target_rows)
                self._prompt_delete_connections(connections, neighbor_row)
                return True

            return False
        return False


        
        # Sidebar toggle action registered via register_window_actions

    def setup_window(self):
        """Configure main window properties"""
        self.set_title('SSH Pilot')
        self.set_icon_name('io.github.mfat.sshpilot')
        
        # Load window geometry
        geometry = self.config.get_window_geometry()
        self.set_default_size(geometry['width'], geometry['height'])
        self.set_resizable(True)
        
        # Connect window state signals
        self.connect('notify::default-width', self.on_window_size_changed)
        self.connect('notify::default-height', self.on_window_size_changed)
        # Ensure initial focus after the window is mapped
        try:
            self.connect('map', lambda *a: GLib.timeout_add(200, self._focus_connection_list_first_row))
        except Exception:
            pass

        # Tab navigation shortcuts are handled by application actions (see sshpilot/main.py)
        
    def on_window_size_changed(self, window, param):
        """Handle window size changes and save the new dimensions"""
        width = self.get_default_width()
        height = self.get_default_height()
        logger.debug(f"Window size changed to: {width}x{height}")
        
        # Save the new window geometry
        self.config.set_window_geometry(width, height)

    def setup_ui(self):
        """Set up the user interface"""
        # Create main container
        main_box = Gtk.Box(orientation=Gtk.Orientation.VERTICAL)
        
        # Create header bar
        self.header_bar = Gtk.HeaderBar()
        self.header_bar.set_title_widget(Gtk.Label(label="SSH Pilot"))
        
        # Safely configure native window controls (macOS only, GTK 4.18+)
        maybe_set_native_controls(self.header_bar, False)
        
        
        # Add sidebar toggle button to the left side of header bar
        self.sidebar_toggle_button = Gtk.ToggleButton()
        self.sidebar_toggle_button.set_can_focus(False)  # Remove focus from sidebar toggle
        
        # Sidebar always starts visible
        sidebar_visible = True
        
        self.sidebar_toggle_button.set_icon_name('sidebar-show-symbolic')
        self.sidebar_toggle_button.set_tooltip_text(
            f'Hide Sidebar (F9, {get_primary_modifier_label()}+B)'
        )
        # Button should not appear pressed when sidebar is visible
        self.sidebar_toggle_button.set_active(False)
        self.sidebar_toggle_button.connect('toggled', self.on_sidebar_toggle)
        self.header_bar.pack_start(self.sidebar_toggle_button)
        
        # Add view toggle button to switch between welcome and tabs
        self.view_toggle_button = Gtk.Button()
        self.view_toggle_button.set_icon_name('go-home-symbolic')
        self.view_toggle_button.set_tooltip_text('Show Start Page')
        self.view_toggle_button.connect('clicked', self.on_view_toggle_clicked)
        self.view_toggle_button.set_visible(False)  # Hidden by default
        self.header_bar.pack_start(self.view_toggle_button)
        
        # Add tab button to header bar (will be created later in setup_content_area)
        # This will be added after the tab view is created
        
        # Add header bar to main container only when using traditional split views
        if not (HAS_NAV_SPLIT or HAS_OVERLAY_SPLIT):
            main_box.append(self.header_bar)
        
        # Create main layout (fallback if split view widgets are unavailable)
        # Try OverlaySplitView first as it's more reliable
        if HAS_OVERLAY_SPLIT:
            self.split_view = Adw.OverlaySplitView()
            try:
                self.split_view.set_sidebar_width_fraction(0.25)
                self.split_view.set_min_sidebar_width(200)
                self.split_view.set_max_sidebar_width(400)
            except Exception:
                pass
            self.split_view.set_vexpand(True)
            self._split_variant = 'overlay'
            logger.debug("Using OverlaySplitView")
        elif HAS_NAV_SPLIT:
            self.split_view = Adw.NavigationSplitView()
            try:
                self.split_view.set_sidebar_width_fraction(0.25)
                self.split_view.set_min_sidebar_width(200)
                self.split_view.set_max_sidebar_width(400)
            except Exception:
                pass
            self.split_view.set_vexpand(True)
            self._split_variant = 'navigation'
            logger.debug("Using NavigationSplitView")
        else:
            self.split_view = Gtk.Paned.new(Gtk.Orientation.HORIZONTAL)
            self.split_view.set_wide_handle(True)
            self.split_view.set_vexpand(True)
            self._split_variant = 'paned'
            logger.debug("Using Gtk.Paned fallback")
        
        # Sidebar always starts visible
        sidebar_visible = True
        
        # For OverlaySplitView, we need to explicitly show the sidebar
        if HAS_OVERLAY_SPLIT:
            try:
                self.split_view.set_show_sidebar(True)
                logger.debug("Set OverlaySplitView sidebar to visible")
            except Exception as e:
                logger.error(f"Failed to show OverlaySplitView sidebar: {e}")
        elif HAS_NAV_SPLIT:
            logger.debug("NavigationSplitView sidebar will be shown when content is set")
        
        # Create sidebar
        self.setup_sidebar()

        # Create main content area
        self.setup_content_area()

        # Add split view to main container
        main_box.append(self.split_view)

        # Sidebar is always visible on startup

        # Create toast overlay and set main content
        self.toast_overlay = Adw.ToastOverlay()
        self.toast_overlay.set_child(main_box)
        self.set_content(self.toast_overlay)

    def _set_sidebar_widget(self, widget: Gtk.Widget) -> None:
        if HAS_NAV_SPLIT or HAS_OVERLAY_SPLIT:
            try:
                self.split_view.set_sidebar(widget)
                return
            except Exception:
                pass
        # Fallback for Gtk.Paned
        try:
            self.split_view.set_start_child(widget)
        except Exception:
            pass

    def _set_content_widget(self, widget: Gtk.Widget) -> None:
        if HAS_NAV_SPLIT:
            try:
                if not hasattr(self, "_nav_view"):
                    self._nav_view = Adw.NavigationView()
                    self.split_view.set_content(self._nav_view)
                page = Adw.NavigationPage.new(widget, "")
                self._nav_view.push(page)
                return
            except Exception:
                pass
        elif HAS_OVERLAY_SPLIT:
            try:
                self.split_view.set_content(widget)
                return
            except Exception:
                pass
        # Fallback for Gtk.Paned
        try:
            self.split_view.set_end_child(widget)
        except Exception:
            pass

    def _get_sidebar_width(self) -> int:
        try:
            if (HAS_NAV_SPLIT or HAS_OVERLAY_SPLIT) and hasattr(self.split_view, 'get_max_sidebar_width'):
                return int(self.split_view.get_max_sidebar_width())
        except Exception:
            pass
        # Fallback: attempt to read allocation of the first child when using Paned
        try:
            sidebar = self.split_view.get_start_child()
            if sidebar is not None:
                alloc = sidebar.get_allocation()
                return int(alloc.width)
        except Exception:
            pass
        return 0


    
    def _generate_duplicate_nickname(self, base_nickname: str) -> str:
        """Generate a unique nickname for a duplicated connection."""
        try:
            existing_names = {
                str(getattr(conn, 'nickname', '')).strip()
                for conn in self.connection_manager.get_connections()
                if getattr(conn, 'nickname', None)
            }
        except Exception:
            existing_names = set()
        existing_lower = {name.lower() for name in existing_names if name}

        base = (base_nickname or '').strip()
        if not base:
            base = _('Connection')

        copy_label = _('Copy')
        pattern = re.compile(r"\s+\(" + re.escape(copy_label) + r"(?:\s+(\d+))?\)\s*$", re.IGNORECASE)
        base_clean = pattern.sub('', base).strip() or base

        def is_unique(name: str) -> bool:
            return name.lower() not in existing_lower

        candidate = f"{base_clean} ({copy_label})"
        if is_unique(candidate):
            return candidate

        index = 2
        while True:
            candidate = f"{base_clean} ({copy_label} {index})"
            if is_unique(candidate):
                return candidate
            index += 1

    def _show_duplicate_connection_error(self, connection: Optional[Connection], error: Exception) -> None:
        """Display an error dialog when duplication fails."""
        try:
            nickname = (getattr(connection, 'nickname', '') or _('Connection')).strip()
            heading = _('Duplicate Failed')
            body = _('Failed to duplicate connection "{name}".\n\n{details}').format(
                name=nickname,
                details=str(error) or _('An unknown error occurred.')
            )
            dialog = Adw.MessageDialog(
                transient_for=self,
                modal=True,
                heading=heading,
                body=body,
            )
            dialog.add_response('close', _('Close'))
            dialog.set_close_response('close')
            dialog.present()
        except Exception:
            pass

    def duplicate_connection(self, connection: Optional[Connection]) -> Optional[Connection]:
        """Duplicate an existing connection, persist it, and select the new entry."""
        if connection is None:
            return None

        try:
            try:
                base_data = getattr(connection, 'data', None)
                new_data = copy.deepcopy(base_data) if isinstance(base_data, dict) else {}
            except Exception:
                new_data = {}
            if not isinstance(new_data, dict):
                new_data = {}

            for key in list(new_data.keys()):
                if key.startswith('__') or key in {'aliases', 'password_changed'}:
                    new_data.pop(key, None)

            new_nickname = self._generate_duplicate_nickname(getattr(connection, 'nickname', ''))
            new_data['nickname'] = new_nickname

            host_value = (
                getattr(connection, 'hostname', '')
                or getattr(connection, 'host', '')
                or new_data.get('hostname', '')
                or new_data.get('host', '')
            )
            host_value = str(host_value).strip()
            if not host_value:
                host_value = new_nickname
            new_data['hostname'] = host_value
            new_data.pop('host', None)

            new_data['username'] = str(getattr(connection, 'username', new_data.get('username', '')) or '')

            try:
                new_data['port'] = int(getattr(connection, 'port', new_data.get('port', 22)) or 22)
            except Exception:
                new_data['port'] = 22

            try:
                new_data['auth_method'] = int(getattr(connection, 'auth_method', new_data.get('auth_method', 0)) or 0)
            except Exception:
                new_data['auth_method'] = 0

            keyfile_value = getattr(connection, 'keyfile', new_data.get('keyfile', '')) or ''
            if isinstance(keyfile_value, str) and keyfile_value.strip().lower().startswith('select key file'):
                keyfile_value = ''
            new_data['keyfile'] = keyfile_value

            certificate_value = getattr(connection, 'certificate', new_data.get('certificate', '')) or ''
            if isinstance(certificate_value, str) and certificate_value.strip().lower().startswith('select certificate'):
                certificate_value = ''
            new_data['certificate'] = certificate_value

            new_data['key_passphrase'] = getattr(connection, 'key_passphrase', new_data.get('key_passphrase', '')) or ''

            try:
                new_data['key_select_mode'] = int(getattr(connection, 'key_select_mode', new_data.get('key_select_mode', 0)) or 0)
            except Exception:
                new_data['key_select_mode'] = 0

            new_data['password'] = getattr(connection, 'password', new_data.get('password', '')) or ''
            new_data['x11_forwarding'] = bool(getattr(connection, 'x11_forwarding', new_data.get('x11_forwarding', False)))
            new_data['pubkey_auth_no'] = bool(getattr(connection, 'pubkey_auth_no', new_data.get('pubkey_auth_no', False)))
            new_data['forward_agent'] = bool(getattr(connection, 'forward_agent', new_data.get('forward_agent', False)))

            proxy_jump_value = getattr(connection, 'proxy_jump', new_data.get('proxy_jump', []))
            if isinstance(proxy_jump_value, str):
                proxy_jump_value = [h.strip() for h in re.split(r'[\s,]+', proxy_jump_value) if h.strip()]
            else:
                proxy_jump_value = list(proxy_jump_value or [])
            new_data['proxy_jump'] = proxy_jump_value

            new_data['proxy_command'] = getattr(connection, 'proxy_command', new_data.get('proxy_command', '')) or ''
            new_data['local_command'] = getattr(connection, 'local_command', new_data.get('local_command', '')) or ''
            new_data['remote_command'] = getattr(connection, 'remote_command', new_data.get('remote_command', '')) or ''
            new_data['extra_ssh_config'] = getattr(connection, 'extra_ssh_config', new_data.get('extra_ssh_config', '')) or ''

            forwarding_rules = getattr(connection, 'forwarding_rules', new_data.get('forwarding_rules', []))
            try:
                new_data['forwarding_rules'] = copy.deepcopy(list(forwarding_rules or []))
            except Exception:
                new_data['forwarding_rules'] = []

            source_path = getattr(connection, 'source', new_data.get('source'))
            if source_path:
                new_data['source'] = source_path
            else:
                new_data.pop('source', None)

            new_connection = Connection(new_data)
            if self.connection_manager.isolated_mode:
                new_connection.isolated_config = True
                new_connection.config_root = self.connection_manager.ssh_config_path
                new_connection.data['isolated_mode'] = True
                if self.connection_manager.ssh_config_path:
                    new_connection.data['config_root'] = self.connection_manager.ssh_config_path
            try:
                new_connection.auth_method = int(new_data.get('auth_method', 0) or 0)
            except Exception:
                new_connection.auth_method = 0
            try:
                new_connection.key_select_mode = int(new_data.get('key_select_mode', 0) or 0)
            except Exception:
                new_connection.key_select_mode = 0
            new_connection.forwarding_rules = list(new_data.get('forwarding_rules', []))
            new_connection.proxy_jump = list(new_data.get('proxy_jump', []))
            new_connection.forward_agent = bool(new_data.get('forward_agent', False))
            new_connection.extra_ssh_config = new_data.get('extra_ssh_config', '')
            new_connection.certificate = new_data.get('certificate', '')

            original_group_id = self.group_manager.get_connection_group(connection.nickname)

            self.connection_manager.connections.append(new_connection)
            try:
                if not self.connection_manager.update_connection(new_connection, new_data):
                    raise RuntimeError(_('Failed to save duplicated connection.'))
            except Exception:
                try:
                    self.connection_manager.connections.remove(new_connection)
                except ValueError:
                    pass
                raise

            self.connection_manager.load_ssh_config()

            if original_group_id and original_group_id in getattr(self.group_manager, 'groups', {}):
                self.group_manager.move_connection(new_nickname, original_group_id)
                try:
                    self.group_manager.reorder_connection_in_group(new_nickname, connection.nickname, 'below')
                except Exception:
                    pass
            else:
                self.group_manager.move_connection(new_nickname, None)
                try:
                    root_connections = self.group_manager.root_connections
                    if new_nickname in root_connections and connection.nickname in root_connections:
                        root_connections.remove(new_nickname)
                        insert_at = root_connections.index(connection.nickname) + 1
                        root_connections.insert(insert_at, new_nickname)
                        self.group_manager._save_groups()
                except Exception:
                    pass

            self.rebuild_connection_list()

            duplicated = self.connection_manager.find_connection_by_nickname(new_nickname)
            if duplicated and duplicated in self.connection_rows:
                row = self.connection_rows[duplicated]
                self._select_only_row(row)
                try:
                    self.connection_list.scroll_to_row(row)
                except Exception:
                    pass
                try:
                    self.connection_list.grab_focus()
                except Exception:
                    pass
            return duplicated
        except Exception as error:
            self._show_duplicate_connection_error(connection, error)
            logger.error(f"Failed to duplicate connection: {error}", exc_info=True)
            return None

    def setup_sidebar(self):
        """Set up the sidebar with connection list"""
        sidebar_box = Gtk.Box(orientation=Gtk.Orientation.VERTICAL)
        sidebar_box.add_css_class('sidebar')
        
        # Sidebar header
        header = Gtk.Box(orientation=Gtk.Orientation.HORIZONTAL, spacing=6)
        header.set_margin_start(12)
        header.set_margin_end(12)
        header.set_margin_top(12)
        header.set_margin_bottom(6)
        
        # # Title
        # title_label = Gtk.Label()
        # title_label.set_markup('<b>Connections</b>')
        # title_label.set_halign(Gtk.Align.START)
        # title_label.set_hexpand(True)
        # header.append(title_label)
        
        # Add connection button
        add_button = Gtk.Button.new_from_icon_name('list-add-symbolic')
        add_button.set_tooltip_text(
            f'Add Connection ({get_primary_modifier_label()}+N)'
        )
        add_button.connect('clicked', self.on_add_connection_clicked)
        try:
            add_button.set_can_focus(False)
        except Exception:
            pass
        header.append(add_button)

        # Search button
        search_button = Gtk.Button.new_from_icon_name('system-search-symbolic')
        # Platform-aware shortcut in tooltip
        shortcut = 'Cmd+F' if is_macos() else 'Ctrl+F'
        search_button.set_tooltip_text(f'Search Connections ({shortcut})')
        search_button.connect('clicked', lambda *_: self.focus_search_entry())
        try:
            search_button.set_can_focus(False)
        except Exception:
            pass
        header.append(search_button)

        # Hide/Show hostnames button (eye icon)
        def _update_eye_icon(btn):
            try:
                icon = 'view-conceal-symbolic' if self._hide_hosts else 'view-reveal-symbolic'
                btn.set_icon_name(icon)
                btn.set_tooltip_text('Show hostnames' if self._hide_hosts else 'Hide hostnames')
            except Exception:
                pass

        hide_button = Gtk.Button.new_from_icon_name('view-reveal-symbolic')
        _update_eye_icon(hide_button)
        def _on_toggle_hide(btn):
            try:
                self._hide_hosts = not self._hide_hosts
                # Persist setting
                try:
                    self.config.set_setting('ui.hide_hosts', self._hide_hosts)
                except Exception:
                    pass
                # Update all rows
                for row in self.connection_rows.values():
                    if hasattr(row, 'apply_hide_hosts'):
                        row.apply_hide_hosts(self._hide_hosts)
                # Update icon/tooltip
                _update_eye_icon(btn)
            except Exception:
                pass
        hide_button.connect('clicked', _on_toggle_hide)
        try:
            hide_button.set_can_focus(False)
        except Exception:
            pass
        header.append(hide_button)


        # Add spacer to push menu button to far right
        spacer = Gtk.Box()
        spacer.set_hexpand(True)
        header.append(spacer)

        # Menu button - positioned at the far right relative to sidebar
        menu_button = Gtk.MenuButton()
        menu_button.set_can_focus(False)
        menu_button.set_icon_name('open-menu-symbolic')
        menu_button.set_tooltip_text('Menu')
        menu_button.set_menu_model(self.create_menu())
        header.append(menu_button)

        sidebar_box.append(header)

        # Search container
        search_container = Gtk.Box(orientation=Gtk.Orientation.VERTICAL)
        search_container.add_css_class('search-container')
        search_container.set_margin_start(2)
        search_container.set_margin_end(2)
        search_container.set_margin_bottom(6)
        
        # Search entry for filtering connections
        self.search_entry = Gtk.SearchEntry()
        self.search_entry.set_placeholder_text(_('Search connections'))
        self.search_entry.connect('search-changed', self.on_search_changed)
        self.search_entry.connect('stop-search', self.on_search_stopped)
        search_key = Gtk.EventControllerKey()
        search_key.connect('key-pressed', self._on_search_entry_key_pressed)
        self.search_entry.add_controller(search_key)
        # Prevent search entry from being the default focus widget
        self.search_entry.set_can_focus(True)
        self.search_entry.set_focus_on_click(False)
        search_container.append(self.search_entry)
        
        # Store reference to search container for showing/hiding
        self.search_container = search_container
        
        # Hide search container by default
        search_container.set_visible(False)
        
        sidebar_box.append(search_container)

        # Connection list
        self.connection_scrolled = Gtk.ScrolledWindow()
        self.connection_scrolled.set_policy(Gtk.PolicyType.NEVER, Gtk.PolicyType.AUTOMATIC)
        self.connection_scrolled.set_vexpand(True)
        
        self.connection_list = Gtk.ListBox()
        self.connection_list.add_css_class("navigation-sidebar")
        self.connection_list.set_selection_mode(Gtk.SelectionMode.MULTIPLE)
        try:
            self.connection_list.set_can_focus(True)
        except Exception:
            pass
        
        
        # Connect signals
        self.connection_list.connect('row-selected', self.on_connection_selected)  # For button sensitivity
        self.connection_list.connect('row-activated', self.on_connection_activated)  # For Enter key/double-click
        
        # Make sure the connection list is focusable and can receive key events
        self.connection_list.set_focusable(True)
        self.connection_list.set_can_focus(True)
        # Manage focus manually so double-click activation can hand control to the terminal
        self.connection_list.set_focus_on_click(False)
        self.connection_list.set_activate_on_single_click(False)  # Require double-click to activate
        
        # Set connection list as the default focus widget for the sidebar
        # Queue this operation to avoid race conditions during startup
        def _set_sidebar_focus():
            if self.connection_list.get_parent() == sidebar_box:
                sidebar_box.set_focus_child(self.connection_list)
        
        self._queue_focus_operation(_set_sidebar_focus)
        
        # Set up drag and drop for reordering
        build_sidebar(self)

        # Right-click context menu using simple gesture without coordinate detection
        try:
            # Use a simple gesture but avoid all coordinate-based operations
            context_click = Gtk.GestureClick()
            context_click.set_button(Gdk.BUTTON_SECONDARY)  # Only handle right-click
            
            def _on_right_click(gesture, n_press, x, y):
                try:
                    logger.debug("Simple right-click detected - showing context menu for selected row")
                    
                    
                    # Try to detect the clicked row, but fall back to selected row if detection fails
                    row = None
                    try:
                        # First try to find the row that was actually clicked using pick method
                        # This is safe now because we're not doing any selection operations
                        picked_widget = self.connection_list.pick(x, y, Gtk.PickFlags.DEFAULT)
                        widget = picked_widget
                        while widget is not None:
                            if isinstance(widget, Gtk.ListBoxRow):
                                row = widget
                                logger.debug("Using clicked row for context menu")
                                break
                            widget = widget.get_parent()
                            if widget == self.connection_list:
                                break
                    except Exception as e:
                        logger.debug(f"Failed to detect clicked row: {e}")
                    
                    # Fallback to selected row if click detection failed
                    if not row:
                        try:
                            row = self.connection_list.get_selected_row()
                            if row:
                                logger.debug("Using currently selected row for context menu (fallback)")
                            else:
                                # If no selection, use first row
                                first_visible = self.connection_list.get_row_at_index(0)
                                if first_visible:
                                    row = first_visible
                                    logger.debug("Using first row for context menu (no selection)")
                        except Exception as e:
                            logger.debug(f"Failed to get selected row: {e}")

                    if not row:
                        logger.debug("No row available for context menu")
                        return
                    
                    # Set context menu data
                    self._context_menu_row = row
                    self._context_menu_connection = getattr(row, 'connection', None)
                    self._context_menu_group_row = row if hasattr(row, 'group_id') else None
                    # Create popover menu and rely on default autohide behavior
                    pop = Gtk.Popover.new()
                    pop.set_has_arrow(True)
                    logger.debug("Created popover with default autohide")


                    # Create listbox for menu items
                    listbox = Gtk.ListBox(margin_top=2, margin_bottom=2, margin_start=2, margin_end=2)
                    listbox.set_selection_mode(Gtk.SelectionMode.NONE)
                    pop.set_child(listbox)
                    
                    # Simple popover close handler with cleanup
                    def _on_popover_closed(*args):
                        # Clean up the window focus handler when popover closes
                        if hasattr(pop, '_focus_handler_id') and hasattr(pop, '_window') and pop._window:
                            try:
                                pop._window.disconnect(pop._focus_handler_id)
                                logger.debug("Cleaned up window focus handler")
                            except Exception as e:
                                logger.debug(f"Error cleaning up focus handler: {e}")

                        logger.debug("Context menu closed")
                        try:
                            self._context_menu_row = None
                            self._context_menu_connection = None
                        except Exception:
                            pass
                    
                    pop.connect("closed", _on_popover_closed)
                    
                    # Close context menu when window becomes inactive (with delay to prevent immediate closure)
                    def _on_window_active_changed(window, pspec):
                        try:
                            # Add a small delay to avoid immediate closure when popover is first shown
                            def delayed_check():
                                try:
                                    # Only close if window is actually inactive and popover is still visible
                                    if not self.is_active() and pop and pop.get_visible():
                                        pop.popdown()
                                        logger.debug("Context menu closed due to window becoming inactive")
                                except Exception as e:
                                    logger.debug(f"Error in delayed focus check: {e}")
                                return False
                            GLib.timeout_add(50, delayed_check)
                        except Exception as e:
                            logger.debug(f"Error in window active change handler: {e}")
                    
                    # Connect to the window's notify::is-active signal after a brief delay
                    def connect_focus_handler():
                        try:
                            focus_handler_id = self.connect("notify::is-active", _on_window_active_changed)
                            pop._focus_handler_id = focus_handler_id
                            pop._window = self
                            logger.debug("Connected window focus handler")
                        except Exception as e:
                            logger.debug(f"Error connecting focus handler: {e}")
                        return False
                    
                    # Delay the connection slightly to avoid immediate triggering
                    GLib.timeout_add(100, connect_focus_handler)
                    
                    # Add menu items based on row type
                    if hasattr(row, 'group_id'):
                        # Group row context menu
                        logger.debug(f"Creating context menu for group row: {row.group_id}")

                        # Edit Group row
                        edit_row = Adw.ActionRow(title=_('Edit Group'))
                        edit_icon = Gtk.Image.new_from_icon_name('document-edit-symbolic')
                        edit_row.add_prefix(edit_icon)
                        edit_row.set_activatable(True)
                        edit_row.connect('activated', lambda *_: (self.on_edit_group_action(None, None), pop.popdown()))
                        listbox.append(edit_row)

                        # Delete Group row
                        delete_row = Adw.ActionRow(title=_('Delete Group'))
                        delete_icon = Gtk.Image.new_from_icon_name('user-trash-symbolic')
                        delete_row.add_prefix(delete_icon)
                        delete_row.set_activatable(True)
                        delete_row.connect('activated', lambda *_: (self.on_delete_group_action(None, None), pop.popdown()))
                        listbox.append(delete_row)
                    else:
                        # Connection row context menu
                        logger.debug(f"Creating context menu for connection row: {getattr(row, 'connection', None)}")

                        # Open New Connection row
                        new_row = Adw.ActionRow(title=_('Open New Connection'))
                        new_icon = Gtk.Image.new_from_icon_name('list-add-symbolic')
                        new_row.add_prefix(new_icon)
                        new_row.set_activatable(True)
                        new_row.connect('activated', lambda *_: (self.on_open_new_connection_action(None, None), pop.popdown()))
                        listbox.append(new_row)

                        # Edit Connection row
                        edit_row = Adw.ActionRow(title=_('Edit Connection'))
                        edit_icon = Gtk.Image.new_from_icon_name('document-edit-symbolic')
                        edit_row.add_prefix(edit_icon)
                        edit_row.set_activatable(True)
                        
                        edit_row.connect('activated', lambda *_: (self.on_edit_connection_action(None, None), pop.popdown()))
                        listbox.append(edit_row)

                        # Duplicate Connection row
                        duplicate_row = Adw.ActionRow(title=_('Duplicate Connection'))
                        duplicate_icon = Gtk.Image.new_from_icon_name('edit-copy-symbolic')
                        duplicate_row.add_prefix(duplicate_icon)
                        duplicate_row.set_activatable(True)
                        duplicate_row.connect('activated', lambda *_: (self.on_duplicate_connection_action(None, None), pop.popdown()))
                        listbox.append(duplicate_row)

                        # Manage Files row
                        if not should_hide_file_manager_options():
                            files_row = Adw.ActionRow(title=_('Manage Files'))
                            files_icon = Gtk.Image.new_from_icon_name('folder-symbolic')
                            files_row.add_prefix(files_icon)
                            files_row.set_activatable(True)
                            files_row.connect('activated', lambda *_: (self.on_manage_files_action(None, None), pop.popdown()))
                            listbox.append(files_row)

                        # Only show system terminal option when external terminals are available
                        if not should_hide_external_terminal_options():
                            terminal_row = Adw.ActionRow(title=_('Open in System Terminal'))
                            terminal_icon = Gtk.Image.new_from_icon_name('utilities-terminal-symbolic')
                            terminal_row.add_prefix(terminal_icon)
                            terminal_row.set_activatable(True)
                            terminal_row.connect('activated', lambda *_: (self.on_open_in_system_terminal_action(None, None), pop.popdown()))
                            listbox.append(terminal_row)

                        # Add grouping options
                        current_group_id = self.group_manager.get_connection_group(row.connection.nickname)
                        
                        # Always show "Move to Group" option
                        move_row = Adw.ActionRow(title=_('Move to Group'))
                        move_icon = Gtk.Image.new_from_icon_name('folder-symbolic')
                        move_row.add_prefix(move_icon)
                        move_row.set_activatable(True)
                        move_row.connect('activated', lambda *_: (self.on_move_to_group_action(None, None), pop.popdown()))
                        listbox.append(move_row)
                        
                        # Show "Ungroup" option if connection is currently in a group
                        if current_group_id:
                            ungroup_row = Adw.ActionRow(title=_('Ungroup'))
                            ungroup_icon = Gtk.Image.new_from_icon_name('folder-symbolic')
                            ungroup_row.add_prefix(ungroup_icon)
                            ungroup_row.set_activatable(True)
                            ungroup_row.connect('activated', lambda *_: (self.on_move_to_ungrouped_action(None, None), pop.popdown()))
                            listbox.append(ungroup_row)

                        # Delete Connection row (moved to bottom)
                        delete_row = Adw.ActionRow(title=_('Delete'))
                        delete_icon = Gtk.Image.new_from_icon_name('user-trash-symbolic')
                        delete_row.add_prefix(delete_icon)
                        delete_row.set_activatable(True)
                        delete_row.connect('activated', lambda *_: (self.on_delete_connection_action(None, None), pop.popdown()))
                        listbox.append(delete_row)
                    # Set popover parent to the selected row for proper anchoring
                    pop.set_parent(row)
                    
                    # Add a small delay to ensure proper display
                    def show_menu():
                        try:
                            pop.popup()
                            logger.debug("Context menu popup called")
                        except Exception as e:
                            logger.error(f"Failed to popup context menu: {e}")
                        return False
                    
                    GLib.idle_add(show_menu)
                    
                except Exception as e:
                    logger.error(f"Failed to create context menu: {e}")
            
            context_click.connect('pressed', _on_right_click)
            self.connection_list.add_controller(context_click)

            middle_click = Gtk.GestureClick()
            middle_click.set_button(Gdk.BUTTON_MIDDLE)

            def _on_middle_click(gesture, n_press, x, y):
                if n_press != 1:
                    return


                row, _, _ = self._resolve_connection_list_event(x, y)

                if not row:
                    try:
                        row = self.connection_list.get_selected_row()
                    except Exception:
                        row = None

                if not row or not hasattr(row, 'connection'):
                    return

                previous_row = getattr(self, '_context_menu_row', None)
                previous_connection = getattr(self, '_context_menu_connection', None)

                try:
                    self._context_menu_row = row
                    self._context_menu_connection = row.connection
                    self.on_open_new_connection_action(None, None)
                    gesture.set_state(Gtk.EventSequenceState.CLAIMED)
                finally:
                    self._context_menu_row = previous_row
                    self._context_menu_connection = previous_connection

            middle_click.connect('pressed', _on_middle_click)
            self.connection_list.add_controller(middle_click)
        except Exception:
            pass
        
        # Add keyboard controller for Ctrl/⌘+Enter to open new connection
        try:
            key_controller = Gtk.ShortcutController()
            key_controller.set_scope(Gtk.ShortcutScope.LOCAL)
            
            def _on_ctrl_enter(widget, *args):
                try:
                    selected_row = self.connection_list.get_selected_row()
                    if selected_row and hasattr(selected_row, 'connection'):
                        connection = selected_row.connection
                        self.terminal_manager.connect_to_host(connection, force_new=True)
                except Exception as e:
                    logger.error(
                        f"Failed to open new connection with {get_primary_modifier_label()}+Enter: {e}"
                    )
                return True
            
            trigger = '<Meta>Return' if is_macos() else '<Primary>Return'
            
            key_controller.add_shortcut(Gtk.Shortcut.new(
                Gtk.ShortcutTrigger.parse_string(trigger),
                Gtk.CallbackAction.new(_on_ctrl_enter)
            ))
            
            self.connection_list.add_controller(key_controller)
        except Exception as e:
            logger.debug(
                f"Failed to add {get_primary_modifier_label()}+Enter shortcut: {e}"
            )
        
        self.connection_scrolled.set_child(self.connection_list)
        sidebar_box.append(self.connection_scrolled)
        
        # Sidebar toolbar
        toolbar = Gtk.Box(orientation=Gtk.Orientation.HORIZONTAL, spacing=6)
        toolbar.set_margin_start(6)
        toolbar.set_margin_end(6)
        toolbar.set_margin_top(6)
        toolbar.set_margin_bottom(6)
        toolbar.add_css_class('toolbar')
        try:
            # Expose the computed visual height so terminal banners can match
            min_h, nat_h, min_baseline, nat_baseline = toolbar.measure(Gtk.Orientation.VERTICAL, -1)
            self._toolbar_row_height = max(min_h, nat_h)
            # Also track the real allocated height dynamically
            def _on_toolbar_alloc(widget, allocation):
                try:
                    self._toolbar_row_height = allocation.height
                except Exception:
                    pass
            toolbar.connect('size-allocate', _on_toolbar_alloc)
        except Exception:
            self._toolbar_row_height = 36
        
        # Connection toolbar buttons
        self.connection_toolbar = Gtk.Box(orientation=Gtk.Orientation.HORIZONTAL, spacing=6)
        
        # Edit button
        self.edit_button = Gtk.Button.new_from_icon_name('document-edit-symbolic')
        self.edit_button.set_tooltip_text('Edit Connection')
        self.edit_button.set_sensitive(False)
        self.edit_button.connect('clicked', self.on_edit_connection_clicked)
        self.connection_toolbar.append(self.edit_button)

        # Copy key to server button (ssh-copy-id)
        self.copy_key_button = Gtk.Button.new_from_icon_name('dialog-password-symbolic')
        self.copy_key_button.set_tooltip_text(
            f'Copy public key to server for passwordless login ({get_primary_modifier_label()}+Shift+K)'
        )
        self.copy_key_button.set_sensitive(False)
        self.copy_key_button.connect('clicked', self.on_copy_key_to_server_clicked)
        self.connection_toolbar.append(self.copy_key_button)

        # SCP transfer button
        self.scp_button = Gtk.Button.new_from_icon_name('document-send-symbolic')
        self.scp_button.set_tooltip_text('Transfer files with scp')
        self.scp_button.set_sensitive(False)
        self.scp_button.connect('clicked', self.on_scp_button_clicked)
        self.connection_toolbar.append(self.scp_button)

        # Manage files button (visibility controlled dynamically)
        self.manage_files_button = Gtk.Button.new_from_icon_name('folder-symbolic')
        primary_label = get_primary_modifier_label()
        self.manage_files_button.set_tooltip_text(
            f"Open file manager for remote server ({primary_label}+Shift+O)"
        )
        self.manage_files_button.set_sensitive(False)
        self.manage_files_button.connect('clicked', self.on_manage_files_button_clicked)
        self.manage_files_button.set_visible(not should_hide_file_manager_options())
        self.connection_toolbar.append(self.manage_files_button)
        
        # System terminal button (only when external terminals are available)
        if not should_hide_external_terminal_options():
            self.system_terminal_button = Gtk.Button.new_from_icon_name('utilities-terminal-symbolic')
            self.system_terminal_button.set_tooltip_text('Open connection in system terminal')
            self.system_terminal_button.set_sensitive(False)
            self.system_terminal_button.connect('clicked', self.on_system_terminal_button_clicked)
            self.connection_toolbar.append(self.system_terminal_button)
        
        # Delete button
        self.delete_button = Gtk.Button.new_from_icon_name('user-trash-symbolic')
        self.delete_button.set_tooltip_text('Delete Connection')
        self.delete_button.set_sensitive(False)
        self.delete_button.connect('clicked', self.on_delete_connection_clicked)
        self.connection_toolbar.append(self.delete_button)
        
        # Group toolbar buttons
        self.group_toolbar = Gtk.Box(orientation=Gtk.Orientation.HORIZONTAL, spacing=6)
        
        # Rename group button
        self.rename_group_button = Gtk.Button.new_from_icon_name('document-edit-symbolic')
        self.rename_group_button.set_tooltip_text('Rename Group')
        self.rename_group_button.set_sensitive(False)
        self.rename_group_button.connect('clicked', self.on_rename_group_clicked)
        self.group_toolbar.append(self.rename_group_button)
        
        # Delete group button
        self.delete_group_button = Gtk.Button.new_from_icon_name('user-trash-symbolic')
        self.delete_group_button.set_tooltip_text('Delete Group')
        self.delete_group_button.set_sensitive(False)
        self.delete_group_button.connect('clicked', self.on_delete_group_clicked)
        self.group_toolbar.append(self.delete_group_button)
        
        # Add both toolbars to main toolbar
        toolbar.append(self.connection_toolbar)
        toolbar.append(self.group_toolbar)
        
        # Spacer
        spacer = Gtk.Box()
        spacer.set_hexpand(True)
        toolbar.append(spacer)
        
        sidebar_box.append(toolbar)

        self._set_sidebar_widget(sidebar_box)
        logger.debug("Set sidebar widget")

    def _resolve_connection_list_event(
        self,
        x: float,
        y: float,
        scrolled_window: Optional[Gtk.ScrolledWindow] = None,
    ) -> Tuple[Optional[Gtk.ListBoxRow], float, float]:
        """Resolve the target row and viewport coordinates for a pointer event on the connection list."""

        try:
            event_x = float(x)
            event_y = float(y)
        except (TypeError, ValueError):
            return None, 0.0, 0.0

        adjusted_x = event_x
        adjusted_y = event_y
        hadjust_value = 0.0
        vadjust_value = 0.0


        if scrolled_window is None:
            try:
                scrolled_window = self.connection_list.get_ancestor(Gtk.ScrolledWindow)
            except Exception:
                scrolled_window = None

        if scrolled_window is not None:
            try:
                hadjustment = scrolled_window.get_hadjustment()
            except Exception:
                hadjustment = None
            else:
                if hadjustment is not None:
                    try:
                        hadjust_value = float(hadjustment.get_value())
                    except Exception:
                        hadjust_value = 0.0
                    else:
                        adjusted_x = event_x + hadjust_value


            try:
                vadjustment = scrolled_window.get_vadjustment()
            except Exception:
                vadjustment = None
            else:
                if vadjustment is not None:
                    try:
                        vadjust_value = float(vadjustment.get_value())
                    except Exception:
                        vadjust_value = 0.0
                    else:
                        adjusted_y = event_y + vadjust_value


        x_candidates: List[float] = [adjusted_x]
        if not math.isclose(adjusted_x, event_x):
            x_candidates.append(event_x)

        y_candidates: List[float] = [adjusted_y]
        if not math.isclose(adjusted_y, event_y):
            y_candidates.append(event_y)

        row: Optional[Gtk.ListBoxRow] = None
        pointer_y_source_index = 0
        for idx, candidate in enumerate(y_candidates):

            try:
                row = self.connection_list.get_row_at_y(int(candidate))
            except Exception:
                row = None
            if row:
                pointer_y_source_index = idx
                break
            row = self._connection_row_for_coordinate(candidate)
            if row:
                pointer_y_source_index = idx

                break

        if not row:
            return None, x_candidates[0], y_candidates[0]

        pointer_x_list = x_candidates[0]
        pointer_y_list = y_candidates[pointer_y_source_index]

        pointer_x_viewport = event_x
        pointer_y_viewport = event_y

        try:
            allocation = row.get_allocation()
        except Exception:
            allocation = None

        if allocation is not None:
            try:
                row_left = float(allocation.x)
                row_top = float(allocation.y)
                row_right = row_left + max(float(allocation.width) - 1.0, 0.0)
                row_bottom = row_top + max(float(allocation.height) - 1.0, 0.0)
            except Exception:
                row_left = row_top = 0.0
                row_right = row_bottom = 0.0


            if row_right < row_left:
                row_right = row_left
            if row_bottom < row_top:
                row_bottom = row_top

            row_left_viewport = row_left - hadjust_value
            row_right_viewport = row_right - hadjust_value
            row_top_viewport = row_top - vadjust_value
            row_bottom_viewport = row_bottom - vadjust_value

            if row_left_viewport > row_right_viewport:
                row_left_viewport, row_right_viewport = row_right_viewport, row_left_viewport
            if row_top_viewport > row_bottom_viewport:
                row_top_viewport, row_bottom_viewport = row_bottom_viewport, row_top_viewport

            pointer_x_candidates: List[float] = [pointer_x_viewport]
            pointer_x_from_list = pointer_x_list - hadjust_value
            if not math.isclose(pointer_x_from_list, pointer_x_viewport):
                pointer_x_candidates.append(pointer_x_from_list)
            event_x_minus_adjust = event_x - hadjust_value
            if hadjust_value and not math.isclose(event_x_minus_adjust, pointer_x_from_list):
                pointer_x_candidates.append(event_x_minus_adjust)

            for candidate in pointer_x_candidates:
                if row_left_viewport <= candidate <= row_right_viewport:
                    pointer_x_viewport = candidate
                    break
            else:
                midpoint_x = row_left_viewport + (row_right_viewport - row_left_viewport) / 2.0
                if row_left_viewport <= row_right_viewport:
                    pointer_x_viewport = max(
                        row_left_viewport, min(pointer_x_viewport, row_right_viewport)
                    )
                else:
                    pointer_x_viewport = midpoint_x

            pointer_y_candidates: List[float] = [pointer_y_viewport]
            pointer_y_from_list = pointer_y_list - vadjust_value
            if not math.isclose(pointer_y_from_list, pointer_y_viewport):
                pointer_y_candidates.append(pointer_y_from_list)
            event_y_minus_adjust = event_y - vadjust_value
            if vadjust_value and not math.isclose(event_y_minus_adjust, pointer_y_from_list):
                pointer_y_candidates.append(event_y_minus_adjust)

            for candidate in pointer_y_candidates:
                if row_top_viewport <= candidate <= row_bottom_viewport:
                    pointer_y_viewport = candidate
                    break
            else:
                midpoint_y = row_top_viewport + (row_bottom_viewport - row_top_viewport) / 2.0
                if row_top_viewport <= row_bottom_viewport:
                    pointer_y_viewport = max(
                        row_top_viewport, min(pointer_y_viewport, row_bottom_viewport)
                    )
                else:
                    pointer_y_viewport = midpoint_y

        return row, pointer_x_viewport, pointer_y_viewport


    def _connection_row_for_coordinate(self, coord: float) -> Optional[Gtk.ListBoxRow]:
        """Return the listbox row whose allocation includes the given list-space coordinate."""
        try:
            target = float(coord)
        except (TypeError, ValueError):
            return None

        try:
            child = self.connection_list.get_first_child()
        except Exception:
            return None

        while child is not None:
            try:
                if isinstance(child, Gtk.ListBoxRow):
                    allocation = child.get_allocation()
                    row_top = allocation.y
                    row_bottom = allocation.y + max(allocation.height - 1, 0)
                    if row_bottom < row_top:
                        row_bottom = row_top
                    if row_top <= target <= row_bottom:
                        return child
            except Exception:
                pass
            try:
                child = child.get_next_sibling()
            except Exception:
                break

        return None

    def setup_content_area(self):
        """Set up the main content area with stack for tabs and welcome view"""
        # Create stack to switch between welcome view and tab view
        self.content_stack = Gtk.Stack()
        self.content_stack.set_hexpand(True)
        self.content_stack.set_vexpand(True)
        
        # Create welcome/help view
        self.welcome_view = WelcomePage(self)
        self.content_stack.add_named(self.welcome_view, "welcome")
        
        # Create tab view
        self.tab_view = Adw.TabView()
        self.tab_view.set_hexpand(True)
        self.tab_view.set_vexpand(True)

        # Provide widget-scoped Alt+Arrow navigation helpers for tab-specific focus
        try:
            tab_nav = Gtk.ShortcutController()
            tab_nav.set_scope(Gtk.ShortcutScope.LOCAL)

            def _on_tab_step(step: int):
                def _handler(widget, *args):
                    try:
                        self._select_tab_relative(step)
                    except Exception:
                        pass
                    return True

                return _handler

            tab_nav.add_shortcut(Gtk.Shortcut.new(
                Gtk.ShortcutTrigger.parse_string('<Alt>Right'),
                Gtk.CallbackAction.new(_on_tab_step(1))
            ))
            tab_nav.add_shortcut(Gtk.Shortcut.new(
                Gtk.ShortcutTrigger.parse_string('<Alt>Left'),
                Gtk.CallbackAction.new(_on_tab_step(-1))
            ))

            self.tab_view.add_controller(tab_nav)
        except Exception:
            pass

        # Connect tab signals
        self.tab_view.connect('close-page', self.on_tab_close)
        self.tab_view.connect('page-attached', self.on_tab_attached)
        self.tab_view.connect('page-detached', self.on_tab_detached)
        # Track selected tab to keep row selection in sync
        self.tab_view.connect('notify::selected-page', self.on_tab_selected)

        # Whenever the window layout changes, propagate toolbar height to
        # any TerminalWidget so the reconnect banner exactly matches.
        try:
            # Capture the toolbar variable from this scope for measurement
            local_toolbar = locals().get('toolbar', None)
            def _sync_banner_heights(*args):
                try:
                    # Re-measure toolbar height in case style/theme changed
                    try:
                        if local_toolbar is not None:
                            min_h, nat_h, min_baseline, nat_baseline = local_toolbar.measure(Gtk.Orientation.VERTICAL, -1)
                            self._toolbar_row_height = max(min_h, nat_h)
                    except Exception:
                        pass
                    # Push exact allocated height to all terminal widgets (+5px)
                    for terms in self.connection_to_terminals.values():
                        for term in terms:
                            if hasattr(term, 'set_banner_height'):
                                term.set_banner_height(getattr(self, '_toolbar_row_height', 37) + 55)
                except Exception:
                    pass
            # Call once after UI is built and again after a short delay
            def _push_now():
                try:
                    height = getattr(self, '_toolbar_row_height', 36)
                    for terms in self.connection_to_terminals.values():
                        for term in terms:
                            if hasattr(term, 'set_banner_height'):
                                term.set_banner_height(height + 55)
                except Exception:
                    pass
                return False
            GLib.idle_add(_sync_banner_heights)
            GLib.timeout_add(200, _sync_banner_heights)
            GLib.idle_add(_push_now)
        except Exception:
            pass
        
        # Create tab overview
        self.tab_overview = Adw.TabOverview()
        self.tab_overview.set_view(self.tab_view)
        self.tab_overview.set_enable_new_tab(False)
        self.tab_overview.set_enable_search(True)
        # Hide window buttons in tab overview
        self.tab_overview.set_show_start_title_buttons(False)
        self.tab_overview.set_show_end_title_buttons(False)
        
        # Create tab bar
        self.tab_bar = Adw.TabBar()
        self.tab_bar.set_view(self.tab_view)
        self.tab_bar.set_autohide(False)
        
        # Add local terminal button before the tabs
        self.local_terminal_button = Gtk.Button()
        self.local_terminal_button.set_icon_name('tab-new-symbolic')
        self.local_terminal_button.add_css_class('flat')  # Make button flat
        
        # Set tooltip with keyboard shortcut
        mac = is_macos()
        primary = '⌘' if mac else 'Ctrl'
        shift = '⇧' if mac else 'Shift'
        shortcut_text = f'{primary}+{shift}+T'
        self.local_terminal_button.set_tooltip_text(_('Open Local Terminal ({})').format(shortcut_text))
        
        self.local_terminal_button.connect('clicked', self.on_local_terminal_button_clicked)
        self.tab_bar.set_start_action_widget(self.local_terminal_button)
        
        # Create tab content box
        tab_content_box = Gtk.Box(orientation=Gtk.Orientation.VERTICAL)
        tab_content_box.append(self.tab_bar)
        tab_content_box.append(self.tab_view)
        # Ensure background matches terminal theme to avoid white flash
        if hasattr(tab_content_box, 'add_css_class'):
            tab_content_box.add_css_class('terminal-bg')
        
        # Set the tab content box as the child of the tab overview
        self.tab_overview.set_child(tab_content_box)
        
        # Create and add tab button to header bar
        self.tab_button = Adw.TabButton()
        self.tab_button.set_view(self.tab_view)
        self.tab_button.connect('clicked', self.on_tab_button_clicked)
        self.tab_button.set_visible(False)  # Hidden by default, shown when tabs exist
        self.header_bar.pack_start(self.tab_button)
        
        self.content_stack.add_named(self.tab_overview, "tabs")
        # Also color the stack background
        if hasattr(self.content_stack, 'add_css_class'):
            self.content_stack.add_css_class('terminal-bg')
        
        # Start with welcome view visible
        self.content_stack.set_visible_child_name("welcome")

        # Create broadcast command banner (custom banner-like widget)
        self.broadcast_banner = Gtk.Revealer()
        self.broadcast_banner.set_reveal_child(False)
        self.broadcast_banner.set_transition_type(Gtk.RevealerTransitionType.SLIDE_DOWN)
        self.broadcast_hide_timeout_id: Optional[int] = None
        self.broadcast_entry_dirty = False
        self._suppress_broadcast_entry_changed = False
        
        # Create banner content box
        banner_box = Gtk.Box(orientation=Gtk.Orientation.VERTICAL)
        banner_box.add_css_class('banner')
        banner_box.set_can_focus(True)
        banner_box.set_focusable(True)
        
        # Create banner header with title and send button
        banner_header = Gtk.Box(orientation=Gtk.Orientation.HORIZONTAL, spacing=12)
        banner_header.set_margin_start(12)
        banner_header.set_margin_end(12)
        banner_header.set_margin_top(8)
        banner_header.set_margin_bottom(4)
        
        # Banner title
        banner_title = Gtk.Label(label=_("Broadcast Command"))
        banner_title.set_xalign(0)
        banner_title.add_css_class('title-4')
        banner_header.append(banner_title)
        
        # Send button
        self.broadcast_send_button = Gtk.Button()
        self.broadcast_send_button.set_label(_("Send"))
        self.broadcast_send_button.add_css_class('suggested-action')
        self.broadcast_send_button.connect('clicked', self.on_broadcast_send_clicked)
        banner_header.append(self.broadcast_send_button)
        
        banner_box.append(banner_header)
        
        # Create banner content with entry and cancel button
        banner_content = Gtk.Box(orientation=Gtk.Orientation.HORIZONTAL, spacing=12)
        banner_content.set_margin_start(12)
        banner_content.set_margin_end(12)
        banner_content.set_margin_bottom(8)
        
        # Create command entry
        self.broadcast_entry = Gtk.Entry()
        self.broadcast_entry.set_placeholder_text(_("e.g., ls -la"))
        self.broadcast_entry.set_hexpand(True)
        self.broadcast_entry.connect('activate', self.on_broadcast_entry_activate)
        self.broadcast_entry.connect('changed', self.on_broadcast_entry_changed)

        # Add ESC key handling to the entry
        entry_controller = Gtk.EventControllerKey()
        entry_controller.connect('key-pressed', self.on_broadcast_entry_key_pressed)
        self.broadcast_entry.add_controller(entry_controller)

        focus_controller = Gtk.EventControllerFocus()
        focus_controller.connect('enter', self.on_broadcast_entry_focus_enter)
        focus_controller.connect('leave', self.on_broadcast_entry_focus_leave)
        self.broadcast_entry.add_controller(focus_controller)

        banner_content.append(self.broadcast_entry)
        
        # Create cancel button
        self.broadcast_cancel_button = Gtk.Button()
        self.broadcast_cancel_button.set_label(_("Cancel"))
        self.broadcast_cancel_button.connect('clicked', self.on_broadcast_cancel_clicked)
        banner_content.append(self.broadcast_cancel_button)
        
        banner_box.append(banner_content)
        
        # Set the banner box as the revealer's child
        self.broadcast_banner.set_child(banner_box)
        
        # Add global ESC key handling to the entire banner
        banner_controller = Gtk.EventControllerKey()
        banner_controller.connect('key-pressed', self.on_broadcast_banner_key_pressed)
        banner_box.add_controller(banner_controller)

        if HAS_OVERLAY_SPLIT:
            content_box = Adw.ToolbarView()
            content_box.add_top_bar(self.header_bar)
            content_box.set_content(self.content_stack)
            # Add banner to the main content area instead of toolbar view
            main_box = Gtk.Box(orientation=Gtk.Orientation.VERTICAL)
            main_box.append(self.broadcast_banner)
            main_box.append(content_box)
            self._set_content_widget(main_box)
            logger.debug("Set content widget for OverlaySplitView")
        elif HAS_NAV_SPLIT:
            content_box = Adw.ToolbarView()
            content_box.add_top_bar(self.header_bar)
            content_box.set_content(self.content_stack)
            # Add banner to the main content area instead of toolbar view
            main_box = Gtk.Box(orientation=Gtk.Orientation.VERTICAL)
            main_box.append(self.broadcast_banner)
            main_box.append(content_box)
            self._set_content_widget(main_box)
            logger.debug("Set content widget for NavigationSplitView")
        else:
            # For non-split views, create a vertical box to contain banner and content
            main_box = Gtk.Box(orientation=Gtk.Orientation.VERTICAL)
            main_box.append(self.broadcast_banner)
            main_box.append(self.content_stack)
            self._set_content_widget(main_box)
            logger.debug("Set content widget for other split view types")



    def create_menu(self):
        """Create application menu"""
        menu = Gio.Menu()
        
        # Add all menu items directly to the main menu
        menu.append('New Connection', 'app.new-connection')
        menu.append('Create Group', 'win.create-group')
        menu.append('Local Terminal', 'app.local-terminal')
        menu.append('Copy Key to Server', 'app.new-key')
        menu.append('SSH Config Editor', 'app.edit-ssh-config')
        menu.append('Known Hosts Editor', 'win.edit-known-hosts')
        menu.append('Broadcast Command', 'app.broadcast-command')
        menu.append('Preferences', 'app.preferences')

        # Help submenu with platform-aware keyboard shortcuts overlay
        help_menu = Gio.Menu()
        help_menu.append('Keyboard Shortcuts', 'app.shortcuts')
        help_menu.append('Documentation', 'app.help')
        menu.append_submenu('Help', help_menu)

        menu.append('About', 'app.about')
        menu.append('Quit', 'app.quit')

        return menu

    def setup_connections(self):
        """Load and display existing connections with grouping"""
        self.rebuild_connection_list()
        
        # Select first connection if available
        connections = self.connection_manager.get_connections()
        if connections:
            first_row = self.connection_list.get_row_at_index(0)
            if first_row:
                self._select_only_row(first_row)
                # Defer focus to the list to ensure keyboard navigation works immediately
                GLib.idle_add(self._focus_connection_list_first_row)
    
    def rebuild_connection_list(self):
        """Rebuild the connection list with groups"""
        # Save current scroll position
        scroll_position = None
        if hasattr(self, 'connection_scrolled') and self.connection_scrolled:
            vadj = self.connection_scrolled.get_vadjustment()
            if vadj:
                scroll_position = vadj.get_value()
        
        # Clear existing rows
        child = self.connection_list.get_first_child()
        while child:
            next_child = child.get_next_sibling()
            self.connection_list.remove(child)
            child = next_child
        self.connection_rows.clear()
        
        # Get all connections
        connections = self.connection_manager.get_connections()
        connections_dict = {conn.nickname: conn for conn in connections}
        search_text = ''
        if hasattr(self, 'search_entry') and self.search_entry:
            search_text = self.search_entry.get_text().strip().lower()

        if search_text:
            displayed_connections = set()

            matched_groups: List[Dict[str, Any]] = []
            try:
                for group_info in self.group_manager.get_all_groups():
                    group_name = group_info.get('name', '')
                    if search_text in group_name.lower():
                        group_id = group_info.get('id')
                        if group_id and group_id in getattr(self.group_manager, 'groups', {}):
                            matched_groups.append(
                                copy.deepcopy(self.group_manager.groups[group_id])
                            )
            except Exception as error:
                logger.error(f"Error gathering matching groups: {error}")
                matched_groups = []

            for group_info in matched_groups:
                group_row = GroupRow(group_info, self.group_manager, connections_dict)
                group_row.connect('group-toggled', self._on_group_toggled)
                self.connection_list.append(group_row)

                for conn_nickname in group_info.get('connections', []):
                    if conn_nickname in connections_dict:
                        conn = connections_dict[conn_nickname]
                        self.add_connection_row(conn, indent_level=1)
                        displayed_connections.add(conn_nickname)

            matches = [
                c for c in connections
                if connection_matches(c, search_text)
                and c.nickname not in displayed_connections
            ]
            for conn in sorted(matches, key=lambda c: c.nickname.lower()):
                self.add_connection_row(conn)
                displayed_connections.add(conn.nickname)
            self._ungrouped_area_row = None
            # Restore scroll position
            if scroll_position is not None and hasattr(self, 'connection_scrolled') and self.connection_scrolled:
                vadj = self.connection_scrolled.get_vadjustment()
                if vadj:
                    GLib.idle_add(lambda: vadj.set_value(scroll_position))
            return


        # Get group hierarchy
        hierarchy = self.group_manager.get_group_hierarchy()

        # Build the list with groups
        self._build_grouped_list(hierarchy, connections_dict, 0)

        # Add ungrouped connections at the end
        ungrouped_nicks = [
            conn.nickname for conn in connections
            if not self.group_manager.get_connection_group(conn.nickname)
        ]

        if ungrouped_nicks:
            # Keep root connection order in sync
            updated = False
            for nick in ungrouped_nicks:
                if nick not in self.group_manager.root_connections:
                    self.group_manager.root_connections.append(nick)
                    updated = True

            existing = set(ungrouped_nicks)
            if any(nick not in existing for nick in self.group_manager.root_connections):
                self.group_manager.root_connections = [
                    nick for nick in self.group_manager.root_connections
                    if nick in existing
                ]
                updated = True

            if updated:
                self.group_manager._save_groups()

            for nick in self.group_manager.root_connections:
                conn = connections_dict.get(nick)
                if conn:
                    self.add_connection_row(conn)


        # Store reference to ungrouped area (hidden by default)
        self._ungrouped_area_row = None
        
        # Restore scroll position
        if scroll_position is not None and hasattr(self, 'connection_scrolled') and self.connection_scrolled:
            vadj = self.connection_scrolled.get_vadjustment()
            if vadj:
                GLib.idle_add(lambda: vadj.set_value(scroll_position))
    def _build_grouped_list(self, hierarchy, connections_dict, level):
        """Recursively build the grouped connection list"""
        for group_info in hierarchy:
            # Add group row
            group_row = GroupRow(group_info, self.group_manager, connections_dict)
            group_row.connect('group-toggled', self._on_group_toggled)
            self.connection_list.append(group_row)
            
            # Add connections in this group if expanded
            if group_info.get('expanded', True):
                group_connections = []
                for conn_nickname in group_info.get('connections', []):
                    if conn_nickname in connections_dict:
                        group_connections.append(connections_dict[conn_nickname])
                
                # Use the order from the group's connections list (preserves custom ordering)
                for conn_nickname in group_info.get('connections', []):
                    if conn_nickname in connections_dict:
                        conn = connections_dict[conn_nickname]
                        self.add_connection_row(conn, level + 1)
            
            # Recursively add child groups
            if group_info.get('children'):
                self._build_grouped_list(group_info['children'], connections_dict, level + 1)
    
    def _on_group_toggled(self, group_row, group_id, expanded):
        """Handle group expand/collapse"""
        self.rebuild_connection_list()

        # Reselect the toggled group so focus doesn't jump to another row
        for row in self.connection_list:
            if hasattr(row, "group_id") and row.group_id == group_id:
                self._select_only_row(row)
                break
    
    def add_connection_row(self, connection: Connection, indent_level: int = 0):
        """Add a connection row to the list with optional indentation"""
        row = ConnectionRow(connection, self.group_manager, self.config)
        
        # Apply indentation preference for grouped connections
        row.set_indentation(indent_level)
        
        self.connection_list.append(row)
        self.connection_rows[connection] = row
        
        # Apply current hide-hosts setting to new row
        if hasattr(row, 'apply_hide_hosts'):
            row.apply_hide_hosts(getattr(self, '_hide_hosts', False))

    def on_search_changed(self, entry):
        """Handle search text changes and update connection list."""
        self.rebuild_connection_list()
        first_row = self.connection_list.get_row_at_index(0)
        if first_row:
            self._select_only_row(first_row)

    def on_search_stopped(self, entry):
        """Handle search stop (Esc key)."""
        entry.set_text('')
        self.rebuild_connection_list()
        # Hide the search container
        if hasattr(self, 'search_container') and self.search_container:
            self.search_container.set_visible(False)
        # Return focus to connection list
        if hasattr(self, 'connection_list') and self.connection_list:
            self.connection_list.grab_focus()

    def _on_search_entry_key_pressed(self, controller, keyval, keycode, state):
        """Handle key presses in search entry."""
        if keyval == Gdk.KEY_Down:
            # Move focus to connection list
            if hasattr(self, 'connection_list') and self.connection_list:
                first_row = self.connection_list.get_row_at_index(0)
                if first_row:
                    self._select_only_row(first_row)
                self.connection_list.grab_focus()
            return True
        elif keyval == Gdk.KEY_Return:
            # If there's search text, move to first result
            if hasattr(self, 'search_entry') and self.search_entry:
                search_text = self.search_entry.get_text().strip()
                if search_text:
                    first_row = self.connection_list.get_row_at_index(0)
                    if first_row:
                        self._select_only_row(first_row)
                        self.connection_list.grab_focus()
                    return True
                else:
                    # No search text, just move to connection list
                    if hasattr(self, 'connection_list') and self.connection_list:
                        first_row = self.connection_list.get_row_at_index(0)
                        if first_row:
                            self._select_only_row(first_row)
                        self.connection_list.grab_focus()
                    return True
        return False

    def setup_signals(self):
        """Connect to manager signals"""
        # Connection manager signals - use connect_after to avoid conflict with GObject.connect
        self.connection_manager.connect_after('connection-added', self.on_connection_added)
        self.connection_manager.connect_after('connection-removed', self.on_connection_removed)
        self.connection_manager.connect_after('connection-status-changed', self.on_connection_status_changed)
        
        # Config signals
        self.config.connect('setting-changed', self.on_setting_changed)



    def show_welcome_view(self):
        """Show the welcome/help view when no connections are active"""
        # Remove terminal background styling so welcome uses app theme colors
        if hasattr(self.content_stack, 'remove_css_class'):
            try:
                self.content_stack.remove_css_class('terminal-bg')
            except Exception:
                pass
        # Ensure welcome fills the pane
        if hasattr(self, 'welcome_view'):
            try:
                self.welcome_view.set_hexpand(True)
                self.welcome_view.set_vexpand(True)
            except Exception:
                pass
        self.content_stack.set_visible_child_name("welcome")
        GLib.idle_add(self._focus_connection_list_first_row)

        # Update view toggle button
        if hasattr(self, 'view_toggle_button'):
            # Check if there are any active tabs
            has_tabs = len(self.tab_view.get_pages()) > 0
            if has_tabs:
                self.view_toggle_button.set_icon_name('go-home-symbolic')
                self.view_toggle_button.set_tooltip_text('Hide Start Page')
                self.view_toggle_button.set_visible(True)
            else:
                self.view_toggle_button.set_visible(False)  # Hide button when no tabs

        logger.info("Showing welcome view")

    def _focus_connection_list_first_row(self):
        """Focus the connection list and ensure the first row is selected (startup only)."""
        try:
            if not hasattr(self, 'connection_list') or self.connection_list is None:
                return False
            
            # Check if the connection list is properly attached to its parent
            if not self.connection_list.get_parent():
                return False
                
            # Only auto-select first row during initial startup, not during normal operations
            # Check if this is being called during startup vs normal operations
            if not hasattr(self, '_startup_complete'):
                # During startup - select first row if no selection exists
                try:
                    selected_rows = list(self.connection_list.get_selected_rows())
                except Exception:
                    selected_row = self.connection_list.get_selected_row()
                    selected_rows = [selected_row] if selected_row else []
                first_row = self.connection_list.get_row_at_index(0)
                if not selected_rows and first_row:
                    self._select_only_row(first_row)
            
            # Always focus the connection list when requested
            if self.connection_list.get_parent():
                self.connection_list.grab_focus()
        except Exception as e:
            logger.debug(f"Focus connection list failed: {e}")
            pass
        return False

    def focus_connection_list(self):
        """Focus the connection list and show a toast notification."""
        try:
            if hasattr(self, 'connection_list') and self.connection_list:
                # If sidebar is hidden, show it first
                if hasattr(self, 'sidebar_toggle_button') and self.sidebar_toggle_button:
                    if self.sidebar_toggle_button.get_active():
                        self.sidebar_toggle_button.set_active(False)
                
                # Ensure a row is selected before focusing
                try:
                    selected_rows = list(self.connection_list.get_selected_rows())
                except Exception:
                    selected_row = self.connection_list.get_selected_row()
                    selected_rows = [selected_row] if selected_row else []
                logger.debug(f"Focus connection list - current selection count: {len(selected_rows)}")
                if not selected_rows:
                    # Select the first row regardless of type
                    first_row = self.connection_list.get_row_at_index(0)
                    logger.debug(f"Focus connection list - first row: {first_row}")
                    if first_row:
                        self._select_only_row(first_row)
                        logger.debug(f"Focus connection list - selected first row: {first_row}")
                
                self.connection_list.grab_focus()
                
                
                # Show toast notification
                toast = Adw.Toast.new(
                    f"Switched to connection list — ↑/↓ navigate, Enter open, {get_primary_modifier_label()}+Enter new tab"
                )
                toast.set_timeout(3)  # seconds
                if hasattr(self, 'toast_overlay'):
                    self.toast_overlay.add_toast(toast)
        except Exception as e:
            logger.error(f"Error focusing connection list: {e}")

    def focus_search_entry(self):
        """Toggle search on/off and show appropriate toast notification."""
        try:
            if hasattr(self, 'search_entry') and self.search_entry:
                # If sidebar is hidden, show it first
                if hasattr(self, 'sidebar_toggle_button') and self.sidebar_toggle_button:
                    if self.sidebar_toggle_button.get_active():
                        self.sidebar_toggle_button.set_active(False)
                
                # Toggle search container visibility
                if hasattr(self, 'search_container') and self.search_container:
                    is_visible = self.search_container.get_visible()
                    self.search_container.set_visible(not is_visible)
                    
                    if not is_visible:
                        # Search was hidden, now showing it
                        # Focus the search entry
                        self.search_entry.grab_focus()
                        
                        # Select all text if there's any
                        text = self.search_entry.get_text()
                        if text:
                            self.search_entry.select_region(0, len(text))
                        
                        # Show toast notification
                        toast = Adw.Toast.new(
                            "Search mode — Type to filter connections, Esc to clear and hide"
                        )
                        toast.set_timeout(3)  # seconds
                        if hasattr(self, 'toast_overlay'):
                            self.toast_overlay.add_toast(toast)
                    else:
                        # Search was visible, now hiding it
                        # Clear search text
                        self.search_entry.set_text('')
                        self.rebuild_connection_list()
                        
                        # Return focus to connection list
                        if hasattr(self, 'connection_list') and self.connection_list:
                            self.connection_list.grab_focus()
                        
                        # Show toast notification
                        toast = Adw.Toast.new(
                            f"Search hidden — {get_primary_modifier_label()}+F to search again"
                        )
                        toast.set_timeout(2)  # seconds
                        if hasattr(self, 'toast_overlay'):
                            self.toast_overlay.add_toast(toast)
        except Exception as e:
            logger.error(f"Failed to toggle search entry: {e}")

    def show_tab_view(self):
        """Show the tab view when connections are active"""
        # Re-apply terminal background when switching back to tabs
        if hasattr(self.content_stack, 'add_css_class'):
            try:
                self.content_stack.add_css_class('terminal-bg')
            except Exception:
                pass
        self.content_stack.set_visible_child_name("tabs")
        
        # Update view toggle button
        if hasattr(self, 'view_toggle_button'):
            self.view_toggle_button.set_icon_name('go-home-symbolic')
            self.view_toggle_button.set_tooltip_text('Show Start Page')
            self.view_toggle_button.set_visible(True)  # Show button when tabs are active

        logger.info("Showing tab view")

    def _return_to_tab_view_if_welcome(self):
        """Switch back to tab view if the welcome view is currently visible."""
        try:
            if not hasattr(self, 'content_stack'):
                return
            if self.content_stack.get_visible_child_name() != "welcome":
                return
            if not hasattr(self, 'tab_view'):
                return
            if self.tab_view.get_n_pages() <= 0:
                return
            logger.debug("Leaving welcome view due to user interaction")
            self.show_tab_view()
        except Exception as exc:
            logger.debug(f"Failed to return to tab view: {exc}")

    def show_connection_dialog(
            self,
            connection: Connection = None,
            *,
            skip_group_warning: bool = False,
            force_split_from_group: bool = False,
            split_group_source: Optional[str] = None,
            split_original_nickname: Optional[str] = None,
    ):
        """Show connection dialog for adding/editing connections"""
        logger.info(f"Show connection dialog for: {connection}")

        # Refresh connection from disk to ensure latest auth method
        if connection is not None:
            try:
                self.connection_manager.load_ssh_config()
                refreshed = self.connection_manager.find_connection_by_nickname(connection.nickname)
                if refreshed:
                    connection = refreshed
            except Exception:
                pass

        if connection is not None and not skip_group_warning:
            block_info = None
            try:
                source_path = split_group_source or getattr(connection, 'source', None)
                block_info = self.connection_manager.get_host_block_details(connection.nickname, source_path)
            except Exception as e:
                logger.debug(f"Failed to inspect host block for {connection.nickname}: {e}")
            if block_info and len(block_info.get('hosts') or []) > 1:
                self._prompt_group_edit_options(connection, block_info)
                return

        split_source_for_dialog = split_group_source or (getattr(connection, 'source', None) if connection else None)
        original_token = split_original_nickname or (connection.nickname if connection else None)

        # Create connection dialog
        dialog = ConnectionDialog(
            self,
            connection,
            self.connection_manager,
            force_split_from_group=force_split_from_group,
            split_group_source=split_source_for_dialog,
            split_original_nickname=original_token,
        )
        dialog.connect('connection-saved', self.on_connection_saved)
        dialog.present()



    def _prompt_group_edit_options(self, connection: Connection, block_info: Dict[str, Any]):
        """Present options when editing a grouped host"""
        try:
            host_label = getattr(connection, 'nickname', '')
            other_hosts = max(0, len(block_info.get('hosts') or []) - 1)
            message = _("\"{host}\" is part of a configuration block with [{count}] other hosts. How would you like to apply your changes?").format(host=host_label, count=other_hosts)

            dialog = Adw.MessageDialog.new(self, _("Warning"), message)
            dialog.add_response('cancel', _('Cancel'))
            dialog.add_response('manual', _('Manually Edit SSH Configuration'))
            dialog.add_response('split', _('Edit as Separate Connection'))
            dialog.set_response_appearance('manual', Adw.ResponseAppearance.SUGGESTED)
            dialog.set_default_response('manual')
            dialog.set_close_response('cancel')

            source_path = block_info.get('source') or getattr(connection, 'source', None)
            original_name = getattr(connection, 'nickname', None)

            def on_response(dlg, response):
                dlg.destroy()
                if response == 'manual':
                    self._open_ssh_config_editor()
                elif response == 'split':
                    self.show_connection_dialog(
                        connection,
                        skip_group_warning=True,
                        force_split_from_group=True,
                        split_group_source=source_path,
                        split_original_nickname=original_name,
                    )

            dialog.connect('response', on_response)
            dialog.present()
        except Exception as e:
            logger.error(f"Failed to present group edit options: {e}")
            self.show_connection_dialog(connection, skip_group_warning=True)

    def _open_ssh_config_editor(self):
        try:
            from .ssh_config_editor import SSHConfigEditorWindow
            editor = SSHConfigEditorWindow(self, self.connection_manager, on_saved=self._on_ssh_config_editor_saved)
            editor.present()
        except Exception as e:
            logger.error(f"Failed to open SSH config editor: {e}")

    def _on_ssh_config_editor_saved(self):
        try:
            self.connection_manager.load_ssh_config()
            self.rebuild_connection_list()
        except Exception as e:
            logger.error(f"Failed to refresh connections after SSH config save: {e}")

    def show_connection_selection_for_ssh_copy(self):
        """Show a dialog to select a connection for SSH key copy"""
        logger.info("Showing connection selection dialog for SSH key copy")
        
        # Get all connections
        connections = self.connection_manager.get_connections()
        if not connections:
            # No connections available, show new connection dialog instead
            logger.info("No connections available, showing new connection dialog")
            self.show_connection_dialog()
            return
        
        # Create a simple selection dialog
        dialog = Adw.MessageDialog(
            transient_for=self,
            modal=True,
            heading=_("Select Server for SSH Key Copy"),
            body=_("Choose a server to copy your SSH key to:")
        )
        
        # Add a list box with connections
        list_box = Gtk.ListBox()
        list_box.set_selection_mode(Gtk.SelectionMode.SINGLE)
        
        for connection in connections:
            row = Gtk.ListBoxRow()
            box = Gtk.Box(orientation=Gtk.Orientation.HORIZONTAL, spacing=12)
            
            # Connection info
            info_box = Gtk.Box(orientation=Gtk.Orientation.VERTICAL, spacing=4)
            name_label = Gtk.Label(label=connection.nickname)
            name_label.set_halign(Gtk.Align.START)
            name_label.set_css_classes(['title-4'])
            
            host_label_text = _format_connection_host_display(connection, include_port=True)
            if not host_label_text:
                alias_display = _get_connection_alias(connection)
                host_label_text = alias_display or ''
            host_label = Gtk.Label(label=host_label_text)
            host_label.set_halign(Gtk.Align.START)
            host_label.set_css_classes(['dim-label'])
            
            info_box.append(name_label)
            info_box.append(host_label)
            box.append(info_box)
            
            row.set_child(box)
            row.connection = connection
            list_box.append(row)
        
        # Add the list box to the dialog
        dialog.set_extra_child(list_box)
        
        # Add response buttons
        dialog.add_response('cancel', _('Cancel'))
        dialog.add_response('new', _('New Connection'))
        dialog.add_response('select', _('Select'))
        dialog.set_response_appearance('new', Adw.ResponseAppearance.SUGGESTED)
        dialog.set_response_appearance('select', Adw.ResponseAppearance.DEFAULT)
        
        def on_response(dialog, response):
            if response == 'new':
                # Show new connection dialog
                self.show_connection_dialog()
            elif response == 'select':
                # Get selected connection and proceed with SSH key copy
                selected_row = list_box.get_selected_row()
                if selected_row and hasattr(selected_row, 'connection'):
                    connection = selected_row.connection
                    logger.info(f"Selected connection for SSH key copy: {connection.nickname}")
                    try:
                        from .sshcopyid_window import SshCopyIdWindow
                        win = SshCopyIdWindow(self, connection, self.key_manager, self.connection_manager)
                        win.present()
                    except Exception as e:
                        logger.error(f"Failed to show SSH key copy dialog: {e}")
            dialog.destroy()
        
        dialog.connect('response', on_response)
        dialog.present()

    # --- Helpers (use your existing ones if already present) ---------------------

    def _error_dialog(self, heading: str, body: str, detail: str = ""):
        try:
            msg = Adw.MessageDialog(transient_for=self, modal=True,
                                    heading=heading, body=(body + (f"\n\n{detail}" if detail else "")))
            msg.add_response("ok", _("OK"))
            msg.set_default_response("ok")
            msg.set_close_response("ok")
            msg.present()
        except Exception:
            pass

    def _info_dialog(self, heading: str, body: str):
        try:
            msg = Adw.MessageDialog(transient_for=self, modal=True,
                                    heading=heading, body=body)
            msg.add_response("ok", _("OK"))
            msg.set_default_response("ok")
            msg.set_close_response("ok")
            msg.present()
        except Exception:
            pass


    # --- Single, simplified key generator (no copy-to-server inside) ------------

    def show_key_dialog(self, on_success=None):
        """
        Single key generation dialog (Adw). Optional passphrase.
        No copy-to-server in this dialog. If provided, `on_success(key)` is called.
        """
        try:
            dlg = Adw.Dialog.new()
            dlg.set_title(_("Generate SSH Key"))

            tv = Adw.ToolbarView()
            hb = Adw.HeaderBar()
            hb.set_title_widget(Gtk.Label(label=_("New SSH Key")))
            tv.add_top_bar(hb)

            content = Gtk.Box(orientation=Gtk.Orientation.VERTICAL, spacing=12)
            content.set_margin_top(18); content.set_margin_bottom(18)
            content.set_margin_start(18); content.set_margin_end(18)
            content.set_size_request(500, -1)

            form = Adw.PreferencesGroup()

            name_row = Adw.EntryRow()
            name_row.set_title(_("Key file name"))
            name_row.set_text("id_ed25519")
            
            # Add real-time validation
            def on_name_changed(entry):
                key_name = (entry.get_text() or "").strip()
                if key_name and not key_name.startswith(".") and "/" not in key_name:
                    key_path = self.key_manager.ssh_dir / key_name
                    if key_path.exists():
                        entry.add_css_class("error")
                        entry.set_title(_("Key file name (already exists)"))
                    else:
                        entry.remove_css_class("error")
                        entry.set_title(_("Key file name"))
                else:
                    entry.remove_css_class("error")
                    entry.set_title(_("Key file name"))
            
            name_row.connect("changed", on_name_changed)
            form.add(name_row)

            type_row = Adw.ComboRow()
            type_row.set_title(_("Key type"))
            types = Gtk.StringList.new(["ed25519", "rsa"])
            type_row.set_model(types)
            type_row.set_selected(0)
            form.add(type_row)

            pass_switch = Adw.SwitchRow()
            pass_switch.set_title(_("Encrypt with passphrase"))
            pass_switch.set_active(False)
            form.add(pass_switch)

            pass_box = Gtk.Box(orientation=Gtk.Orientation.VERTICAL, spacing=6)
            pass1 = Gtk.PasswordEntry()
            pass1.set_property("placeholder-text", _("Passphrase"))
            pass2 = Gtk.PasswordEntry()
            pass2.set_property("placeholder-text", _("Confirm passphrase"))
            pass_box.append(pass1); pass_box.append(pass2)
            pass_box.set_visible(False)



            def on_pass_toggle(*_):
                pass_box.set_visible(pass_switch.get_active())
            pass_switch.connect("notify::active", on_pass_toggle)

            # Buttons
            btn_box = Gtk.Box(orientation=Gtk.Orientation.HORIZONTAL, spacing=12)
            btn_box.set_halign(Gtk.Align.END)
            btn_cancel = Gtk.Button.new_with_label(_("Cancel"))
            btn_primary = Gtk.Button.new_with_label(_("Generate"))
            try:
                btn_primary.add_css_class("suggested-action")
            except Exception:
                pass
            btn_box.append(btn_cancel); btn_box.append(btn_primary)

            # Compose
            content.append(form)
            content.append(pass_box)
            content.append(btn_box)
            tv.set_content(content)
            dlg.set_child(tv)

            def close_dialog(*args):
                try:
                    dlg.force_close()
                except Exception:
                    pass

            btn_cancel.connect("clicked", close_dialog)

            def do_generate(*args):
                try:
                    key_name = (name_row.get_text() or "").strip()
                    if not key_name:
                        raise ValueError(_("Enter a key file name (e.g. id_ed25519)"))
                    if "/" in key_name or key_name.startswith("."):
                        raise ValueError(_("Key file name must not contain '/' or start with '.'"))

                    # Check if key already exists before attempting generation
                    key_path = self.key_manager.ssh_dir / key_name
                    if key_path.exists():
                        # Suggest alternative names
                        base_name = key_name
                        counter = 1
                        while (self.key_manager.ssh_dir / f"{base_name}_{counter}").exists():
                            counter += 1
                        suggestion = f"{base_name}_{counter}"
                        
                        raise ValueError(_("A key named '{}' already exists. Try '{}' instead.").format(key_name, suggestion))

                    kt = "ed25519" if type_row.get_selected() == 0 else "rsa"

                    passphrase = None
                    if pass_switch.get_active():
                        p1 = pass1.get_text() or ""
                        p2 = pass2.get_text() or ""
                        logger.debug(f"SshCopyIdWindow: Passphrase lengths - p1: {len(p1)}, p2: {len(p2)}")
                        if p1 != p2:
                            logger.debug("SshCopyIdWindow: Passphrases do not match")
                            raise ValueError("Passphrases do not match")
                        passphrase = p1
                        logger.info("SshCopyIdWindow: Passphrase enabled")
                        logger.debug("SshCopyIdWindow: Passphrase validation successful")

                    logger.info(f"SshCopyIdWindow: Calling key_manager.generate_key with name='{key_name}', type='{kt}'")
                    logger.debug(f"SshCopyIdWindow: Key generation parameters - name='{key_name}', type='{kt}', "
                               f"size={3072 if kt == 'rsa' else 0}, passphrase={'<set>' if passphrase else 'None'}")
                    
                    new_key = self._km.generate_key(
                        key_name=key_name,
                        key_type=kt,
                        key_size=3072 if kt == "rsa" else 0,
                        comment=None,
                        passphrase=passphrase,
                    )
                    
                    if not new_key:
                        logger.debug("SshCopyIdWindow: Key generation returned None")
                        raise RuntimeError("Key generation failed. See logs for details.")

                    logger.info(f"SshCopyIdWindow: Key generated successfully: {new_key.private_path}")
                    logger.debug(f"SshCopyIdWindow: Generated key details - private_path='{new_key.private_path}', "
                               f"public_path='{new_key.public_path}'")
                    
                    # Ensure the key files are properly written and accessible
                    import time
                    logger.debug("SshCopyIdWindow: Waiting 0.5s for files to be written")
                    time.sleep(0.5)  # Small delay to ensure files are written
                    
                    # Verify the key files exist and are accessible
                    private_exists = os.path.exists(new_key.private_path)
                    public_exists = os.path.exists(new_key.public_path)
                    logger.debug(f"SshCopyIdWindow: File existence check - private: {private_exists}, public: {public_exists}")
                    
                    if not private_exists:
                        logger.debug(f"SshCopyIdWindow: Private key file missing: {new_key.private_path}")
                        raise RuntimeError(f"Private key file not found: {new_key.private_path}")
                    if not public_exists:
                        logger.debug(f"SshCopyIdWindow: Public key file missing: {new_key.public_path}")
                        raise RuntimeError(f"Public key file not found: {new_key.public_path}")
                    
                    logger.info(f"SshCopyIdWindow: Key files verified, starting ssh-copy-id")
                    logger.debug("SshCopyIdWindow: All key files verified successfully")
                    
                    # Run your terminal ssh-copy-id flow
                    logger.debug("SshCopyIdWindow: Calling _show_ssh_copy_id_terminal_using_main_widget()")
                    self._parent._show_ssh_copy_id_terminal_using_main_widget(self._conn, new_key)
                    logger.debug("SshCopyIdWindow: Terminal window launched, closing dialog")
                    self.close()

                except Exception as e:
                    logger.error(f"SshCopyIdWindow: Generate and copy failed: {e}")
                    logger.debug(f"SshCopyIdWindow: Exception details: {type(e).__name__}: {str(e)}")
                    self._error("Generate & Copy failed",
                                "Could not generate a new key and copy it to the server.",
                                str(e))

            btn_primary.connect("clicked", do_generate)
            dlg.present()
            return dlg
        except Exception as e:
            logger.error("Failed to present key generator: %s", e)


    # --- Integrate generator into ssh-copy-id chooser ---------------------------

    def on_copy_key_to_server_clicked(self, _button):
        logger.info("Main window: ssh-copy-id button clicked")
        logger.debug("Main window: Starting ssh-copy-id process")
        
        selected_row = self.connection_list.get_selected_row()
        if not selected_row or not getattr(selected_row, "connection", None):
            logger.warning("Main window: No connection selected for ssh-copy-id")
            # Show message dialog
            try:
                error_dialog = Adw.MessageDialog(
                    transient_for=self,
                    modal=True,
                    heading=_("No Server Selected"),
                    body=_("Select a server first!")
                )
                error_dialog.add_response('ok', _('OK'))
                error_dialog.present()
            except Exception as e:
                logger.error(f"Failed to show error dialog: {e}")
            return
        connection = selected_row.connection
        logger.info(f"Main window: Selected connection: {getattr(connection, 'nickname', 'unknown')}")
        logger.debug(f"Main window: Connection details - host: {getattr(connection, 'hostname', getattr(connection, 'host', 'unknown'))}, "
                    f"username: {getattr(connection, 'username', 'unknown')}, "
                    f"port: {getattr(connection, 'port', 22)}")

        try:
            logger.info("Main window: Creating SshCopyIdWindow")
            logger.debug("Main window: Initializing SshCopyIdWindow with key_manager and connection_manager")
            win = SshCopyIdWindow(self, connection, self.key_manager, self.connection_manager)
            logger.info("Main window: SshCopyIdWindow created successfully, presenting")
            win.present()
        except Exception as e:
            logger.error(f"Main window: ssh-copy-id window failed: {e}")
            logger.debug(f"Main window: Exception details: {type(e).__name__}: {str(e)}")
            # Fallback error if window cannot be created
            try:
                md = Adw.MessageDialog(transient_for=self, modal=True,
                                       heading="Error",
                                       body=f"Could not open the Copy Key window.\n\n{e}")
                md.add_response("ok", "OK")
                md.present()
            except Exception:
                pass

    def show_known_hosts_editor(self):
        """Show known hosts editor window"""
        logger.info("Show known hosts editor window")
        try:
            from .known_hosts_editor import KnownHostsEditorWindow
            editor = KnownHostsEditorWindow(self, self.connection_manager)
            editor.present()
        except Exception as e:
            logger.error(f"Failed to open known hosts editor: {e}")

    def show_preferences(self):
        """Show preferences dialog"""
        logger.info("Show preferences dialog")
        try:
            preferences_window = PreferencesWindow(self, self.config)
            preferences_window.present()
        except Exception as e:
            logger.error(f"Failed to show preferences dialog: {e}")


    def show_about_dialog(self):
        """Show about dialog"""
        # Use Adw.AboutDialog to get support-url and issue-url properties
        about = Adw.AboutDialog()
        about.set_application_name('SSH Pilot')
        try:
            from . import __version__ as APP_VERSION
        except Exception:
            APP_VERSION = "0.0.0"
        about.set_version(APP_VERSION)
        about.set_application_icon('io.github.mfat.sshpilot')
        about.set_license_type(Gtk.License.GPL_3_0)
        about.set_website('https://sshpilot.app')
        about.set_issue_url('https://github.com/mfat/sshpilot/issues')
        about.set_copyright('© 2025 mFat')
        about.set_developers(['mFat <newmfat@gmail.com>'])
        about.set_translator_credits('')
        
        # Present the dialog as a child of this window
        about.present(self)

    def open_help_url(self):
        """Open the SSH Pilot wiki using a portal-friendly launcher."""
        url = "https://github.com/mfat/sshpilot/wiki"
        try:
            Gio.AppInfo.launch_default_for_uri(url, None)
            logger.info("Opened help URL via default handler: %s", url)
            return
        except Exception as exc:
            logger.debug("Portal-friendly launcher failed for %s: %s", url, exc)

        # Fall back to old webbrowser module as a last resort
        try:
            import webbrowser

            if not webbrowser.open(url):
                raise RuntimeError("webbrowser.open returned False")
            logger.info("Opened help URL via webbrowser fallback: %s", url)
            return
        except Exception as exc:
            logger.error("Failed to open help URL: %s", exc)

        # Display a minimal error dialog if all launchers fail
        try:
            dialog = Gtk.MessageDialog(
                transient_for=self,
                modal=True,
                message_type=Gtk.MessageType.ERROR,
                buttons=Gtk.ButtonsType.OK,
                text="Failed to open help",
                secondary_text=f"Please open this page manually:\n{url}"
            )
            dialog.present()
        except Exception:
            pass

    def show_shortcuts_window(self):
        """Display keyboard shortcuts using Gtk.ShortcutsWindow"""
        # Always rebuild to show current shortcuts (including user customizations)
        self._shortcuts_window = self._build_shortcuts_window()
        try:
            self.set_help_overlay(self._shortcuts_window)
        except Exception:
            pass
        self._shortcuts_window.present()

    def _build_shortcuts_window(self):
        mac = is_macos()
        primary = '<Meta>' if mac else '<primary>'

        win = Gtk.ShortcutsWindow(transient_for=self, modal=True)
        win.set_title(_('Keyboard Shortcuts'))

        # Don't set custom titlebar for ShortcutsWindow to avoid GTK stack issues
        # The edit shortcuts functionality can be accessed via the main menu instead

        section = Gtk.ShortcutsSection()
        section.set_property('title', _('Keyboard Shortcuts'))

        # Use enhanced static shortcuts that can show customizations without causing crashes
        self._add_safe_current_shortcuts(section, primary)

        win.add_section(section)
        return win

    def _add_safe_current_shortcuts(self, section, primary):
        """Add shortcuts with current customizations using a safe approach"""
        # Get current shortcuts safely
        current_shortcuts = self._get_safe_current_shortcuts()
        
        # General shortcuts group
        group_general = Gtk.ShortcutsGroup()
        group_general.add_shortcut(Gtk.ShortcutsShortcut(
            title=_('Toggle Sidebar'), accelerator='F9'))
        
        # Add general shortcuts with current values
        general_actions = [
            ('quit', _('Quit')),
            ('preferences', _('Preferences')),
            ('help', _('Documentation')),
            ('shortcuts', _('Keyboard Shortcuts')),
            ('edit-ssh-config', _('SSH Config Editor')),
        ]
        
        for action_name, title in general_actions:
            shortcuts = current_shortcuts.get(action_name)
            if shortcuts:
                accelerator = ' '.join(shortcuts)
                group_general.add_shortcut(Gtk.ShortcutsShortcut(
                    title=title, accelerator=accelerator))
        
        section.add_group(group_general)

        # Connection management shortcuts
        group_connections = Gtk.ShortcutsGroup()
        connection_actions = [
            ('new-connection', _('New Connection')),
            ('search', _('Search Connections')),
            ('toggle-list', _('Focus Connection List')),
            ('quick-connect', _('Quick Connect')),
            ('open-new-connection-tab', _('Open New Tab')),
            ('new-key', _('Copy Key to Server')),
            ('manage-files', _('Manage Files')),
        ]
        
        for action_name, title in connection_actions:
            shortcuts = current_shortcuts.get(action_name)
            if shortcuts:
                accelerator = ' '.join(shortcuts)
                group_connections.add_shortcut(Gtk.ShortcutsShortcut(
                    title=title, accelerator=accelerator))
        
        section.add_group(group_connections)

        # Terminal shortcuts
        group_terminal = Gtk.ShortcutsGroup()
        terminal_actions = [
            ('local-terminal', _('Local Terminal')),
            ('terminal-search', _('Search in Terminal')),
            ('broadcast-command', _('Broadcast Command')),
        ]

        for action_name, title in terminal_actions:
            shortcuts = current_shortcuts.get(action_name)
            if shortcuts:
                accelerator = ' '.join(shortcuts)
                group_terminal.add_shortcut(Gtk.ShortcutsShortcut(
                    title=title, accelerator=accelerator))
        
        section.add_group(group_terminal)

        # Tab navigation shortcuts
        group_tabs = Gtk.ShortcutsGroup()
        tab_actions = [
            ('tab-next', _('Next Tab')),
            ('tab-prev', _('Previous Tab')),
            ('tab-close', _('Close Tab')),
            ('tab-overview', _('Tab Overview')),
        ]
        
        for action_name, title in tab_actions:
            shortcuts = current_shortcuts.get(action_name)
            if shortcuts:
                accelerator = ' '.join(shortcuts)
                group_tabs.add_shortcut(Gtk.ShortcutsShortcut(
                    title=title, accelerator=accelerator))
        
        section.add_group(group_tabs)

    def _get_safe_current_shortcuts(self):
        """Safely get current shortcuts including customizations"""
        shortcuts = {}
        try:
            app = self.get_application()
            if not app:
                return shortcuts
            
            # Get defaults first
            if hasattr(app, 'get_registered_shortcut_defaults'):
                defaults = app.get_registered_shortcut_defaults()
                shortcuts.update(defaults)
            
            # Apply overrides
            if hasattr(app, 'config') and app.config:
                for action_name in shortcuts.keys():
                    try:
                        override = app.config.get_shortcut_override(action_name)
                        if override is not None:
                            if override:  # Not empty
                                shortcuts[action_name] = override
                            else:  # Disabled
                                shortcuts.pop(action_name, None)
                    except Exception:
                        continue
            
        except Exception as e:
            logger.debug(f"Error getting current shortcuts: {e}")
        
        return shortcuts

    def _add_fallback_shortcuts(self, section, primary):
        """Add fallback static shortcuts if dynamic generation fails"""
        # General shortcuts
        group_general = Gtk.ShortcutsGroup()
        group_general.add_shortcut(Gtk.ShortcutsShortcut(
            title=_('Toggle Sidebar'), accelerator='F9'))
        group_general.add_shortcut(Gtk.ShortcutsShortcut(
            title=_('SSH Config Editor'), accelerator=f"{primary}<Shift>e"))
        group_general.add_shortcut(Gtk.ShortcutsShortcut(
            title=_('Preferences'), accelerator=f"{primary}comma"))
        group_general.add_shortcut(Gtk.ShortcutsShortcut(
            title=_('Documentation'), accelerator='F1'))
        group_general.add_shortcut(Gtk.ShortcutsShortcut(
            title=_('Keyboard Shortcuts'), accelerator=f"{primary}<Shift>slash"))
        group_general.add_shortcut(Gtk.ShortcutsShortcut(
            title=_('Quit'), accelerator=f"{primary}<Shift>q"))
        section.add_group(group_general)

        # Connection management shortcuts
        group_connections = Gtk.ShortcutsGroup()
        group_connections.add_shortcut(Gtk.ShortcutsShortcut(
            title=_('New Connection'), accelerator=f"{primary}n"))
        group_connections.add_shortcut(Gtk.ShortcutsShortcut(
            title=_('Search Connections'), accelerator=f"{primary}f"))
        group_connections.add_shortcut(Gtk.ShortcutsShortcut(
            title=_('Focus Connection List'), accelerator=f"{primary}l"))
        group_connections.add_shortcut(Gtk.ShortcutsShortcut(
            title=_('Quick Connect'), accelerator=f"{primary}<Alt>c"))
        group_connections.add_shortcut(Gtk.ShortcutsShortcut(
            title=_('Manage Files'), accelerator=f"{primary}<Shift>o"))
        section.add_group(group_connections)

        # Terminal shortcuts
        group_terminal = Gtk.ShortcutsGroup()
        group_terminal.add_shortcut(Gtk.ShortcutsShortcut(
            title=_('Local Terminal'), accelerator=f"{primary}<Shift>t"))
        group_terminal.add_shortcut(Gtk.ShortcutsShortcut(
            title=_('Search in Terminal'), accelerator=f"{primary}<Shift>f"))
        group_terminal.add_shortcut(Gtk.ShortcutsShortcut(
            title=_('Broadcast Command'), accelerator=f"{primary}<Shift>b"))
        section.add_group(group_terminal)

        # Tab navigation shortcuts
        group_tabs = Gtk.ShortcutsGroup()
        group_tabs.add_shortcut(Gtk.ShortcutsShortcut(
            title=_('Open New Tab'), accelerator=f"{primary}<Alt>n"))
        group_tabs.add_shortcut(Gtk.ShortcutsShortcut(
            title=_('Next Tab'), accelerator='<Alt>Right'))
        group_tabs.add_shortcut(Gtk.ShortcutsShortcut(
            title=_('Previous Tab'), accelerator='<Alt>Left'))
        group_tabs.add_shortcut(Gtk.ShortcutsShortcut(
            title=_('Close Tab'), accelerator=f"{primary}F4"))
        group_tabs.add_shortcut(Gtk.ShortcutsShortcut(
            title=_('Tab Overview'), accelerator=f"{primary}<Shift>Tab"))
        section.add_group(group_tabs)

    def toggle_list_focus(self):
        """Toggle focus between connection list and terminal"""
        if self.connection_list.has_focus():
            # Focus current terminal
            current_page = self.tab_view.get_selected_page()
            if current_page:
                child = current_page.get_child()
                if hasattr(child, 'vte'):
                    self._focus_terminal_widget(child)
        else:
            # Focus connection list with toast notification
            self.focus_connection_list()

    def _select_tab_relative(self, delta: int):
        """Select tab relative to current index, wrapping around."""
        self._return_to_tab_view_if_welcome()
        try:
            n = self.tab_view.get_n_pages()
            if n <= 0:
                return
            current = self.tab_view.get_selected_page()
            # If no current selection, pick first
            if not current:
                page = self.tab_view.get_nth_page(0)
                if page:
                    self.tab_view.set_selected_page(page)
                return
            # Find current index
            idx = 0
            for i in range(n):
                if self.tab_view.get_nth_page(i) == current:
                    idx = i
                    break
            new_index = (idx + delta) % n
            page = self.tab_view.get_nth_page(new_index)
            if page:
                self.tab_view.set_selected_page(page)
        except Exception:
            pass


    # Signal handlers
    def on_connection_click(self, gesture, n_press, x, y):
        """Handle clicks on the connection list"""
        # Get the row that was clicked
        row, _, _ = self._resolve_connection_list_event(x, y)
        if row is None:
            return

        if n_press == 1:  # Single click - just select
            try:
                self.connection_list.grab_focus()
            except Exception:
                pass
            try:
                state = gesture.get_current_event_state()
            except Exception:
                state = 0

            multi_mask = (
                Gdk.ModifierType.CONTROL_MASK
                | Gdk.ModifierType.SHIFT_MASK
                | getattr(Gdk.ModifierType, 'PRIMARY_ACCELERATOR_MASK', 0)
            )

            if state & multi_mask:
                # Allow default multi-selection behavior
                return

            self._select_only_row(row)
            gesture.set_state(Gtk.EventSequenceState.CLAIMED)
        elif n_press == 2:  # Double click - connect
            if hasattr(row, 'connection'):
                self._cycle_connection_tabs_or_open(row.connection)
            gesture.set_state(Gtk.EventSequenceState.CLAIMED)

    def on_connection_activated(self, list_box, row):
        """Handle connection activation (Enter key)"""
        self._return_to_tab_view_if_welcome()
        logger.debug(f"Connection activated - row: {row}, has connection: {hasattr(row, 'connection') if row else False}")
        if row and hasattr(row, 'connection'):
            self._cycle_connection_tabs_or_open(row.connection)
        elif row and hasattr(row, 'group_id'):
            # Handle group row activation - toggle expand/collapse
            logger.debug(f"Group row activated - toggling expand/collapse for group: {row.group_id}")
            row._toggle_expand()
            

        
    def on_connection_activate(self, list_box, row):
        """Handle connection activation (Enter key or double-click)"""
        self._return_to_tab_view_if_welcome()
        if row and hasattr(row, 'connection'):
            self._cycle_connection_tabs_or_open(row.connection)
            return True  # Stop event propagation
        return False
        
    def on_activate_connection(self, action, param):
        """Handle the activate-connection action"""
        self._return_to_tab_view_if_welcome()
        row = self.connection_list.get_selected_row()
        if row and hasattr(row, 'connection'):
            self._cycle_connection_tabs_or_open(row.connection)

    def _focus_most_recent_tab(self, connection: Connection) -> None:
        """Focus the most recent tab for a connection if one exists.

        Does nothing if the connection has no open tabs.
        """
        try:
            terms_for_conn = []
            try:
                n = self.tab_view.get_n_pages()
            except Exception:
                n = 0
            for i in range(n):
                page = self.tab_view.get_nth_page(i)
                child = page.get_child() if hasattr(page, 'get_child') else None
                if child is not None and self.terminal_to_connection.get(child) == connection:
                    terms_for_conn.append(child)

            if not terms_for_conn:
                return

            target_term = self.active_terminals.get(connection)
            if target_term not in terms_for_conn:
                target_term = terms_for_conn[0]

            page = self.tab_view.get_page(target_term)
            if page is None:
                return

            if self.tab_view.get_selected_page() != page:
                self.tab_view.set_selected_page(page)

            self.active_terminals[connection] = target_term
            self._focus_terminal_widget(target_term)
        except Exception as e:
            logger.error(f"Failed to focus most recent tab for {getattr(connection, 'nickname', '')}: {e}")


    def _focus_most_recent_tab_or_open_new(self, connection: Connection):
        """If there are open tabs for this server, focus the most recent one.
        Otherwise open a new tab for the server.
        """
        self._return_to_tab_view_if_welcome()
        try:
            # Check if there are open tabs for this connection
            terms_for_conn = []
            try:
                n = self.tab_view.get_n_pages()
            except Exception:
                n = 0
            for i in range(n):
                page = self.tab_view.get_nth_page(i)
                child = page.get_child() if hasattr(page, 'get_child') else None
                if child is not None and self.terminal_to_connection.get(child) == connection:
                    terms_for_conn.append(child)

            if terms_for_conn:
                # Focus the most recent tab for this connection
                most_recent_term = self.active_terminals.get(connection)
                if most_recent_term and most_recent_term in terms_for_conn:
                    # Use the most recent terminal
                    target_term = most_recent_term
                else:
                    # Fallback to the first tab for this connection
                    target_term = terms_for_conn[0]
                
                page = self.tab_view.get_page(target_term)
                if page is not None:
                    self.tab_view.set_selected_page(page)
                    # Update most-recent mapping
                    self.active_terminals[connection] = target_term
                    # Give focus to the VTE terminal so user can start typing immediately
                    self._focus_terminal_widget(target_term)
                    return

            # No existing tabs for this connection -> open a new one
            self.terminal_manager.connect_to_host(connection, force_new=False)
        except Exception as e:
            logger.error(f"Failed to focus most recent tab or open new for {getattr(connection, 'nickname', '')}: {e}")

    def _cycle_connection_tabs_or_open(self, connection: Connection):
        """If there are open tabs for this server, cycle to the next one (wrap).
        Otherwise open a new tab for the server.
        """
        self._return_to_tab_view_if_welcome()
        try:
            # Collect current pages in visual/tab order
            terms_for_conn = []
            try:
                n = self.tab_view.get_n_pages()
            except Exception:
                n = 0
            for i in range(n):
                page = self.tab_view.get_nth_page(i)
                child = page.get_child() if hasattr(page, 'get_child') else None
                if child is not None and self.terminal_to_connection.get(child) == connection:
                    terms_for_conn.append(child)

            if terms_for_conn:
                # Determine current index among this connection's tabs
                selected = self.tab_view.get_selected_page()
                current_idx = -1
                if selected is not None:
                    current_child = selected.get_child()
                    for i, t in enumerate(terms_for_conn):
                        if t == current_child:
                            current_idx = i
                            break
                # Compute next index (wrap)
                next_idx = (current_idx + 1) % len(terms_for_conn) if current_idx >= 0 else 0
                next_term = terms_for_conn[next_idx]
                page = self.tab_view.get_page(next_term)
                if page is not None:
                    self.tab_view.set_selected_page(page)
                    # Update most-recent mapping
                    self.active_terminals[connection] = next_term
                    self._focus_terminal_widget(next_term)
                    return

            # No existing tabs for this connection -> open a new one
            self.terminal_manager.connect_to_host(connection, force_new=False)
            try:
                self._focus_most_recent_tab(connection)
            except Exception:
                pass
        except Exception as e:
            logger.error(f"Failed to cycle or open for {getattr(connection, 'nickname', '')}: {e}")

    def _focus_terminal_widget(self, terminal: TerminalWidget) -> None:
        """Request focus for a terminal widget, retrying on idle if needed."""

        if terminal is None:
            return

        vte_widget = getattr(terminal, 'vte', None)
        if vte_widget is None:
            return

        def _focus_attempt(_source=None) -> bool:
            try:
                vte_widget.grab_focus()
            except Exception as focus_error:
                logger.debug(f"Deferred terminal focus failed: {focus_error}")
            return GLib.SOURCE_REMOVE

        try:
            vte_widget.grab_focus()
        except Exception:
            pass

        GLib.idle_add(_focus_attempt, priority=GLib.PRIORITY_DEFAULT_IDLE)
        GLib.timeout_add(150, _focus_attempt)
        GLib.timeout_add(350, _focus_attempt)

    def _get_active_terminal_widget(self) -> Optional[TerminalWidget]:
        """Return the TerminalWidget for the currently selected tab, if any."""
        try:
            page = self.tab_view.get_selected_page()
        except Exception:
            return None

        if page is None:
            return None

        try:
            child = page.get_child()
        except Exception:
            child = None

        if isinstance(child, TerminalWidget):
            return child
        return None

    def toggle_terminal_search_overlay(self, select_all: bool = False) -> None:
        """Toggle the search overlay for the currently focused terminal tab."""
        terminal = self._get_active_terminal_widget()
        if terminal is None:
            return

        revealer = getattr(terminal, 'search_revealer', None)
        is_revealed = False
        if revealer is not None:
            try:
                is_revealed = bool(revealer.get_reveal_child())
            except Exception as exc:
                logger.debug('Failed to query terminal search revealer state: %s', exc)

        try:
            if is_revealed and hasattr(terminal, '_hide_search_overlay'):
                terminal._hide_search_overlay()
            elif hasattr(terminal, '_show_search_overlay'):
                terminal._show_search_overlay(select_all=select_all)
        except Exception as exc:
            logger.debug('Failed to toggle terminal search overlay: %s', exc)

    def on_tab_selected(self, tab_view: Adw.TabView, _pspec=None) -> None:
        """Update active terminal mapping when the user switches tabs."""
        self._return_to_tab_view_if_welcome()
        try:
            page = tab_view.get_selected_page()
            if page is None:
                return
            child = page.get_child() if hasattr(page, 'get_child') else None
            if child is None:
                return
            connection = self.terminal_to_connection.get(child)
            if connection:
                # Check if this is a local terminal
                host_value = _get_connection_host(connection) or _get_connection_alias(connection)
                if host_value == 'localhost':
                    # Local terminal - clear selection
                    try:
                        if hasattr(self.connection_list, 'unselect_all'):
                            self.connection_list.unselect_all()
                        else:
                            current = self.connection_list.get_selected_row()
                            if current is not None:
                                self.connection_list.unselect_row(current)
                    except Exception:
                        pass
                else:
                    # Regular connection terminal - select the corresponding row
                    self.active_terminals[connection] = child
                    row = self.connection_rows.get(connection)
                    if row:
                        selected_rows = []
                        try:
                            selected_rows = list(self.connection_list.get_selected_rows())
                        except Exception:
                            current = self.connection_list.get_selected_row()
                            if current:
                                selected_rows = [current]
                        if row not in selected_rows:
                            self._select_only_row(row)
            else:
                # Other non-connection terminal - clear selection
                try:
                    if hasattr(self.connection_list, 'unselect_all'):
                        self.connection_list.unselect_all()
                    else:
                        current = self.connection_list.get_selected_row()
                        if current is not None:
                            self.connection_list.unselect_row(current)
                except Exception:
                    pass
        except Exception as e:
            logger.error(f"Failed to sync tab selection: {e}")

    def on_connection_selected(self, list_box, row):
        """Handle connection list selection change"""
        try:
            connection_rows = self._get_selected_connection_rows()
            group_rows = self._get_selected_group_rows()
        except Exception:
            connection_rows = []
            group_rows = []

        has_connections = bool(connection_rows)
        has_groups = bool(group_rows)

        if has_connections and not has_groups:
            self.connection_toolbar.set_visible(True)
            self.group_toolbar.set_visible(False)

            multiple_connections = len(connection_rows) > 1
            self.edit_button.set_sensitive(not multiple_connections)
            if hasattr(self, 'copy_key_button'):
                self.copy_key_button.set_sensitive(not multiple_connections)
            if hasattr(self, 'scp_button'):
                self.scp_button.set_sensitive(not multiple_connections)
            self.manage_files_button.set_sensitive(
                not multiple_connections and not should_hide_file_manager_options()
            )
            self.manage_files_button.set_visible(not should_hide_file_manager_options())
            if hasattr(self, 'system_terminal_button') and self.system_terminal_button:
                self.system_terminal_button.set_sensitive(not multiple_connections)
            self.delete_button.set_sensitive(True)
            self.rename_group_button.set_sensitive(False)
            self.delete_group_button.set_sensitive(False)
        elif has_groups and not has_connections:
            self.connection_toolbar.set_visible(False)
            self.group_toolbar.set_visible(True)

            allow_single_group = len(group_rows) == 1
            self.delete_button.set_sensitive(False)
            if hasattr(self, 'copy_key_button'):
                self.copy_key_button.set_sensitive(False)
            if hasattr(self, 'scp_button'):
                self.scp_button.set_sensitive(False)
            self.manage_files_button.set_sensitive(False)
            self.manage_files_button.set_visible(not should_hide_file_manager_options())
            if hasattr(self, 'system_terminal_button') and self.system_terminal_button:
                self.system_terminal_button.set_sensitive(False)
            self.rename_group_button.set_sensitive(allow_single_group)
            self.delete_group_button.set_sensitive(allow_single_group)
        else:
            self.connection_toolbar.set_visible(False)
            self.group_toolbar.set_visible(False)
            self.delete_button.set_sensitive(False)
            if hasattr(self, 'copy_key_button'):
                self.copy_key_button.set_sensitive(False)
            if hasattr(self, 'scp_button'):
                self.scp_button.set_sensitive(False)
            self.manage_files_button.set_sensitive(False)
            self.manage_files_button.set_visible(not should_hide_file_manager_options())
            if hasattr(self, 'system_terminal_button') and self.system_terminal_button:
                self.system_terminal_button.set_sensitive(False)
            self.rename_group_button.set_sensitive(False)
            self.delete_group_button.set_sensitive(False)

    def on_add_connection_clicked(self, button):
        """Handle add connection button click"""
        self.show_connection_dialog()

    def on_edit_connection_clicked(self, button):
        """Handle edit connection button click"""
        selected_row = self.connection_list.get_selected_row()
        if selected_row:
            if hasattr(selected_row, 'connection'):
                self.show_connection_dialog(selected_row.connection)
            else:
                logger.debug("Cannot edit group row")

    def on_sidebar_toggle(self, button):
        """Handle sidebar toggle button click"""
        try:
            # Button active state now represents the action to perform
            # True = hide sidebar, False = show sidebar
            should_hide = button.get_active()
            is_visible = not should_hide
            self._toggle_sidebar_visibility(is_visible)
            
            # Update button icon and tooltip based on current sidebar state
            if is_visible:
                button.set_icon_name('sidebar-show-symbolic')
                button.set_tooltip_text(
                    f'Hide Sidebar (F9, {get_primary_modifier_label()}+B)'
                )
            else:
                button.set_icon_name('sidebar-show-symbolic')
                button.set_tooltip_text(
                    f'Show Sidebar (F9, {get_primary_modifier_label()}+B)'
                )
            
            # No need to save state - sidebar always starts visible
                
        except Exception as e:
            logger.error(f"Failed to toggle sidebar: {e}")

    def on_view_toggle_clicked(self, button):
        """Handle view toggle button click to switch between welcome and tabs"""
        try:
            # Check which view is currently visible
            current_view = self.content_stack.get_visible_child_name()
            
            if current_view == "welcome":
                # Switch to tab view
                self.show_tab_view()
            else:
                # Switch to welcome view
                self.show_welcome_view()
                
        except Exception as e:
            logger.error(f"Failed to toggle view: {e}")

    def _toggle_sidebar_visibility(self, is_visible):
        """Helper method to toggle sidebar visibility"""
        try:
            logger.debug(f"Toggle sidebar visibility requested: {is_visible}, split variant: {getattr(self, '_split_variant', 'unknown')}")
            if HAS_OVERLAY_SPLIT and getattr(self, '_split_variant', '') == 'overlay':
                # For OverlaySplitView
                self.split_view.set_show_sidebar(is_visible)
                logger.debug(f"Set OverlaySplitView sidebar visibility to: {is_visible}")
            elif HAS_NAV_SPLIT and getattr(self, '_split_variant', '') == 'navigation':
                # NavigationSplitView doesn't have set_show_sidebar method
                # The sidebar visibility is controlled by the navigation view
                logger.debug(f"NavigationSplitView sidebar visibility toggle requested: {is_visible}")
            else:
                # For Gtk.Paned fallback
                sidebar_widget = self.split_view.get_start_child()
                if sidebar_widget:
                    sidebar_widget.set_visible(is_visible)
                    logger.debug(f"Set Gtk.Paned sidebar visibility to: {is_visible}")
        except Exception as e:
            logger.error(f"Failed to toggle sidebar visibility: {e}")



    def on_scp_button_clicked(self, button):
        """Prompt the user to choose between uploading or downloading with scp."""
        try:
            selected_row = self.connection_list.get_selected_row()
            if not selected_row:
                return
            connection = getattr(selected_row, 'connection', None)
            if not connection:
                return

            chooser = Adw.MessageDialog(
                transient_for=self,
                modal=True,
                heading=_('Transfer files with scp'),
                body=_('Choose whether you want to upload local files to the server or download remote paths to your computer.')
            )
            chooser.add_response('cancel', _('Cancel'))
            chooser.add_response('upload', _('Upload to server…'))
            chooser.add_response('download', _('Download from server…'))
            chooser.set_default_response('upload')
            chooser.set_close_response('cancel')

            def _on_choice(dlg, response):
                dlg.close()
                if response == 'upload':
                    self._start_scp_upload_flow(connection)
                elif response == 'download':
                    self._prompt_scp_download(connection)

            chooser.connect('response', _on_choice)
            chooser.present()
        except Exception as e:
            logger.error(f'SCP transfer chooser failed: {e}')

    def _start_scp_upload_flow(self, connection):
        """Kick off the upload flow using a portal-aware file chooser."""
        try:
            file_dialog = Gtk.FileDialog(title=_('Select files to upload'))
            file_dialog.open_multiple(
                self,
                None,
                lambda fd, res: self._on_upload_files_chosen(fd, res, connection),
            )
        except Exception as e:
            logger.error(f'Upload dialog failed: {e}')

    def _append_scp_option_pair(self, options: List[str], flag: str, value: Optional[str]) -> None:
        """Append a flag/value pair to ``options`` if it is not already present."""
        if not value:
            return

        option_value = str(value)
        if flag == '-F':
            expanded = os.path.abspath(os.path.expanduser(option_value))
            if not os.path.exists(expanded):
                return
            option_value = expanded

        for idx in range(len(options) - 1):
            if options[idx] == flag and options[idx + 1] == option_value:
                return

        options.extend([flag, option_value])

    def _extend_scp_options_from_connection(self, connection, options: List[str]) -> None:
        """Augment ``options`` with connection-specific SSH arguments."""
        try:
            config_path = getattr(connection, 'config_root', '') or ''
        except Exception:
            config_path = ''
        if not config_path and hasattr(self, 'connection_manager') and getattr(self.connection_manager, 'ssh_config_path', ''):
            config_path = getattr(self.connection_manager, 'ssh_config_path', '')
        if config_path:
            self._append_scp_option_pair(options, '-F', config_path)

        proxy_jump = []
        try:
            proxy_jump = list(getattr(connection, 'proxy_jump', []) or [])
        except Exception:
            proxy_jump = []
        if proxy_jump:
            hop_chain = ','.join(str(h).strip() for h in proxy_jump if str(h).strip())
            if hop_chain:
                self._append_scp_option_pair(options, '-o', f'ProxyJump={hop_chain}')

        proxy_command = ''
        try:
            proxy_command = str(getattr(connection, 'proxy_command', '') or '').strip()
        except Exception:
            proxy_command = ''
        if proxy_command:
            self._append_scp_option_pair(options, '-o', f'ProxyCommand={proxy_command}')

        if getattr(connection, 'forward_agent', False):
            self._append_scp_option_pair(options, '-o', 'ForwardAgent=yes')

        certificate_path = ''
        try:
            certificate_path = str(getattr(connection, 'certificate', '') or '').strip()
        except Exception:
            certificate_path = ''
        if certificate_path:
            expanded_cert = os.path.expanduser(certificate_path)
            if os.path.isfile(expanded_cert):
                self._append_scp_option_pair(options, '-o', f'CertificateFile={expanded_cert}')

        extra_cfg = ''
        try:
            extra_cfg = str(getattr(connection, 'extra_ssh_config', '') or '')
        except Exception:
            extra_cfg = ''
        if extra_cfg:
            for line in extra_cfg.split('\n'):
                stripped = line.strip()
                if not stripped or stripped.startswith('#'):
                    continue
                self._append_scp_option_pair(options, '-o', stripped)

    def _build_scp_connection_profile(self, connection) -> SCPConnectionProfile:
        alias_value = _get_connection_alias(connection)
        hostname_value = _get_connection_host(connection)
        host_value = alias_value or hostname_value
        if not host_value:
            raise ValueError(_('No host information is available for this connection.'))

        username = getattr(connection, 'username', '') or ''

        try:
            port = int(getattr(connection, 'port', 22) or 22)
        except Exception:
            port = 22

        keyfile = getattr(connection, 'keyfile', '') or ''
        try:
            key_mode = int(getattr(connection, 'key_select_mode', 0) or 0)
        except Exception:
            key_mode = 0

        expanded_keyfile = keyfile
        if keyfile:
            expanded_keyfile = os.path.expanduser(keyfile)
            if not os.path.isabs(keyfile):
                try:
                    expanded_keyfile = os.path.realpath(expanded_keyfile)
                except Exception:
                    expanded_keyfile = os.path.expanduser(keyfile)
        try:
            keyfile_ok = bool(expanded_keyfile) and os.path.isfile(expanded_keyfile)
        except Exception:
            keyfile_ok = False

        try:
            auth_method = int(getattr(connection, 'auth_method', 0) or 0)
        except Exception:
            auth_method = 0
        prefer_password = (auth_method == 1)

        saved_password: Optional[str] = None
        saved_passphrase: Optional[str] = None
        combined_auth = False
        connection_manager = getattr(self, 'connection_manager', None)
        lookup_host = hostname_value or host_value
        if connection_manager:
            try:
                saved_password = connection_manager.get_password(lookup_host, connection.username)
            except Exception:
                saved_password = None

            if keyfile_ok and key_mode in (1, 2):
                try:
                    saved_passphrase = connection_manager.get_key_passphrase(expanded_keyfile)
                except Exception:
                    saved_passphrase = None
                if not saved_passphrase and keyfile and keyfile != expanded_keyfile:
                    try:
                        saved_passphrase = connection_manager.get_key_passphrase(keyfile)
                    except Exception:
                        saved_passphrase = None

        has_saved_password = bool(saved_password)
        combined_auth = (auth_method == 0 and has_saved_password)
        use_publickey_with_password = combined_auth and not getattr(connection, 'pubkey_auth_no', False)

        ssh_options: List[str] = []
        try:
            cfg = self.config if hasattr(self, 'config') else Config()
            ssh_cfg = cfg.get_ssh_config() if hasattr(cfg, 'get_ssh_config') else {}
        except Exception:
            ssh_cfg = {}

        strict_val = str(ssh_cfg.get('strict_host_key_checking', '') or '').strip()
        auto_add = bool(ssh_cfg.get('auto_add_host_keys', True))

        if strict_val:
            ssh_options += ['-o', f'StrictHostKeyChecking={strict_val}']
        elif auto_add and not has_saved_password:
            ssh_options += ['-o', 'StrictHostKeyChecking=accept-new']

        if getattr(connection, 'pubkey_auth_no', False):
            ssh_options += ['-o', 'PubkeyAuthentication=no']

        if keyfile_ok and key_mode in (1, 2):
            ssh_options += ['-i', expanded_keyfile]
            if key_mode == 1:
                ssh_options += ['-o', 'IdentitiesOnly=yes']

        self._extend_scp_options_from_connection(connection, ssh_options)

        if prefer_password:
            ssh_options += ['-o', 'PreferredAuthentications=password']
        elif combined_auth:
            ssh_options += [
                '-o',
                'PreferredAuthentications=gssapi-with-mic,hostbased,publickey,keyboard-interactive,password',
            ]

        identity_agent_disabled = bool(
            getattr(connection, 'identity_agent_disabled', False)
        )

        return SCPConnectionProfile(
            alias=alias_value or '',
            hostname=hostname_value or '',
            host=host_value,
            username=username,
            port=port,
            ssh_options=ssh_options,
            saved_password=saved_password,
            saved_passphrase=saved_passphrase,
            prefer_password=prefer_password,
            combined_auth=combined_auth,
            use_publickey_with_password=use_publickey_with_password,
            key_mode=key_mode,
            keyfile=keyfile,
            keyfile_ok=keyfile_ok,
            keyfile_expanded=expanded_keyfile if keyfile_ok else '',
            identity_agent_disabled=identity_agent_disabled,
        )

    def _prompt_scp_download(self, connection):
        """Show a simple file picker that downloads selected remote files via scp."""
        try:
            try:
                profile = self._build_scp_connection_profile(connection)
            except ValueError:
                msg = Adw.MessageDialog(
                    transient_for=self,
                    modal=True,
                    heading=_('Download unavailable'),
                    body=_('No host information is available for this connection.'),
                )
                msg.add_response('ok', _('OK'))
                msg.set_default_response('ok')
                msg.set_close_response('ok')
                msg.present()
                return

            alias_value = profile.alias
            hostname_value = profile.hostname
            host_value = profile.host
            username = profile.username
            port = profile.port

            known_hosts_path = None
            saved_password = None
            if hasattr(self, 'connection_manager') and self.connection_manager:
                known_hosts_path = getattr(self.connection_manager, 'known_hosts_path', None)
                saved_password = profile.saved_password
                try:
                    if (
                        profile.key_mode in (1, 2)
                        and profile.keyfile_ok
                        and profile.keyfile_expanded
                    ):
                        if profile.identity_agent_disabled:
                            logger.debug(
                                "SCP: IdentityAgent disabled; skipping key preload"
                            )
                        else:
                            self.connection_manager.prepare_key_for_connection(
                                profile.keyfile_expanded
                            )
                except Exception:
                    pass

            try:
                default_download_dir = GLib.get_user_special_dir(GLib.UserDirectory.DIRECTORY_DOWNLOAD)
            except Exception:
                default_download_dir = None
            if not default_download_dir:
                try:
                    default_download_dir = str(Path.home() / 'Downloads')
                except Exception:
                    default_download_dir = GLib.get_home_dir() or os.path.expanduser('~')

            ssh_extra_opts = list(profile.ssh_options)
            use_publickey_with_password = profile.use_publickey_with_password
            if profile.prefer_password:
                use_publickey_with_password = False

            base_env = os.environ.copy()
            password_auth_active = bool(saved_password)
            if not password_auth_active:
                password_auth_active = bool(
                    profile.prefer_password
                    or profile.combined_auth
                    or use_publickey_with_password
                )
            force_passphrase_env = bool(
                profile.identity_agent_disabled and not password_auth_active
            )

            dialog = Adw.Window()
            dialog.set_transient_for(self)
            dialog.set_modal(True)
            try:
                dialog.set_default_size(480, 420)
            except Exception:
                pass
            try:
                dialog.set_title(_('Download files from server'))
            except Exception:
                pass

            header = Adw.HeaderBar()
            title_label = Gtk.Label(label=_('Download files'))
            title_label.set_halign(Gtk.Align.START)
            try:
                title_label.add_css_class('title-2')
            except Exception:
                pass
            header.set_title_widget(title_label)

            content_box = Gtk.Box(orientation=Gtk.Orientation.VERTICAL, spacing=12)
            content_box.set_hexpand(True)
            content_box.set_vexpand(True)
            try:
                content_box.set_margin_top(16)
                content_box.set_margin_bottom(16)
                content_box.set_margin_start(16)
                content_box.set_margin_end(16)
            except Exception:
                pass

            paths_group = Adw.PreferencesGroup()
            paths_group.set_title(_('Locations'))

            remote_row = Adw.EntryRow(title=_('Remote directory'))
            remote_row.set_text('~')
            try:
                remote_editable = remote_row.get_editable()
                if remote_editable and hasattr(remote_editable, 'set_placeholder_text'):
                    remote_editable.set_placeholder_text(_('Example: ~/ or /var/tmp'))
            except Exception:
                pass

            refresh_button = Gtk.Button.new_from_icon_name('view-refresh-symbolic')
            refresh_button.set_tooltip_text(_('Refresh remote listing'))
            refresh_button.add_css_class('flat')
            remote_row.add_suffix(refresh_button)
            remote_row.set_show_apply_button(False)
            paths_group.add(remote_row)


            paths_wrapper = Adw.Clamp()
            paths_wrapper.set_child(paths_group)
            content_box.append(paths_wrapper)

            scroller = Gtk.ScrolledWindow()
            scroller.set_policy(Gtk.PolicyType.AUTOMATIC, Gtk.PolicyType.AUTOMATIC)
            scroller.set_min_content_height(220)

            list_box = Gtk.ListBox()
            list_box.set_selection_mode(Gtk.SelectionMode.SINGLE)
            list_box.set_hexpand(True)
            list_box.set_vexpand(True)
            try:
                list_box.set_activate_on_single_click(False)
            except Exception:
                pass
            scroller.set_child(list_box)
            content_box.append(scroller)

            status_label = Gtk.Label()
            status_label.set_halign(Gtk.Align.START)
            status_label.set_wrap(True)
            content_box.append(status_label)

            destination_group = Adw.PreferencesGroup()
            destination_group.set_title(_('Destination'))

            local_row = Adw.EntryRow(title=_('Local destination'))
            local_row.set_text(str(default_download_dir))
            try:
                local_editable = local_row.get_editable()
                if local_editable and hasattr(local_editable, 'set_placeholder_text'):
                    local_editable.set_placeholder_text(_('Example: ~/Downloads'))
            except Exception:
                pass

            picker_button = Gtk.Button.new_from_icon_name('folder-symbolic')
            picker_button.set_tooltip_text(_('Choose destination folder'))
            picker_button.add_css_class('flat')
            local_row.add_suffix(picker_button)
            local_row.set_show_apply_button(False)
            destination_group.add(local_row)

            destination_wrapper = Adw.Clamp()
            destination_wrapper.set_child(destination_group)
            content_box.append(destination_wrapper)


            def _open_destination_picker():
                file_dialog = Gtk.FileDialog(title=_('Select destination folder'))
                current_text = local_row.get_text().strip()
                if current_text:
                    try:
                        expanded = os.path.expanduser(current_text)
                        if os.path.isdir(expanded):
                            file_dialog.set_initial_folder(Gio.File.new_for_path(expanded))
                    except Exception:
                        pass

                def _on_destination_chosen(dialog: Gtk.FileDialog, result):
                    nonlocal default_download_dir
                    try:
                        folder = dialog.select_folder_finish(result)
                    except GLib.Error as err:
                        dialog_error = getattr(Gtk, 'DialogError', None)
                        if dialog_error is not None and err.matches(dialog_error, dialog_error.DISMISSED):
                            return
                        if err.matches(Gio.IOErrorEnum, Gio.IOErrorEnum.CANCELLED):
                            return
                        logger.error(f'Destination chooser failed: {err.message}')
                        status_label.set_text(
                            _('Could not select destination: {error}').format(error=err.message)
                        )
                        return

                    if not folder:
                        return

                    path = folder.get_path()
                    if not path:
                        return

                    default_download_dir = path
                    local_row.set_text(path)

                try:
                    file_dialog.select_folder(self, None, _on_destination_chosen)
                except Exception as err:
                    logger.error(f'Failed to present destination chooser: {err}')
                    status_label.set_text(
                        _('Could not open destination chooser: {error}').format(error=str(err))
                    )

            picker_button.connect('clicked', lambda *_: _open_destination_picker())

            button_box = Gtk.Box(orientation=Gtk.Orientation.HORIZONTAL, spacing=12)
            button_box.set_halign(Gtk.Align.END)

            cancel_button = Gtk.Button(label=_('Cancel'))
            button_box.append(cancel_button)

            download_button = Gtk.Button(label=_('Download'))
            download_button.set_sensitive(False)
            try:
                download_button.add_css_class('suggested-action')
            except Exception:
                pass
            button_box.append(download_button)

            content_box.append(button_box)

            root_box = Gtk.Box(orientation=Gtk.Orientation.VERTICAL)
            root_box.append(header)
            root_box.append(content_box)
            dialog.set_content(root_box)

            def _clear_list():
                child = list_box.get_first_child()
                while child is not None:
                    next_child = child.get_next_sibling()
                    list_box.remove(child)
                    child = next_child

            def _on_rows_changed(_list, row):
                if not row:
                    download_button.set_sensitive(False)
                    return
                download_button.set_sensitive(getattr(row, 'remote_selectable', True))

            list_box.connect('row-selected', _on_rows_changed)

            def _finish_download(success: bool, destination: Path, remote_name: str):
                list_box.set_sensitive(True)
                refresh_button.set_sensitive(True)
                selected_row = list_box.get_selected_row()
                if selected_row is not None:
                    download_button.set_sensitive(getattr(selected_row, 'remote_selectable', True))
                if success:
                    status_label.set_text(
                        _('Downloaded {name} to {dest}').format(
                            name=remote_name,
                            dest=str(destination),
                        )
                    )
                    if hasattr(self, 'toast_overlay'):
                        toast = Adw.Toast.new(
                            _('Downloaded {name} to {dest}').format(
                                name=remote_name,
                                dest=str(destination),
                            )
                        )
                        toast.set_timeout(3)
                        self.toast_overlay.add_toast(toast)
                else:
                    status_label.set_text(_('Download failed. Check the log for details.'))
                return False

            def _start_download(row: Optional[Gtk.ListBoxRow] = None):
                selected_row = row or list_box.get_selected_row()
                if not selected_row:
                    return
                remote_name = getattr(selected_row, 'remote_name', '')
                if not remote_name:
                    return
                if not getattr(selected_row, 'remote_selectable', True):
                    return

                current_dir = _normalize_remote_path(remote_row.get_text())
                if current_dir in ('.', ''):
                    remote_path = remote_name
                else:
                    remote_path = _remote_join(current_dir, remote_name)

                destination_text = local_row.get_text().strip()
                if not destination_text:
                    destination_text = str(default_download_dir)
                try:
                    destination_dir = Path(destination_text).expanduser()
                except Exception:
                    destination_dir = Path(destination_text)

                try:
                    destination_dir.mkdir(parents=True, exist_ok=True)
                except Exception as exc:
                    status_label.set_text(
                        _('Cannot access {dest}: {error}').format(
                            dest=str(destination_dir),
                            error=str(exc),
                        )
                    )
                    return

                status_label.set_text(_('Downloading…'))
                download_button.set_sensitive(False)
                refresh_button.set_sensitive(False)
                list_box.set_sensitive(False)

                is_directory = bool(getattr(selected_row, 'remote_is_dir', False))

                def _worker():
                    success = download_file(
                        host_value,
                        username,
                        remote_path,
                        str(destination_dir),
                        recursive=is_directory,
                        port=port,
                        password=saved_password,
                        known_hosts_path=known_hosts_path,
                        extra_ssh_opts=ssh_extra_opts,
                        use_publickey=use_publickey_with_password,
                        inherit_env=base_env,
                        saved_passphrase=profile.saved_passphrase,
                        keyfile=profile.keyfile_expanded if profile.keyfile_ok else None,
                        key_mode=profile.key_mode,
                        force_passphrase_env=force_passphrase_env,
                    )
                    GLib.idle_add(_finish_download, success, destination_dir, remote_name)

                threading.Thread(target=_worker, daemon=True).start()

            def _populate_list(entries: List[Tuple[str, bool]], directory: str, error_message: Optional[str]):
                _clear_list()
                current_dir = _normalize_remote_path(directory)

                if error_message:
                    status_label.set_text(error_message)
                    download_button.set_sensitive(False)
                    return

                parent_dir = _remote_parent(current_dir)
                if parent_dir is not None:
                    parent_row = Gtk.ListBoxRow()
                    parent_label = Gtk.Label(label='..')
                    parent_label.set_halign(Gtk.Align.START)
                    parent_label.set_hexpand(True)
                    try:
                        parent_label.add_css_class('monospace')
                    except Exception:
                        pass
                    try:
                        parent_label.add_css_class('dim-label')
                    except Exception:
                        pass
                    parent_row.set_child(parent_label)
                    try:
                        parent_row.set_selectable(False)
                        parent_row.set_activatable(True)
                    except Exception:
                        pass
                    setattr(parent_row, 'remote_name', '..')
                    setattr(parent_row, 'remote_is_dir', True)
                    setattr(parent_row, 'remote_selectable', False)
                    list_box.append(parent_row)

                if not entries:
                    status_label.set_text(
                        _('No entries found for {path}.').format(path=current_dir)
                    )
                    download_button.set_sensitive(False)
                    return

                for entry_name, is_dir in entries:
                    row = Gtk.ListBoxRow()
                    display_name = f"{entry_name}/" if is_dir else entry_name
                    label = Gtk.Label(label=display_name)
                    label.set_halign(Gtk.Align.START)
                    label.set_hexpand(True)
                    try:
                        label.add_css_class('monospace')
                    except Exception:
                        pass
                    row.set_child(label)
                    setattr(row, 'remote_name', entry_name)
                    setattr(row, 'remote_is_dir', is_dir)
                    setattr(row, 'remote_selectable', True)
                    list_box.append(row)

                status_label.set_text(_('Select an item to download.'))
                try:
                    candidate = list_box.get_first_child()
                    while candidate is not None:
                        if getattr(candidate, 'remote_selectable', True):
                            list_box.select_row(candidate)
                            break
                        candidate = candidate.get_next_sibling()
                except Exception:
                    pass

            def _load_remote():
                directory = remote_row.get_text().strip() or '.'
                status_label.set_text(_('Loading…'))
                refresh_button.set_sensitive(False)
                list_box.set_sensitive(False)
                download_button.set_sensitive(False)

                def _worker():
                    files, error_message = list_remote_files(
                        host_value,
                        username,
                        directory,
                        port=port,
                        password=saved_password,
                        known_hosts_path=known_hosts_path,
                        extra_ssh_opts=ssh_extra_opts,
                        use_publickey=use_publickey_with_password,
                        inherit_env=base_env,
<<<<<<< HEAD
                        keyfile=profile.keyfile_expanded if profile.keyfile_ok else None,
                        key_mode=profile.key_mode,
=======
>>>>>>> 90492656
                        force_passphrase_env=force_passphrase_env,
                    )

                    def _update():
                        _populate_list(files, directory, error_message)
                        refresh_button.set_sensitive(True)
                        list_box.set_sensitive(True)
                        selected_row = list_box.get_selected_row()
                        if selected_row is not None:
                            download_button.set_sensitive(getattr(selected_row, 'remote_selectable', True))
                        return False

                    GLib.idle_add(_update, priority=GLib.PRIORITY_DEFAULT)

                threading.Thread(target=_worker, daemon=True).start()

            def _refresh():
                _load_remote()

            refresh_button.connect('clicked', lambda *_: _refresh())
            remote_row.connect('activate', lambda *_: _refresh())
            download_button.connect('clicked', lambda *_: _start_download())

            def _on_row_activated(_box, row):
                if not row:
                    return
                remote_name = getattr(row, 'remote_name', '')
                if not remote_name:
                    return
                current_dir = remote_row.get_text().strip() or '.'
                if remote_name == '..':
                    parent = _remote_parent(current_dir)
                    if parent is None:
                        return
                    remote_row.set_text(parent)
                    _refresh()
                elif getattr(row, 'remote_is_dir', False):
                    new_dir = _remote_join(current_dir, remote_name)
                    remote_row.set_text(new_dir)
                    _refresh()
                else:
                    list_box.select_row(row)

            list_box.connect('row-activated', _on_row_activated)
            cancel_button.connect('clicked', lambda *_: dialog.close())

            dialog.present()
            _load_remote()
        except Exception as e:
            logger.error(f'SCP download prompt failed: {e}')

    def on_manage_files_button_clicked(self, button):
        """Handle manage files button click from toolbar"""
        try:
            selected_row = self.connection_list.get_selected_row()
            if not selected_row:
                return
            connection = getattr(selected_row, 'connection', None)
            if not connection:
                return

            self._open_manage_files_for_connection(connection)
        except Exception as e:
            logger.error(f"Manage files button click failed: {e}")

    def on_system_terminal_button_clicked(self, button):
        """Handle system terminal button click from toolbar"""
        try:
            selected_row = self.connection_list.get_selected_row()
            if not selected_row:
                return
            connection = getattr(selected_row, 'connection', None)
            if not connection:
                return
            
            # Use the same logic as the context menu action
            self.open_in_system_terminal(connection)
        except Exception as e:
            logger.error(f"System terminal button click failed: {e}")

    def _show_ssh_copy_id_terminal_using_main_widget(self, connection, ssh_key, force=False):
        """Show a window with header bar and embedded terminal running ssh-copy-id.

        Requirements:
        - Terminal expands horizontally, no borders around it
        - Header bar contains Cancel and Close buttons
        """
        logger.info("Main window: Starting ssh-copy-id terminal window creation")
        host_value = _get_connection_host(connection) or _get_connection_alias(connection)
        logger.debug(f"Main window: Connection details - host: {host_value}, "
                    f"username: {getattr(connection, 'username', 'unknown')}, "
                    f"port: {getattr(connection, 'port', 22)}")
        logger.debug(f"Main window: SSH key details - private_path: {getattr(ssh_key, 'private_path', 'unknown')}, "
                    f"public_path: {getattr(ssh_key, 'public_path', 'unknown')}")

        try:
            target = f"{connection.username}@{host_value}" if getattr(connection, 'username', '') else host_value
            pub_name = os.path.basename(getattr(ssh_key, 'public_path', '') or '')
            body_text = _('This will add your public key to the server\'s ~/.ssh/authorized_keys so future logins can use SSH keys.')
            logger.debug(f"Main window: Target: {target}, public key name: {pub_name}")

            dlg = Adw.Window()
            dlg.set_transient_for(self)
            dlg.set_modal(True)
            logger.debug("Main window: Created modal window")
            try:
                dlg.set_title(_('ssh-copy-id'))
            except Exception:
                pass
            try:
                dlg.set_default_size(920, 520)
            except Exception:
                pass

            # Header bar with Cancel
            header = Adw.HeaderBar()
            title_widget = Gtk.Box(orientation=Gtk.Orientation.VERTICAL, spacing=2)
            title_label = Gtk.Label(label=_('ssh-copy-id'))
            title_label.set_halign(Gtk.Align.START)
            subtitle_label = Gtk.Label(label=_('Copying {key} to {target}').format(key=pub_name or _('selected key'), target=target))
            subtitle_label.set_halign(Gtk.Align.START)
            try:
                title_label.add_css_class('title-2')
                subtitle_label.add_css_class('dim-label')
            except Exception:
                pass
            title_widget.append(title_label)
            title_widget.append(subtitle_label)
            header.set_title_widget(title_widget)

            # Close button is omitted; window has native close (X)

            # Content: TerminalWidget without connecting spinner/banner
            content_box = Gtk.Box(orientation=Gtk.Orientation.VERTICAL, spacing=8)
            content_box.set_hexpand(True)
            content_box.set_vexpand(True)
            try:
                content_box.set_margin_top(12)
                content_box.set_margin_bottom(12)
                content_box.set_margin_start(6)
                content_box.set_margin_end(6)
            except Exception:
                pass
            # Optional info text under header bar
            info_lbl = Gtk.Label(label=body_text)
            info_lbl.set_halign(Gtk.Align.START)
            try:
                info_lbl.add_css_class('dim-label')
                info_lbl.set_wrap(True)
            except Exception:
                pass
            content_box.append(info_lbl)

            term_widget = TerminalWidget(connection, self.config, self.connection_manager)
            # Hide connecting overlay and suppress disconnect banner for this non-SSH task
            try:
                term_widget._set_connecting_overlay_visible(False)
                setattr(term_widget, '_suppress_disconnect_banner', True)
                term_widget._set_disconnected_banner_visible(False)
            except Exception:
                pass
            term_widget.set_hexpand(True)
            term_widget.set_vexpand(True)
            # No frame: avoid borders around the terminal
            content_box.append(term_widget)

            # Bottom button area with Close button
            button_box = Gtk.Box(orientation=Gtk.Orientation.HORIZONTAL, spacing=12)
            button_box.set_halign(Gtk.Align.END)
            button_box.set_margin_top(12)

            cancel_btn = Gtk.Button(label=_('Close'))
            try:
                cancel_btn.add_css_class('suggested-action')
            except Exception:
                pass
            button_box.append(cancel_btn)

            content_box.append(button_box)

            # Root container combines header and content
            root_box = Gtk.Box(orientation=Gtk.Orientation.VERTICAL)
            root_box.append(header)
            root_box.append(content_box)
            dlg.set_content(root_box)

            def _on_cancel(btn):
                try:
                    if hasattr(term_widget, 'disconnect'):
                        term_widget.disconnect()
                except Exception:
                    pass
                dlg.close()
            cancel_btn.connect('clicked', _on_cancel)
            # No explicit close button; use window close (X)

            # Build ssh-copy-id command with options derived from connection settings
            logger.debug("Main window: Building ssh-copy-id command arguments")
            argv = self._build_ssh_copy_id_argv(
                connection,
                ssh_key,
                force,
                known_hosts_path=self.connection_manager.known_hosts_path,
            )
            cmdline = ' '.join([GLib.shell_quote(a) for a in argv])
            logger.info("Starting ssh-copy-id: %s", ' '.join(argv))
            logger.info("Full command line: %s", cmdline)
            logger.debug(f"Main window: Command argv: {argv}")
            logger.debug(f"Main window: Shell-quoted command: {cmdline}")

            # Helper to write colored lines into the terminal
            def _feed_colored_line(text: str, color: str):
                colors = {
                    'red': '\x1b[31m',
                    'green': '\x1b[32m',
                    'yellow': '\x1b[33m',
                    'blue': '\x1b[34m',
                }
                prefix = colors.get(color, '')
                try:
                    term_widget.vte.feed(("\r\n" + prefix + text + "\x1b[0m\r\n").encode('utf-8'))
                except Exception:
                    pass

            # Initial info line
            _feed_colored_line(_('Running ssh-copy-id…'), 'yellow')

            # Handle password authentication consistently with terminal connections
            logger.debug("Main window: Setting up authentication environment")
            env = os.environ.copy()
            logger.debug(f"Main window: Environment variables count: {len(env)}")

            # Determine auth method and check for saved password
            logger.debug("Main window: Determining authentication preferences")
            try:
                auth_method = int(getattr(connection, 'auth_method', 0) or 0)
                prefer_password = (auth_method == 1)
            except Exception as e2:
                logger.debug(f"Main window: Failed to get auth method from connection object: {e2}")
                auth_method = 0
                prefer_password = False

            has_saved_password = bool(self.connection_manager.get_password(host_value, connection.username))
            combined_auth = (auth_method == 0 and has_saved_password)
            logger.debug(f"Main window: Has saved password: {has_saved_password}")
            logger.debug(
                f"Main window: Authentication setup - prefer_password={prefer_password}, combined_auth={combined_auth}, has_saved_password={has_saved_password}"
            )

            if (prefer_password or combined_auth) and has_saved_password:
                # Use sshpass for password authentication
                logger.debug("Main window: Using sshpass for password authentication")
                import shutil
                sshpass_path = None

                # Check if sshpass is available and executable
                logger.debug("Main window: Checking for sshpass availability")
                if os.path.exists('/app/bin/sshpass') and os.access('/app/bin/sshpass', os.X_OK):
                    sshpass_path = '/app/bin/sshpass'
                    logger.debug("Found sshpass at /app/bin/sshpass")
                elif shutil.which('sshpass'):
                    sshpass_path = shutil.which('sshpass')
                    logger.debug(f"Found sshpass in PATH: {sshpass_path}")
                else:
                    logger.debug("sshpass not found or not executable")

                if sshpass_path:
                    # Use the same approach as ssh_password_exec.py for consistency
                    logger.debug("Main window: Setting up sshpass with FIFO")
                    from .ssh_password_exec import _mk_priv_dir, _write_once_fifo
                    import threading

                    # Create private temp directory and FIFO
                    logger.debug("Main window: Creating private temp directory")
                    tmpdir = _mk_priv_dir()
                    fifo = os.path.join(tmpdir, "pw.fifo")
                    logger.debug(f"Main window: FIFO path: {fifo}")
                    os.mkfifo(fifo, 0o600)
                    logger.debug("Main window: FIFO created with permissions 0o600")

                    # Start writer thread that writes the password exactly once
                    saved_password = self.connection_manager.get_password(host_value, connection.username)
                    logger.debug(f"Main window: Retrieved saved password, length: {len(saved_password) if saved_password else 0}")
                    t = threading.Thread(target=_write_once_fifo, args=(fifo, saved_password), daemon=True)
                    t.start()
                    logger.debug("Main window: Password writer thread started")

                    # Use sshpass with FIFO
                    original_argv = argv.copy()
                    argv = [sshpass_path, "-f", fifo] + argv
                    logger.debug(f"Main window: Modified argv - added sshpass: {argv}")

                    # Important: strip askpass vars so OpenSSH won't try the askpass helper for passwords
                    env.pop("SSH_ASKPASS", None)
                    env.pop("SSH_ASKPASS_REQUIRE", None)
                    logger.debug("Main window: Removed SSH_ASKPASS environment variables")

                    logger.debug("Using sshpass with FIFO for ssh-copy-id password authentication")

                    # Store tmpdir for cleanup (will be cleaned up when process exits)
                    def cleanup_tmpdir():
                        try:
                            import shutil
                            shutil.rmtree(tmpdir, ignore_errors=True)
                        except Exception:
                            pass
                    import atexit
                    atexit.register(cleanup_tmpdir)
                else:
                    # sshpass not available – allow interactive password prompt
                    logger.warning("Main window: sshpass not available, falling back to interactive prompt")
                    env.pop("SSH_ASKPASS", None)
                    env.pop("SSH_ASKPASS_REQUIRE", None)
            elif (prefer_password or combined_auth) and not has_saved_password:
                # Password may be required but none saved - let SSH prompt interactively
                # Don't set any askpass environment variables
                logger.debug("Main window: Password auth selected but no saved password - using interactive prompt")
            else:
                # Use askpass for passphrase prompts (key-based auth)
                logger.debug("Main window: Using askpass for key-based authentication")
                askpass_env, requires_force, force_active = _resolve_ssh_copy_id_askpass_env(
                    connection,
                    ssh_key,
                    getattr(self, 'connection_manager', None),
                )
                logger.debug(
                    "Main window: Askpass environment variables: %s",
                    list(askpass_env.keys()),
                )
                env.update(askpass_env)
                if requires_force:
                    if force_active:
                        logger.debug(
                            "IdentityAgent disabled for this host; forcing SSH askpass usage",
                        )
                    else:
                        logger.debug(
                            "IdentityAgent disabled but no stored passphrase was located; allowing interactive prompt",
                        )

            ensure_writable_ssh_home(env)

            # Ensure /app/bin is first in PATH for Flatpak compatibility
            logger.debug("Main window: Setting up PATH for Flatpak compatibility")
            if os.path.exists('/app/bin'):
                current_path = env.get('PATH', '')
                logger.debug(f"Main window: Current PATH: {current_path}")
                if '/app/bin' not in current_path:
                    env['PATH'] = f"/app/bin:{current_path}"
                    logger.debug(f"Main window: Updated PATH: {env['PATH']}")
                else:
                    logger.debug("Main window: /app/bin already in PATH")
            else:
                logger.debug("Main window: /app/bin does not exist, skipping PATH modification")

            cmdline = ' '.join([GLib.shell_quote(a) for a in argv])
            logger.info("Starting ssh-copy-id: %s", ' '.join(argv))
            logger.debug(f"Main window: Final command line: {cmdline}")
            envv = [f"{k}={v}" for k, v in env.items()]
            logger.debug(f"Main window: Environment variables count: {len(envv)}")

            try:
                logger.debug("Main window: Spawning ssh-copy-id process in VTE terminal")
                logger.debug(f"Main window: Working directory: {os.path.expanduser('~') or '/'}")
                logger.debug(f"Main window: Command: ['bash', '-lc', '{cmdline}']")

                term_widget.vte.spawn_async(
                    Vte.PtyFlags.DEFAULT,
                    os.path.expanduser('~') or '/',
                    ['bash', '-lc', cmdline],
                    envv,  # <— use merged env
                    GLib.SpawnFlags.DEFAULT,
                    None,
                    None,
                    -1,
                    None,
                    None
                )
                logger.debug("Main window: ssh-copy-id process spawned successfully")

                # Show result modal when the command finishes
                def _on_copyid_exited(vte, status):
                    logger.debug(f"Main window: ssh-copy-id process exited with raw status: {status}")
                    # Normalize exit code
                    exit_code = None
                    try:
                        if os.WIFEXITED(status):
                            exit_code = os.WEXITSTATUS(status)
                            logger.debug(f"Main window: Process exited normally, exit code: {exit_code}")
                        else:
                            exit_code = status if 0 <= int(status) < 256 else ((int(status) >> 8) & 0xFF)
                            logger.debug(f"Main window: Process did not exit normally, normalized exit code: {exit_code}")
                    except Exception as e:
                        logger.debug(f"Main window: Error normalizing exit status: {e}")
                        try:
                            exit_code = int(status)
                            logger.debug(f"Main window: Converted status to int: {exit_code}")
                        except Exception as e2:
                            logger.debug(f"Main window: Failed to convert status to int: {e2}")
                            exit_code = status

                    logger.info(f"ssh-copy-id exited with status: {status}, normalized exit_code: {exit_code}")

                    # Simple verification: just check exit code like default ssh-copy-id
                    ok = (exit_code == 0)

                    # Get error details from output if failed
                    error_details = None
                    if not ok:
                        try:
                            content_result = term_widget.vte.get_text_range(
                                0,
                                0,
                                -1,
                                -1,
                                lambda *args: True,
                            )
                            content = content_result[0] if content_result else None
                            if content:
                                # Look for common error patterns in the output
                                content_lower = content.lower()
                                if 'permission denied' in content_lower:
                                    error_details = 'Permission denied - check user credentials and server permissions'
                                elif 'connection refused' in content_lower:
                                    error_details = 'Connection refused - check server address and SSH service'
                                elif 'authentication failed' in content_lower:
                                    error_details = 'Authentication failed - check username and password/key'
                                elif 'no such file or directory' in content_lower:
                                    error_details = 'File not found - check if SSH directory exists on server'
                                elif 'operation not permitted' in content_lower:
                                    error_details = 'Operation not permitted - check server permissions'
                                else:
                                    # Extract the last few lines of output for context
                                    stripped_content = content.strip() if content else ''
                                    lines = stripped_content.split('\n') if stripped_content else []
                                    if lines:
                                        error_details = f"Error details: {lines[-1]}"
                        except Exception as e:
                            logger.debug(f"Main window: Error extracting error details: {e}")

                    if ok:
                        logger.info("ssh-copy-id completed successfully")
                        logger.debug("Main window: ssh-copy-id succeeded, showing success message")
                        _feed_colored_line(_('Public key was installed successfully.'), 'green')
                    else:
                        logger.error(f"ssh-copy-id failed with exit code: {exit_code}")
                        logger.debug(f"Main window: ssh-copy-id failed with exit code {exit_code}")
                        _feed_colored_line(_('Failed to install the public key.'), 'red')
                        if error_details:
                            _feed_colored_line(error_details, 'red')

                    def _present_result_dialog():
                        logger.debug(f"Main window: Presenting result dialog - success: {ok}")
                        msg = Adw.MessageDialog(
                            transient_for=dlg,
                            modal=True,
                            heading=_('Success') if ok else _('Error'),
                            body=(_('Public key copied to {}@{}').format(connection.username, host_value)
                                  if ok else _('Failed to copy the public key. Check logs for details.')),
                        )
                        msg.add_response('ok', _('OK'))
                        msg.set_default_response('ok')
                        msg.set_close_response('ok')
                        msg.present()
                        logger.debug("Main window: Result dialog presented")
                        return False

                    GLib.idle_add(_present_result_dialog)

                try:
                    term_widget.vte.connect('child-exited', _on_copyid_exited)
                except Exception:
                    pass
            except Exception as e:
                logger.error(f'Failed to spawn ssh-copy-id in TerminalWidget: {e}')
                logger.debug(f'Main window: Exception details: {type(e).__name__}: {str(e)}')
                dlg.close()
                # No fallback method available
                logger.error(f'Terminal ssh-copy-id failed: {e}')
                self._error_dialog(_("SSH Key Copy Error"),
                                  _("Failed to copy SSH key to server."), 
                                  f"Terminal error: {str(e)}\n\nPlease check:\n• Network connectivity\n• SSH server configuration\n• User permissions")
                return

            dlg.present()
            logger.debug("Main window: ssh-copy-id terminal window presented successfully")
        except Exception as e:
            logger.error(f'VTE ssh-copy-id window failed: {e}')
            logger.debug(f'Main window: Exception details: {type(e).__name__}: {str(e)}')
            self._error_dialog(_("SSH Key Copy Error"),
                              _("Failed to create ssh-copy-id terminal window."), 
                              f"Error: {str(e)}\n\nThis could be due to:\n• Missing VTE terminal widget\n• Display/GTK issues\n• System resource limitations")


    def _build_ssh_copy_id_argv(
        self,
        connection,
        ssh_key,
        force: bool = False,
        known_hosts_path: Optional[str] = None,
    ):
        """Construct argv for ssh-copy-id honoring saved UI auth preferences."""
        logger.info(f"Building ssh-copy-id argv for key: {getattr(ssh_key, 'public_path', 'unknown')}")
        logger.debug(f"Main window: Building ssh-copy-id command arguments")
        logger.debug(f"Main window: Connection object: {type(connection)}")
        logger.debug(f"Main window: SSH key object: {type(ssh_key)}")
        logger.debug(f"Main window: Force option: {force}")
        logger.info(f"Key object attributes: private_path={getattr(ssh_key, 'private_path', 'unknown')}, public_path={getattr(ssh_key, 'public_path', 'unknown')}")
        host_value = _get_connection_host(connection) or _get_connection_alias(connection)
        
        # Verify the public key file exists
        logger.debug(f"Main window: Checking if public key file exists: {ssh_key.public_path}")
        if not os.path.exists(ssh_key.public_path):
            logger.error(f"Public key file does not exist: {ssh_key.public_path}")
            logger.debug(f"Main window: Public key file missing: {ssh_key.public_path}")
            raise RuntimeError(f"Public key file not found: {ssh_key.public_path}")
        
        logger.debug(f"Main window: Public key file verified: {ssh_key.public_path}")
        argv = ['ssh-copy-id']
        
        # Add force option if enabled
        if force:
            argv.append('-f')
            logger.debug("Main window: Added force option (-f) to ssh-copy-id")
        
        argv.extend(['-i', ssh_key.public_path])
        logger.debug(f"Main window: Base command: {argv}")
        try:
            port = getattr(connection, 'port', 22)
            logger.debug(f"Main window: Connection port: {port}")
            if port and port != 22:
                argv += ['-p', str(connection.port)]
                logger.debug(f"Main window: Added port option: -p {connection.port}")
        except Exception as e:
            logger.debug(f"Main window: Error getting port: {e}")
            pass
        # Honor app SSH settings: strict host key checking / auto-add
        logger.debug("Main window: Loading SSH configuration")
        try:
            cfg = Config()
            ssh_cfg = cfg.get_ssh_config() if hasattr(cfg, 'get_ssh_config') else {}
            logger.debug(f"Main window: SSH config: {ssh_cfg}")
            strict_val = str(ssh_cfg.get('strict_host_key_checking', '') or '').strip()
            auto_add = bool(ssh_cfg.get('auto_add_host_keys', True))
            logger.debug(f"Main window: SSH settings - strict_val='{strict_val}', auto_add={auto_add}")
            if strict_val:
                argv += ['-o', f'StrictHostKeyChecking={strict_val}']
                logger.debug(f"Main window: Added strict host key checking: {strict_val}")
            elif auto_add:
                argv += ['-o', 'StrictHostKeyChecking=accept-new']
                logger.debug("Main window: Added auto-accept new host keys")
        except Exception as e:
            logger.debug(f"Main window: Error loading SSH config: {e}")
            argv += ['-o', 'StrictHostKeyChecking=accept-new']
            logger.debug("Main window: Using default strict host key checking: accept-new")

        if known_hosts_path:
            argv += ['-o', f'UserKnownHostsFile={known_hosts_path}']

        # Derive auth prefs from saved config and connection
        logger.debug("Main window: Determining authentication preferences")
        prefer_password = False
        key_mode = 0
        keyfile = getattr(connection, 'keyfile', '') or ''
        logger.debug(f"Main window: Connection keyfile: '{keyfile}'")

        try:
            auth_method = int(getattr(connection, 'auth_method', 0) or 0)
            prefer_password = (auth_method == 1)
        except Exception as e2:
            logger.debug(f"Main window: Error getting auth method from connection object: {e2}")
            auth_method = 0
            prefer_password = False

        has_saved_password = bool(self.connection_manager.get_password(host_value, connection.username))
        combined_auth = (auth_method == 0 and has_saved_password)

        try:
            # key_select_mode is saved in ssh config, our connection object should have it post-load
            key_mode = int(getattr(connection, 'key_select_mode', 0) or 0)
            logger.debug(f"Main window: Key select mode: {key_mode}")
        except Exception as e:
            logger.debug(f"Main window: Error getting key select mode: {e}")
            key_mode = 0

        # Validate keyfile path
        try:
            keyfile_ok = bool(keyfile) and os.path.isfile(keyfile)
            logger.debug(f"Main window: Keyfile validation - keyfile='{keyfile}', exists={keyfile_ok}")
        except Exception as e:
            logger.debug(f"Main window: Error validating keyfile: {e}")
            keyfile_ok = False

        # Priority: if UI selected a specific key and it exists, use it; otherwise fall back to password prefs/try-all
        logger.debug(f"Main window: Applying authentication options - key_mode={key_mode}, keyfile_ok={keyfile_ok}, prefer_password={prefer_password}, combined_auth={combined_auth}")
        
        # For ssh-copy-id, we should NOT add IdentityFile options because:
        # 1. ssh-copy-id should use the same key for authentication that it's copying
        # 2. The -i parameter already specifies which key to copy
        # 3. Adding IdentityFile would cause ssh-copy-id to use a different key for auth
        
        if key_mode == 1 and keyfile_ok:
            # Don't add IdentityFile for ssh-copy-id - it should use the key being copied
            logger.debug(f"Main window: Skipping IdentityFile for ssh-copy-id - using key being copied for authentication")
        else:
            # Apply authentication preferences
            if prefer_password:
                argv += ['-o', 'PreferredAuthentications=password']
                if getattr(connection, 'pubkey_auth_no', False):
                    argv += ['-o', 'PubkeyAuthentication=no']
                    logger.debug("Main window: Added password authentication options - PubkeyAuthentication=no, PreferredAuthentications=password")
                else:
                    logger.debug("Main window: Added password authentication option - PreferredAuthentications=password")
            elif combined_auth:
                argv += [
                    '-o',
                    'PreferredAuthentications=gssapi-with-mic,hostbased,publickey,keyboard-interactive,password'
                ]
                logger.debug(
                    "Main window: Added combined authentication options - "
                    "PreferredAuthentications=gssapi-with-mic,hostbased,publickey,keyboard-interactive,password"
                )
        
        # Target
        target = f"{connection.username}@{host_value}" if getattr(connection, 'username', '') else host_value
        argv.append(target)
        logger.debug(f"Main window: Added target: {target}")
        logger.debug(f"Main window: Final argv: {argv}")
        return argv

    def _on_upload_files_chosen(self, dialog, result, connection):
        try:
            files_model = dialog.open_multiple_finish(result)
            if not files_model or files_model.get_n_items() == 0:
                return
            files = [files_model.get_item(i) for i in range(files_model.get_n_items())]

            prompt = Adw.MessageDialog(
                transient_for=self,
                modal=True,
                heading=_('Remote destination'),
                body=_('Enter a remote directory (e.g., ~/ or /var/tmp). Files will be uploaded using scp.')
            )
            box = Gtk.Box(orientation=Gtk.Orientation.VERTICAL, spacing=6)
            dest_row = Adw.EntryRow(title=_('Remote directory'))
            dest_row.set_text('~')
            box.append(dest_row)
            prompt.set_extra_child(box)
            prompt.add_response('cancel', _('Cancel'))
            prompt.add_response('upload', _('Upload'))
            prompt.set_default_response('upload')
            prompt.set_close_response('cancel')

            def _go(d, resp):
                d.close()
                if resp != 'upload':
                    return
                remote_dir = dest_row.get_text().strip() or '~'
                self._start_scp_transfer(
                    connection,
                    [f.get_path() for f in files],
                    remote_dir,
                    direction='upload',
                )

            prompt.connect('response', _go)
            prompt.present()
        except Exception as e:
            logger.error(f'File selection failed: {e}')

    def _start_scp_transfer(self, connection, sources, destination, *, direction: str):
        """Run scp using the same terminal window layout as ssh-copy-id."""
        try:
            self._show_scp_terminal_window(connection, sources, destination, direction)
        except Exception as e:
            logger.error(f'scp {direction} failed to start: {e}')


    def _show_scp_terminal_window(self, connection, sources, destination, direction):
        try:
            alias_value = _get_connection_alias(connection)
            hostname_value = _get_connection_host(connection)
            host_value = alias_value or hostname_value
            target = f"{connection.username}@{host_value}" if getattr(connection, 'username', '') else host_value

            if direction == 'upload':
                title_text = _('Upload files (scp)')
                subtitle_text = _('Uploading to {target}:{path}').format(target=target, path=destination)
                info_text = _('We will use scp to upload file(s) to the selected server.')
                start_message = _('Starting upload…')
                success_message = _('Upload finished successfully.')
                failure_message = _('Upload failed. See output above.')
                result_heading_ok = _('Upload complete')
                result_heading_fail = _('Upload failed')
                result_body_ok = _('Files uploaded to {target}:{path}').format(target=target, path=destination)
            elif direction == 'download':
                title_text = _('Download files (scp)')
                subtitle_text = _('Downloading from {target}').format(target=target)
                info_text = _('We will use scp to download file(s) from the selected server into {dest}.').format(dest=destination)
                start_message = _('Starting download…')
                success_message = _('Download finished successfully.')
                failure_message = _('Download failed. See output above.')
                result_heading_ok = _('Download complete')
                result_heading_fail = _('Download failed')
                result_body_ok = _('Files downloaded to {dest}').format(dest=destination)
            else:
                raise ValueError(f'Unsupported scp direction: {direction}')

            dlg = Adw.Window()
            dlg.set_transient_for(self)
            dlg.set_modal(True)
            try:
                dlg.set_title(title_text)
            except Exception:
                pass
            try:
                dlg.set_default_size(920, 520)
            except Exception:
                pass

            header = Adw.HeaderBar()
            title_widget = Gtk.Box(orientation=Gtk.Orientation.VERTICAL, spacing=2)
            title_label = Gtk.Label(label=title_text)
            title_label.set_halign(Gtk.Align.START)
            subtitle_label = Gtk.Label(label=subtitle_text)
            subtitle_label.set_halign(Gtk.Align.START)
            try:
                title_label.add_css_class('title-2')
                subtitle_label.add_css_class('dim-label')
            except Exception:
                pass
            title_widget.append(title_label)
            title_widget.append(subtitle_label)
            header.set_title_widget(title_widget)

            cancel_btn = Gtk.Button(label=_('Cancel'))
            try:
                cancel_btn.add_css_class('flat')
            except Exception:
                pass
            header.pack_start(cancel_btn)

            content_box = Gtk.Box(orientation=Gtk.Orientation.VERTICAL, spacing=8)
            content_box.set_hexpand(True)
            content_box.set_vexpand(True)
            try:
                content_box.set_margin_top(12)
                content_box.set_margin_bottom(12)
                content_box.set_margin_start(6)
                content_box.set_margin_end(6)
            except Exception:
                pass

            info_lbl = Gtk.Label(label=info_text)
            info_lbl.set_halign(Gtk.Align.START)
            try:
                info_lbl.add_css_class('dim-label')
                info_lbl.set_wrap(True)
            except Exception:
                pass
            content_box.append(info_lbl)

            term_widget = TerminalWidget(connection, self.config, self.connection_manager)
            try:
                term_widget._set_connecting_overlay_visible(False)
                setattr(term_widget, '_suppress_disconnect_banner', True)
                term_widget._set_disconnected_banner_visible(False)
            except Exception:
                pass
            term_widget.set_hexpand(True)
            term_widget.set_vexpand(True)
            content_box.append(term_widget)

            root_box = Gtk.Box(orientation=Gtk.Orientation.VERTICAL)
            root_box.append(header)
            root_box.append(content_box)
            dlg.set_content(root_box)

            def _on_cancel(btn):
                try:
                    if hasattr(self, '_scp_askpass_helpers'):
                        for helper_path in getattr(self, '_scp_askpass_helpers', []):
                            try:
                                os.unlink(helper_path)
                            except Exception:
                                pass
                        self._scp_askpass_helpers.clear()
                except Exception:
                    pass

                try:
                    if hasattr(term_widget, 'disconnect'):
                        term_widget.disconnect()
                except Exception:
                    pass
                dlg.close()

            cancel_btn.connect('clicked', _on_cancel)

            argv = self._build_scp_argv(
                connection,
                sources,
                destination,
                direction=direction,
                known_hosts_path=self.connection_manager.known_hosts_path,
            )

            env = os.environ.copy()

            if hasattr(self, '_scp_askpass_env') and self._scp_askpass_env:
                env.update(self._scp_askpass_env)
                logger.debug(f"SCP: Using askpass environment for key passphrase: {list(self._scp_askpass_env.keys())}")
                self._scp_askpass_env = {}

            if getattr(self, '_scp_strip_askpass', False):
                env.pop('SSH_ASKPASS', None)
                env.pop('SSH_ASKPASS_REQUIRE', None)
                logger.debug('SCP: Removed SSH_ASKPASS variables for interactive password prompt')
                self._scp_strip_askpass = False

                try:
                    keyfile = getattr(connection, 'keyfile', '') or ''
                    if (
                        keyfile
                        and os.path.isfile(keyfile)
                        and not getattr(connection, 'identity_agent_disabled', False)
                    ):
                        if hasattr(self, 'connection_manager') and self.connection_manager:
                            key_prepared = self.connection_manager.prepare_key_for_connection(keyfile)
                            if key_prepared:
                                logger.debug(f"SCP: Key prepared for connection: {keyfile}")
                            else:
                                logger.warning(f"SCP: Failed to prepare key for connection: {keyfile}")
                    elif getattr(connection, 'identity_agent_disabled', False):
                        logger.debug("SCP: IdentityAgent disabled; skipping key preload")
                except Exception as e:
                    logger.warning(f"SCP: Error preparing key for connection: {e}")
            else:
                logger.debug('SCP: Password authentication handled by sshpass in command line')

            if os.path.exists('/app/bin'):
                current_path = env.get('PATH', '')
                if '/app/bin' not in current_path:
                    env['PATH'] = f"/app/bin:{current_path}"

            cmdline = ' '.join([GLib.shell_quote(a) for a in argv])
            envv = [f"{k}={v}" for k, v in env.items()]
            logger.debug(f"SCP: Final environment variables: SSH_ASKPASS={env.get('SSH_ASKPASS', 'NOT_SET')}, SSH_ASKPASS_REQUIRE={env.get('SSH_ASKPASS_REQUIRE', 'NOT_SET')}")
            logger.debug(f"SCP: Command line: {cmdline}")

            def _feed_colored_line(text: str, color: str):
                colors = {
                    'red': '\x1b[31m',
                    'green': '\x1b[32m',
                    'yellow': '\x1b[33m',
                    'blue': '\x1b[34m',
                }
                prefix = colors.get(color, '')
                try:
                    term_widget.vte.feed(("\r\n" + prefix + text + "\x1b[0m\r\n").encode('utf-8'))
                except Exception:
                    pass

            _feed_colored_line(start_message, 'yellow')

            try:
                term_widget.vte.spawn_async(
                    Vte.PtyFlags.DEFAULT,
                    os.path.expanduser('~') or '/',
                    ['bash', '-lc', cmdline],
                    envv,
                    GLib.SpawnFlags.DEFAULT,
                    None,
                    None,
                    -1,
                    None,
                    None
                )

                def _on_scp_exited(vte, status):
                    exit_code = None
                    try:
                        if os.WIFEXITED(status):
                            exit_code = os.WEXITSTATUS(status)
                        else:
                            exit_code = status if 0 <= int(status) < 256 else ((int(status) >> 8) & 0xFF)
                    except Exception:
                        try:
                            exit_code = int(status)
                        except Exception:
                            exit_code = status
                    ok = (exit_code == 0)
                    if ok:
                        _feed_colored_line(success_message, 'green')
                    else:
                        _feed_colored_line(failure_message, 'red')

                    def _present_result_dialog():
                        try:
                            if hasattr(self, '_scp_askpass_helpers'):
                                for helper_path in getattr(self, '_scp_askpass_helpers', []):
                                    try:
                                        os.unlink(helper_path)
                                    except Exception:
                                        pass
                                self._scp_askpass_helpers.clear()
                        except Exception:
                            pass

                        msg = Adw.MessageDialog(
                            transient_for=dlg,
                            modal=True,
                            heading=result_heading_ok if ok else result_heading_fail,
                            body=(result_body_ok if ok else _('scp exited with an error. Please review the log output.')),
                        )
                        msg.add_response('ok', _('OK'))
                        msg.set_default_response('ok')
                        msg.set_close_response('ok')
                        msg.present()
                        return False

                    GLib.idle_add(_present_result_dialog)

                try:
                    term_widget.vte.connect('child-exited', _on_scp_exited)
                except Exception:
                    pass
            except Exception as e:
                logger.error(f'Failed to spawn scp in TerminalWidget: {e}')
                dlg.close()
                return

            dlg.present()
        except Exception as e:
            logger.error(f'Failed to open scp terminal window: {e}')
    def _build_scp_argv(
        self,
        connection,
        sources,
        destination,
        *,
        direction: str,
        known_hosts_path: Optional[str] = None,
    ):
        profile = self._build_scp_connection_profile(connection)

        host_value = profile.host
        scp_host = host_value
        if scp_host and ':' in scp_host and not (scp_host.startswith('[') and scp_host.endswith(']')):
            scp_host = f"[{scp_host}]"
        username = profile.username
        target = f"{username}@{scp_host}" if username else scp_host
        transfer_sources, transfer_destination = assemble_scp_transfer_args(
            target,
            sources,
            destination,
            direction,
        )
        if hasattr(self, 'connection_manager') and self.connection_manager:
            try:
                if (
                    profile.key_mode in (1, 2)
                    and profile.keyfile_ok
                    and profile.keyfile_expanded
                ):
                    if profile.identity_agent_disabled:
                        logger.debug(
                            "SCP: IdentityAgent disabled; skipping key preload"
                        )
                    else:
                        self.connection_manager.prepare_key_for_connection(
                            profile.keyfile_expanded
                        )
            except Exception:
                pass
        port = profile.port
        saved_password = profile.saved_password
        saved_passphrase = profile.saved_passphrase
        ssh_extra_opts = list(profile.ssh_options)

        if saved_passphrase:
            from .askpass_utils import get_ssh_env_with_forced_askpass, get_scp_ssh_options

            askpass_env = get_ssh_env_with_forced_askpass()
            if not hasattr(self, '_scp_askpass_env'):
                self._scp_askpass_env = {}
            self._scp_askpass_env.update(askpass_env)
            logger.debug(f"SCP: Stored askpass environment for key passphrase: {list(askpass_env.keys())}")

            passphrase_opts = get_scp_ssh_options()
            for idx in range(0, len(passphrase_opts), 2):
                flag = passphrase_opts[idx]
                value = passphrase_opts[idx + 1] if idx + 1 < len(passphrase_opts) else None
                self._append_scp_option_pair(ssh_extra_opts, flag, value)

        if known_hosts_path:
            ssh_extra_opts += ['-o', f'UserKnownHostsFile={known_hosts_path}']

        argv = ['scp', '-v']
        if port and port != 22:
            argv += ['-P', str(port)]
        argv += ssh_extra_opts

        self._scp_strip_askpass = False
        if profile.prefer_password or profile.combined_auth:
            if saved_password:
                import shutil

                sshpass_path = None
                if os.path.exists('/app/bin/sshpass') and os.access('/app/bin/sshpass', os.X_OK):
                    sshpass_path = '/app/bin/sshpass'
                    logger.debug("Found sshpass at /app/bin/sshpass")
                elif shutil.which('sshpass'):
                    sshpass_path = shutil.which('sshpass')
                    logger.debug(f"Found sshpass in PATH: {sshpass_path}")
                else:
                    logger.debug("sshpass not found or not executable")

                if sshpass_path:
                    from .ssh_password_exec import _mk_priv_dir, _write_once_fifo
                    import threading

                    tmpdir = _mk_priv_dir()
                    fifo = os.path.join(tmpdir, "pw.fifo")
                    os.mkfifo(fifo, 0o600)

                    t = threading.Thread(target=_write_once_fifo, args=(fifo, saved_password), daemon=True)
                    t.start()

                    argv = [sshpass_path, '-f', fifo] + argv
                    logger.debug("Using sshpass with FIFO for SCP password authentication")

                    def cleanup_tmpdir():
                        try:
                            shutil.rmtree(tmpdir, ignore_errors=True)
                        except Exception:
                            pass

                    import atexit
                    atexit.register(cleanup_tmpdir)
                else:
                    logger.warning("SCP: sshpass unavailable, falling back to interactive prompt")
                    self._scp_strip_askpass = True
            else:
                logger.debug("SCP: Password auth selected but no saved password - using interactive prompt")
                self._scp_strip_askpass = True

        for path in transfer_sources:
            argv.append(path)
        argv.append(transfer_destination)
        return argv

    def on_delete_connection_clicked(self, button):
        """Handle delete connection button click"""
        target_rows = self._get_target_connection_rows()
        if not target_rows:
            logger.debug("Delete requested without any connection selection")
            return

        connections = self._connections_from_rows(target_rows)
        neighbor_row = self._determine_neighbor_connection_row(target_rows)

        self._prompt_delete_connections(connections, neighbor_row)

    def on_rename_group_clicked(self, button):
        """Handle rename group button click"""
        selected_row = self.connection_list.get_selected_row()
        if selected_row and hasattr(selected_row, 'group_id'):
            self.on_edit_group_action(None, None)

    def on_delete_group_clicked(self, button):
        """Handle delete group button click"""
        selected_row = self.connection_list.get_selected_row()
        if selected_row and hasattr(selected_row, 'group_id'):
            self.on_delete_group_action(None, None)

    def on_delete_connection_response(self, dialog, response, payload):
        """Handle delete connection dialog response"""
        try:
            neighbor_row = None
            connections: List[Connection]

            if isinstance(payload, dict):
                connections = payload.get('connections', []) or []
                neighbor_row = payload.get('neighbor_row')
            elif isinstance(payload, (list, tuple)):
                connections = list(payload)
            else:
                connections = [payload] if payload else []

            if response not in {'delete', 'close_remove'}:
                return

            for connection in connections:
                if not connection:
                    continue
                if response == 'close_remove':
                    self._disconnect_connection_terminals(connection)
                self.connection_manager.remove_connection(connection)

            # No automatic selection or focus changes after deletion
            # Let the connection removal handler manage the UI state
        except Exception as e:
            logger.error(f"Failed to delete connections: {e}")

    def _on_tab_close_confirmed(self, dialog, response_id, tab_view, page):
        """Handle response from tab close confirmation dialog"""
        dialog.destroy()
        if response_id == 'close':
            self._close_tab(tab_view, page)
        # If cancelled, do nothing - the tab remains open
    
    def _close_tab(self, tab_view, page):
        """Close the tab and clean up resources"""
        if hasattr(page, 'get_child'):
            child = page.get_child()
            if hasattr(child, 'disconnect'):
                # Get the connection associated with this terminal using reverse map
                connection = self.terminal_to_connection.get(child)
                # Disconnect the terminal
                child.disconnect()
                # Clean up multi-tab tracking maps
                try:
                    if connection is not None:
                        # Remove from list for this connection
                        if connection in self.connection_to_terminals and child in self.connection_to_terminals[connection]:
                            self.connection_to_terminals[connection].remove(child)
                            if not self.connection_to_terminals[connection]:
                                del self.connection_to_terminals[connection]
                        # Update most-recent mapping
                        if connection in self.active_terminals and self.active_terminals[connection] is child:
                            remaining = self.connection_to_terminals.get(connection)
                            if remaining:
                                self.active_terminals[connection] = remaining[-1]
                            else:
                                del self.active_terminals[connection]
                    if child in self.terminal_to_connection:
                        del self.terminal_to_connection[child]
                except Exception:
                    pass
        
        # Close the tab page
        tab_view.close_page(page)
        
        # Update the UI based on the number of remaining tabs
        GLib.idle_add(self._update_ui_after_tab_close)
    
    def on_tab_close(self, tab_view, page):
        """Handle tab close - THE KEY FIX: Never call close_page ourselves"""
        # If we are closing pages programmatically (e.g., after deleting a
        # connection), suppress the confirmation dialog and allow the default
        # close behavior to proceed.
        if getattr(self, '_suppress_close_confirmation', False):
            return False
        # Get the connection for this tab
        connection = None
        terminal = None
        if hasattr(page, 'get_child'):
            child = page.get_child()
            if hasattr(child, 'disconnect'):
                terminal = child
                connection = self.terminal_to_connection.get(child)
        
        if not connection:
            # For non-terminal tabs, allow immediate close
            return False  # Allow the default close behavior
        
        # Check if confirmation is required
        confirm_disconnect = self.config.get_setting('confirm-disconnect', True)
        
        if confirm_disconnect:
            # Store tab view and page as instance variables
            self._pending_close_tab_view = tab_view
            self._pending_close_page = page
            self._pending_close_connection = connection
            self._pending_close_terminal = terminal
            
            # Show confirmation dialog
            host_value = _get_connection_host(connection) or _get_connection_alias(connection)
            dialog = Adw.MessageDialog(
                transient_for=self,
                modal=True,
                heading=_("Close connection to {}").format(connection.nickname or host_value),
                body=_("Are you sure you want to close this connection?")
            )
            dialog.add_response('cancel', _("Cancel"))
            dialog.add_response('close', _("Close"))
            dialog.set_response_appearance('close', Adw.ResponseAppearance.DESTRUCTIVE)
            dialog.set_default_response('close')
            dialog.set_close_response('cancel')
            
            # Connect to response signal before showing the dialog
            dialog.connect('response', self._on_tab_close_response)
            dialog.present()
            
            # Prevent the default close behavior while we show confirmation
            return True
        else:
            # If no confirmation is needed, just allow the default close behavior.
            # The default handler will close the page, which in turn triggers the
            # terminal disconnection via the page's 'unmap' or 'destroy' signal.
            return False

    def _on_tab_close_response(self, dialog, response_id):
        """Handle the response from the close confirmation dialog."""
        # Retrieve the pending tab info
        tab_view = self._pending_close_tab_view
        page = self._pending_close_page
        terminal = self._pending_close_terminal

        if response_id == 'close':
            # User confirmed, disconnect the terminal. The tab will be removed
            # by the AdwTabView once we finish the close operation.
            if terminal and hasattr(terminal, 'disconnect'):
                terminal.disconnect()
            # Now, tell the tab view to finish closing the page.
            tab_view.close_page_finish(page, True)
            
            # Update tab button visibility after closing
            self._update_tab_button_visibility()
            
            # Check if this was the last tab and show welcome screen if needed
            if tab_view.get_n_pages() == 0:
                self.show_welcome_view()
        else:
            # User cancelled, so we reject the close request.
            # This is the critical step that makes the close button work again.
            tab_view.close_page_finish(page, False)

        dialog.destroy()
        # Clear pending state to avoid memory leaks
        self._pending_close_tab_view = None
        self._pending_close_page = None
        self._pending_close_connection = None
        self._pending_close_terminal = None
    
    def on_tab_attached(self, tab_view, page, position):
        """Handle tab attached"""
        self._update_tab_button_visibility()

    def _update_tab_button_visibility(self):
        """Update TabButton visibility based on number of tabs"""
        try:
            if hasattr(self, 'tab_button'):
                has_tabs = self.tab_view.get_n_pages() > 0
                self.tab_button.set_visible(has_tabs)
        except Exception as e:
            logger.error(f"Failed to update tab button visibility: {e}")

    def on_tab_detached(self, tab_view, page, position):
        """Handle tab detached"""
        # Cleanup terminal-to-connection maps when a page is detached
        try:
            if hasattr(page, 'get_child'):
                child = page.get_child()
                if child in self.terminal_to_connection:
                    connection = self.terminal_to_connection.get(child)
                    # Remove reverse map
                    del self.terminal_to_connection[child]
                    # Remove from per-connection list
                    if connection in self.connection_to_terminals and child in self.connection_to_terminals[connection]:
                        self.connection_to_terminals[connection].remove(child)
                        if not self.connection_to_terminals[connection]:
                            del self.connection_to_terminals[connection]
                    # Update most recent mapping if needed
                    if connection in self.active_terminals and self.active_terminals[connection] is child:
                        remaining = self.connection_to_terminals.get(connection)
                        if remaining:
                            self.active_terminals[connection] = remaining[-1]
                        else:
                            del self.active_terminals[connection]
        except Exception:
            pass

        # Update tab button visibility
        self._update_tab_button_visibility()
        
        # Show welcome view if no more tabs are left
        if tab_view.get_n_pages() == 0:
            self.show_welcome_view()
        else:
            # Update button visibility when tabs remain
            if hasattr(self, 'view_toggle_button'):
                self.view_toggle_button.set_visible(True)

    def on_local_terminal_button_clicked(self, button):
        """Handle local terminal button click"""
        try:
            logger.info("Local terminal button clicked")
            self.terminal_manager.show_local_terminal()
        except Exception as e:
            logger.error(f"Failed to open local terminal: {e}")

    def on_tab_button_clicked(self, button):
        """Handle tab button click to open/close tab overview and switch to tab view"""
        try:
            # First, ensure we're showing the tab view stack
            self.show_tab_view()
            
            # Then toggle the tab overview
            is_open = self.tab_overview.get_open()
            self.tab_overview.set_open(not is_open)
        except Exception as e:
            logger.error(f"Failed to toggle tab overview: {e}")


            

    def on_connection_added(self, manager, connection):
        """Handle new connection added"""
        self.group_manager.connections.setdefault(connection.nickname, None)
        if connection.nickname not in self.group_manager.root_connections:
            self.group_manager.root_connections.append(connection.nickname)
            self.group_manager._save_groups()
        self.rebuild_connection_list()

    def on_connection_removed(self, manager, connection):
        """Handle connection removed from the connection manager"""
        logger.info(f"Connection removed: {connection.nickname}")

        # Save current scroll position before any UI changes
        scroll_position = None
        if hasattr(self, 'connection_scrolled') and self.connection_scrolled:
            vadj = self.connection_scrolled.get_vadjustment()
            if vadj:
                scroll_position = vadj.get_value()

        # Remove from UI if it exists
        if connection in self.connection_rows:
            row = self.connection_rows[connection]
            self.connection_list.remove(row)
            del self.connection_rows[connection]
        
        # Remove from group manager
        self.group_manager.connections.pop(connection.nickname, None)
        if connection.nickname in self.group_manager.root_connections:
            self.group_manager.root_connections.remove(connection.nickname)
        self.group_manager._save_groups()

        # Close all terminals for this connection and clean up maps
        terminals = list(self.connection_to_terminals.get(connection, []))
        # Suppress confirmation while we programmatically close pages
        self._suppress_close_confirmation = True
        try:
            for term in terminals:
                try:
                    page = self.tab_view.get_page(term)
                    if page:
                        self.tab_view.close_page(page)
                except Exception:
                    pass
                try:
                    if hasattr(term, 'disconnect'):
                        term.disconnect()
                except Exception:
                    pass
                # Remove reverse map entry for each terminal
                try:
                    if term in self.terminal_to_connection:
                        del self.terminal_to_connection[term]
                except Exception:
                    pass
        finally:
            self._suppress_close_confirmation = False
        if connection in self.connection_to_terminals:
            del self.connection_to_terminals[connection]
        if connection in self.active_terminals:
            del self.active_terminals[connection]

        # Restore scroll position without auto-selecting any row
        def _restore_scroll_only():
            if scroll_position is not None and hasattr(self, 'connection_scrolled') and self.connection_scrolled:
                vadj = self.connection_scrolled.get_vadjustment()
                if vadj:
                    vadj.set_value(scroll_position)
            return False

        # Use idle_add to restore scroll position after UI updates complete
        GLib.idle_add(_restore_scroll_only)

    def on_connection_status_changed(self, manager, connection, is_connected):
        """Handle connection status change"""
        logger.debug(f"Connection status changed: {connection.nickname} - {'Connected' if is_connected else 'Disconnected'}")
        if connection in self.connection_rows:
            row = self.connection_rows[connection]
            # Force update the connection's is_connected state
            connection.is_connected = is_connected
            # Update the row's status
            row.update_status()
            # Force a redraw of the row
            row.queue_draw()

        # If this was a controlled reconnect and we are now connected, reset the flag
        if is_connected and getattr(self, '_is_controlled_reconnect', False):
            self._is_controlled_reconnect = False

        # Use the same reliable status to control terminal banners
        try:
            for term in self.connection_to_terminals.get(connection, []) or []:
                if hasattr(term, '_set_disconnected_banner_visible'):
                    if is_connected:
                        term._set_disconnected_banner_visible(False)
                    else:
                        # Do not force-show here to avoid duplicate messages; terminals handle showing on failure/loss
                        pass
        except Exception:
            pass

    def on_setting_changed(self, config, key, value):
        """Handle configuration setting change"""
        logger.debug(f"Setting changed: {key} = {value}")
        
        # Apply relevant changes
        if key.startswith('terminal.'):
            # Update terminal themes/fonts
            for terms in self.connection_to_terminals.values():
                for terminal in terms:
                    terminal.apply_theme()
        elif key == 'ui.group_row_display':
            normalized = 'fullwidth'
            try:
                normalized = str(value).lower()
            except Exception:
                pass
            if normalized not in {'fullwidth', 'nested'}:
                normalized = 'fullwidth'

            for row in self.connection_rows.values():
                if hasattr(row, 'refresh_group_display_mode'):
                    row.refresh_group_display_mode(normalized)

    def on_window_size_changed(self, window, param):
        """Handle window size change"""
        width = self.get_default_size()[0]
        height = self.get_default_size()[1]
        sidebar_width = self._get_sidebar_width()
        
        self.config.save_window_geometry(width, height, sidebar_width)

    def simple_close_handler(self, window):
        """Handle window close - distinguish between tab close and window close"""
        logger.info("")
        
        try:
            # Check if we have any tabs open
            n_pages = self.tab_view.get_n_pages()
            logger.info(f" Number of tabs: {n_pages}")
            
            # If we have tabs, close all tabs first and then quit
            if n_pages > 0:
                logger.info(" CLOSING ALL TABS FIRST")
                # Close all tabs
                while self.tab_view.get_n_pages() > 0:
                    page = self.tab_view.get_nth_page(0)
                    self.tab_view.close_page(page)
            
            # Now quit the application
            logger.info(" QUITTING APPLICATION")
            app = self.get_application()
            if app:
                app.quit()
                
        except Exception as e:
            logger.error(f" ERROR IN WINDOW CLOSE: {e}")
            # Force quit even if there's an error
            app = self.get_application()
            self.show_quit_confirmation_dialog()
            return False  # Don't quit yet, let dialog handle it
        
        # No active connections, safe to quit
        self._do_quit()
        return True  # Safe to quit

    def on_close_request(self, window):
        """Handle window close request - MAIN ENTRY POINT"""
        if self._is_quitting:
            return False  # Already quitting, allow close
            
        # Check for active connections across all tabs
        actually_connected = {}
        local_terminals = []
        ssh_terminals = []
        
        for conn, terms in self.connection_to_terminals.items():
            for term in terms:
                if getattr(term, 'is_connected', False):
                    actually_connected.setdefault(conn, []).append(term)
                    # Categorize terminals
                    if hasattr(term, '_is_local_terminal') and term._is_local_terminal():
                        local_terminals.append(term)
                    else:
                        ssh_terminals.append(term)
        
        # If there are SSH terminals, always show warning
        if ssh_terminals:
            self.show_quit_confirmation_dialog()
            return True  # Prevent close, let dialog handle it
        
        # If there are only local terminals, check their job status
        if local_terminals:
            # Check if any local terminal has an active job
            has_active_jobs = False
            for term in local_terminals:
                if hasattr(term, 'has_active_job') and term.has_active_job():
                    has_active_jobs = True
                    break
            
            # If any local terminal has an active job, show warning
            if has_active_jobs:
                self.show_quit_confirmation_dialog()
                return True  # Prevent close, let dialog handle it
        
        # No active connections or all local terminals are idle, safe to close
        return False  # Allow close

    def show_quit_confirmation_dialog(self):
        """Show confirmation dialog when quitting with active connections"""
        # Bring the main window to the foreground first
        try:
            self.present()
        except Exception as e:
            logger.debug(f"Failed to bring window to foreground: {e}")
        
        # Categorize connected terminals
        connected_items = []
        local_terminals = []
        ssh_terminals = []
        
        for conn, terms in self.connection_to_terminals.items():
            for term in terms:
                if getattr(term, 'is_connected', False):
                    connected_items.append((conn, term))
                    # Categorize terminals
                    if hasattr(term, '_is_local_terminal') and term._is_local_terminal():
                        local_terminals.append((conn, term))
                    else:
                        ssh_terminals.append((conn, term))
        
        active_count = len(connected_items)
        
        # Determine dialog content based on terminal types
        if ssh_terminals:
            # SSH terminals present - use original messaging
            if active_count == 1:
                message = f"You have 1 open terminal tab."
                detail = "Closing the application will disconnect this connection."
            else:
                message = f"You have {active_count} open terminal tabs."
                detail = f"Closing the application will disconnect all connections."
            heading = "Active SSH Connections"
        else:
            # Only local terminals with active jobs
            if active_count == 1:
                message = f"You have 1 local terminal with an active job."
                detail = "Closing the application will terminate the running process."
            else:
                message = f"You have {active_count} local terminals with active jobs."
                detail = f"Closing the application will terminate all running processes."
            heading = "Active Local Terminal Jobs"
        
        dialog = Adw.AlertDialog()
        dialog.set_heading(heading)
        dialog.set_body(f"{message}\n\n{detail}")
        
        dialog.add_response('cancel', 'Cancel')
        dialog.add_response('quit', 'Quit Anyway')
        dialog.set_response_appearance('quit', Adw.ResponseAppearance.DESTRUCTIVE)
        dialog.set_default_response('quit')
        dialog.set_close_response('cancel')
        
        dialog.connect('response', self.on_quit_confirmation_response)
        app = self.get_application()
        if app is not None:
            app.hold()

        dialog.present(self)

    def on_quit_confirmation_response(self, dialog, response):
        """Handle quit confirmation dialog response"""
        app = self.get_application()
        try:
            if response == 'quit':
                # Start cleanup process
                shutdown.cleanup_and_quit(self)
        finally:
            if app is not None:
                app.release()
            dialog.close()



    def on_open_new_connection_action(self, action, param=None):
        """Open a new tab for the selected connection via context menu."""
        try:
            connection = getattr(self, '_context_menu_connection', None)
            if connection is None:
                # Fallback to selected row if any
                row = self.connection_list.get_selected_row()
                connection = getattr(row, 'connection', None) if row else None
            if connection is None:
                return
            self.terminal_manager.connect_to_host(connection, force_new=True)
        except Exception as e:
            logger.error(f"Failed to open new connection tab: {e}")

    def on_open_new_connection_tab_action(self, action, param=None):
        """Open a new tab for the selected connection via global shortcut (Ctrl/⌘+Alt+N)."""
        try:
            # Get the currently selected connection
            row = self.connection_list.get_selected_row()
            if row and hasattr(row, 'connection'):
                connection = row.connection
                self.terminal_manager.connect_to_host(connection, force_new=True)
            else:
                # If no connection is selected, show a message or fall back to new connection dialog
                logger.debug(
                    f"No connection selected for {get_primary_modifier_label()}+Alt+N, opening new connection dialog"
                )
                self.show_connection_dialog()
        except Exception as e:
            logger.error(
                f"Failed to open new connection tab with {get_primary_modifier_label()}+Alt+N: {e}"
            )

    def on_manage_files_action(self, action, param=None):
        """Handle manage files action from context menu"""
        if hasattr(self, '_context_menu_connection') and self._context_menu_connection:
            connection = self._context_menu_connection
            try:
                self._open_manage_files_for_connection(connection)
            except Exception as e:
                logger.error(f"Error opening file manager: {e}")

    def _open_manage_files_for_connection(self, connection):
        """Open files for the supplied connection using the best integration."""

        nickname = getattr(connection, 'nickname', None) or getattr(connection, 'hostname', None) or getattr(connection, 'host', None) or getattr(connection, 'username', 'Remote Host')
        host_value = _get_connection_host(connection) or _get_connection_alias(connection)
        username = getattr(connection, 'username', '') or ''
        port_value = getattr(connection, 'port', 22)
        effective_port = port_value if port_value and port_value != 22 else None

        def error_callback(error_msg):
            message = error_msg or "Failed to open file manager"
            logger.error(f"Failed to open file manager for {nickname}: {message}")
            self._show_manage_files_error(str(nickname), message)

        ssh_config = None
        if hasattr(self, 'config') and self.config is not None:
            try:
                ssh_config = self.config.get_ssh_config()
            except Exception as exc:
                logger.debug("Failed to read SSH configuration for file manager: %s", exc)
                ssh_config = None

        open_externally = False
        force_internal = False
        try:
            open_externally = bool(self.config.get_setting('file_manager.open_externally', False))
            force_internal = bool(self.config.get_setting('file_manager.force_internal', False))
        except Exception:
            open_externally = False
            force_internal = False

        use_internal = False
        if not open_externally:
            use_internal = force_internal or should_use_in_app_file_manager()

        placeholder_info = None
        if use_internal and has_internal_file_manager():
            placeholder_info = self._create_file_manager_placeholder_tab(nickname, host_value)

            def _create_embedded_file_manager():
                try:
                    widget, controller = create_internal_file_manager_tab(
                        user=str(username or ''),
                        host=str(host_value or ''),
                        port=effective_port,
                        nickname=str(nickname),
                        parent_window=self,
                        connection=connection,
                        connection_manager=self.connection_manager,
                        ssh_config=ssh_config,
                    )
                except Exception as exc:  # pragma: no cover - defensive
                    logger.error("Embedded file manager failed: %s", exc)
                    self._handle_file_manager_placeholder_error(
                        placeholder_info,
                        str(nickname or host_value or _('Remote Host')),
                        str(exc) or _('Failed to open file manager'),
                    )
                else:
                    self._register_file_manager_tab(
                        widget,
                        controller,
                        nickname,
                        host_value,
                        page=placeholder_info.get('page') if placeholder_info else None,
                        container=placeholder_info.get('container') if placeholder_info else None,
                    )
                return False

            if GLib.idle_add(_create_embedded_file_manager, priority=GLib.PRIORITY_DEFAULT_IDLE):
                return
            # If idle_add failed, fall back to immediate creation using the placeholder
            fallback_placeholder = placeholder_info
            try:
                widget, controller = create_internal_file_manager_tab(
                    user=str(username or ''),
                    host=str(host_value or ''),
                    port=effective_port,
                    nickname=str(nickname),
                    parent_window=self,
                    connection=connection,
                    connection_manager=self.connection_manager,
                    ssh_config=ssh_config,
                )
            except Exception as exc:
                logger.error("Embedded file manager failed: %s", exc)
                self._handle_file_manager_placeholder_error(
                    fallback_placeholder,
                    str(nickname or host_value or _('Remote Host')),
                    str(exc) or _('Failed to open file manager'),
                )
            else:
                self._register_file_manager_tab(
                    widget,
                    controller,
                    nickname,
                    host_value,
                    page=fallback_placeholder.get('page') if fallback_placeholder else None,
                    container=fallback_placeholder.get('container') if fallback_placeholder else None,
                )
                return

        success, error_msg, window = launch_remote_file_manager(
            user=str(username or ''),
            host=str(host_value or ''),
            port=effective_port,
            nickname=str(nickname),
            parent_window=self,
            error_callback=error_callback,
            connection=connection,
            connection_manager=self.connection_manager,
            ssh_config=ssh_config,
        )

        if success:
            logger.info(f"Started file manager for {nickname}")
            if window is not None:
                self._track_internal_file_manager_window(window)
        else:
            message = error_msg or "Failed to start file manager process"
            logger.error(f"Failed to start file manager process for {nickname}: {message}")
            self._show_manage_files_error(str(nickname), message)

    def _track_internal_file_manager_window(self, window, *, widget=None):
        """Keep a reference to in-app file manager controllers to prevent GC."""

        if window in self._internal_file_manager_windows:
            return
        self._internal_file_manager_windows.append(window)

        def _cleanup(*_args):
            try:
                self._internal_file_manager_windows.remove(window)
            except ValueError:
                pass
            return False

        if widget is not None and hasattr(widget, 'connect'):
            widget.connect('destroy', lambda *_: _cleanup())
            return

        try:
            if hasattr(window, 'connect'):
                window.connect('close-request', _cleanup)
        except Exception:  # pragma: no cover - defensive
            logger.debug('Unable to attach close handler to internal file manager window')

    def _create_file_manager_placeholder_tab(self, nickname, host_value):
        """Create and show a placeholder tab while the embedded manager loads."""

        display_name = str(nickname or host_value or _('Remote Host'))
        page_title = _('{name} Files').format(name=display_name)

        container = Gtk.Box(orientation=Gtk.Orientation.VERTICAL, spacing=12)
        container.set_hexpand(True)
        container.set_vexpand(True)

        inner_box = Gtk.Box(orientation=Gtk.Orientation.VERTICAL, spacing=12)
        inner_box.set_halign(Gtk.Align.CENTER)
        inner_box.set_valign(Gtk.Align.CENTER)
        inner_box.set_hexpand(True)
        inner_box.set_vexpand(True)

        spinner = Gtk.Spinner()
        spinner.start()
        inner_box.append(spinner)

        status_label = Gtk.Label(label=_('Opening file manager…'))
        status_label.set_wrap(True)
        status_label.set_wrap_mode(Pango.WrapMode.WORD_CHAR)
        status_label.set_justify(Gtk.Justification.CENTER)
        try:
            status_label.set_xalign(0.5)
        except AttributeError:  # pragma: no cover - older GTK
            pass
        try:
            status_label.set_halign(Gtk.Align.CENTER)
        except AttributeError:  # pragma: no cover - alignment fallback
            pass
        inner_box.append(status_label)

        container.append(inner_box)

        page = self.tab_view.append(container)
        page.set_title(page_title)
        try:
            page.set_icon(Gio.ThemedIcon.new('folder-remote-symbolic'))
        except Exception:
            page.set_icon(Gio.ThemedIcon.new('folder-symbolic'))

        self.show_tab_view()
        self.tab_view.set_selected_page(page)

        return {
            'page': page,
            'container': container,
            'spinner': spinner,
            'label': status_label,
            'inner_box': inner_box,
        }

    def _handle_file_manager_placeholder_error(self, placeholder_info, display_name, message):
        """Update placeholder tab to reflect an error state."""

        if placeholder_info is None:
            self._show_manage_files_error(display_name, message)
            return

        spinner = placeholder_info.get('spinner')
        if spinner is not None:
            try:
                spinner.stop()
                parent = spinner.get_parent()
                if parent is not None and hasattr(parent, 'remove'):
                    parent.remove(spinner)
            except Exception:  # pragma: no cover - defensive cleanup
                pass

        label = placeholder_info.get('label')
        if label is not None:
            try:
                label.set_label(message)
                label.add_css_class('error')
            except Exception:  # pragma: no cover - defensive styling
                pass

        self._show_manage_files_error(display_name, message)

    def _replace_placeholder_tab_content(self, container, widget):
        """Replace placeholder children with the real widget."""

        if container is None or widget is None:
            return False

        try:
            while child := container.get_first_child():
                container.remove(child)
        except Exception as exc:  # pragma: no cover - defensive cleanup
            logger.debug('Failed to clear placeholder content: %s', exc)
            return False

        try:
            container.append(widget)
        except Exception as exc:  # pragma: no cover - defensive append
            logger.debug('Failed to attach embedded file manager to placeholder: %s', exc)
            return False

        try:
            widget.set_hexpand(True)
            widget.set_vexpand(True)
        except Exception:  # pragma: no cover - optional sizing
            pass

        return True

    def _register_file_manager_tab(self, widget, controller, nickname, host_value, *, page=None, container=None):
        """Add an embedded file manager tab to the tab view."""

        display_name = str(nickname or host_value or _('Remote Host'))
        page_title = _('{name} Files').format(name=display_name)

        if page is not None and container is not None:
            replaced = self._replace_placeholder_tab_content(container, widget)
            if not replaced:
                page = None

        if page is None:
            page = self.tab_view.append(widget)

        page.set_title(page_title)
        try:
            page.set_icon(Gio.ThemedIcon.new('folder-remote-symbolic'))
        except Exception:
            page.set_icon(Gio.ThemedIcon.new('folder-symbolic'))
        # Note: AdwTabPage doesn't support set_tooltip_text in GTK4
        # The title already provides the necessary information

        self._track_internal_file_manager_window(controller, widget=widget)

        self.show_tab_view()
        self.tab_view.set_selected_page(page)

    def on_edit_connection_action(self, action, param=None):
        """Handle edit connection action from context menu"""
        try:
            connection = getattr(self, '_context_menu_connection', None)
            if connection is None:
                # Fallback to selected row if any
                row = self.connection_list.get_selected_row()
                connection = getattr(row, 'connection', None) if row else None
            if connection is None:
                return
            self.show_connection_dialog(connection)
        except Exception as e:
            logger.error(f"Failed to edit connection: {e}")

    def on_delete_connection_action(self, action, param=None):
        """Handle delete connection action from context menu"""
        try:
            target_rows = self._get_target_connection_rows(prefer_context=True)
            if not target_rows:
                return

            connections = self._connections_from_rows(target_rows)
            neighbor_row = self._determine_neighbor_connection_row(target_rows)

            self._prompt_delete_connections(connections, neighbor_row)
        except Exception as e:
            logger.error(f"Failed to delete connection: {e}")

    def on_open_in_system_terminal_action(self, action, param=None):
        """Handle open in system terminal action from context menu"""
        try:
            connection = getattr(self, '_context_menu_connection', None)
            if connection is None:
                # Fallback to selected row if any
                row = self.connection_list.get_selected_row()
                connection = getattr(row, 'connection', None) if row else None
            if connection is None:
                return
            
            self.open_in_system_terminal(connection)
        except Exception as e:
            logger.error(f"Failed to open in system terminal: {e}")

    def on_broadcast_send_clicked(self, button):
        """Handle broadcast banner send button click"""
        command = self.broadcast_entry.get_text().strip()
        if command:
            sent_count, failed_count = self.terminal_manager.broadcast_command(command)

            # Update banner message with result (we'll need to find the title label)
            # For now, just hide the banner after sending
            self.broadcast_entry_dirty = False
            self._schedule_broadcast_hide_timeout()
        else:
            # Show error for empty command - could add error styling here
            self.broadcast_entry_dirty = False
            self._schedule_broadcast_hide_timeout()

    def on_broadcast_cancel_clicked(self, button):
        """Handle broadcast banner cancel button click"""
        self.hide_broadcast_banner()
    
    def on_broadcast_entry_activate(self, entry):
        """Handle Enter key press in broadcast entry"""
        self.on_broadcast_send_clicked(self.broadcast_send_button)
    
    def on_broadcast_entry_key_pressed(self, controller, keyval, keycode, state):
        """Handle key presses in broadcast entry"""
        if keyval == Gdk.KEY_Escape:
            self.hide_broadcast_banner()
            return True  # Consume the key event
        self._cancel_broadcast_hide_timeout()
        return False  # Let other keys pass through

    def on_broadcast_banner_key_pressed(self, controller, keyval, keycode, state):
        """Handle key presses on the entire broadcast banner"""
        if keyval == Gdk.KEY_Escape:
            self.hide_broadcast_banner()
            return True  # Consume the key event
        return False  # Let other keys pass through
    
    def hide_broadcast_banner(self):
        """Hide the broadcast banner"""
        self._cancel_broadcast_hide_timeout()
        self.broadcast_banner.set_reveal_child(False)
        self.broadcast_entry_dirty = False
        self._suppress_broadcast_entry_changed = True
        try:
            self.broadcast_entry.set_text("")
        finally:
            self._suppress_broadcast_entry_changed = False

        # Focus the active terminal tab after hiding the banner
        self._focus_active_terminal_tab()

    def _focus_active_terminal_tab(self):
        """Focus the currently active terminal tab"""
        try:
            if hasattr(self, 'tab_view') and self.tab_view:
                selected_page = self.tab_view.get_selected_page()
                if selected_page:
                    terminal_widget = selected_page.get_child()
                    if terminal_widget:
                        if hasattr(terminal_widget, 'vte') and hasattr(terminal_widget.vte, 'grab_focus'):
                            terminal_widget.vte.grab_focus()
                        elif hasattr(terminal_widget, 'grab_focus'):
                            terminal_widget.grab_focus()
        except Exception as e:
            logger.debug(f"Failed to focus active terminal tab: {e}")
    
    def show_broadcast_banner(self):
        """Show the broadcast banner"""
        self._cancel_broadcast_hide_timeout()
        self.broadcast_banner.set_reveal_child(True)
        self.broadcast_entry_dirty = bool(self.broadcast_entry.get_text())
        # Focus the entry after a short delay to ensure banner is visible
        def focus_entry():
            self.broadcast_entry.grab_focus()
            return False
        GLib.idle_add(focus_entry)

    def on_broadcast_entry_changed(self, entry):
        """Track user edits to the broadcast entry"""
        if self._suppress_broadcast_entry_changed:
            return
        self.broadcast_entry_dirty = True
        self._cancel_broadcast_hide_timeout()

    def on_broadcast_entry_focus_enter(self, controller, *args):
        """Cancel hide timeout when the entry gains focus"""
        self._cancel_broadcast_hide_timeout()

    def on_broadcast_entry_focus_leave(self, controller, *args):
        """Schedule hiding when the entry loses focus"""
        if not self.broadcast_banner.get_reveal_child():
            return
        self._schedule_broadcast_hide_timeout()

    def _cancel_broadcast_hide_timeout(self):
        """Cancel any pending hide timeout for the broadcast banner"""
        if self.broadcast_hide_timeout_id is not None:
            try:
                GLib.source_remove(self.broadcast_hide_timeout_id)
            except Exception:
                pass
            finally:
                self.broadcast_hide_timeout_id = None

    def _schedule_broadcast_hide_timeout(self, timeout_ms: int = 5000):
        """Schedule hiding the broadcast banner after a delay"""
        self._cancel_broadcast_hide_timeout()

        def maybe_hide_banner():
            self.broadcast_hide_timeout_id = None
            entry_has_focus = False
            try:
                entry_has_focus = self.broadcast_entry.has_focus()
            except Exception:
                entry_has_focus = False

            if entry_has_focus and self.broadcast_entry_dirty:
                return False

            self.hide_broadcast_banner()
            return False

        self.broadcast_hide_timeout_id = GLib.timeout_add(timeout_ms, maybe_hide_banner)

    def on_broadcast_command_action(self, action, param=None):
        """Handle broadcast command action - shows banner to input command"""
        try:
            # Check if there are any SSH terminals open
            ssh_terminals_count = 0
            for i in range(self.tab_view.get_n_pages()):
                page = self.tab_view.get_nth_page(i)
                if page is None:
                    continue
                terminal_widget = page.get_child()
                if terminal_widget is None or not hasattr(terminal_widget, 'vte'):
                    continue
                if hasattr(terminal_widget, 'connection'):
                    if (hasattr(terminal_widget.connection, 'nickname') and
                            terminal_widget.connection.nickname == "Local Terminal"):
                        continue
                    if hasattr(terminal_widget.connection, 'hostname'):
                        ssh_terminals_count += 1
            
            if ssh_terminals_count == 0:
                # Show message dialog
                try:
                    error_dialog = Adw.MessageDialog(
                        transient_for=self,
                        modal=True,
                        heading=_("No SSH Terminals Open"),
                        body=_("Connect to your server first!")
                    )
                    error_dialog.add_response('ok', _('OK'))
                    error_dialog.present()
                except Exception as e:
                    logger.error(f"Failed to show error dialog: {e}")
                return
            
            # Show the broadcast banner instead of a dialog
            self.show_broadcast_banner()
            
        except Exception as e:
            logger.error(f"Failed to show broadcast command dialog: {e}")
            # Show error dialog
            try:
                error_dialog = Adw.MessageDialog(
                    transient_for=self,
                    modal=True,
                    heading=_("Error"),
                    body=_("Failed to open broadcast command dialog: {}").format(str(e))
                )
                error_dialog.add_response('ok', _('OK'))
                error_dialog.present()
            except Exception:
                pass
    
    def on_create_group_action(self, action, param=None):
        """Handle create group action"""
        try:
            # Create dialog for group name input
            dialog = Gtk.Dialog(
                title=_("Create New Group"),
                transient_for=self,
                modal=True,
                destroy_with_parent=True
            )
            
            dialog.set_default_size(400, 150)
            dialog.set_resizable(False)
            
            content_area = dialog.get_content_area()
            content_area.set_margin_start(20)
            content_area.set_margin_end(20)
            content_area.set_margin_top(20)
            content_area.set_margin_bottom(20)
            content_area.set_spacing(12)
            
            # Add label
            label = Gtk.Label(label=_("Enter a name for the new group:"))
            label.set_wrap(True)
            label.set_xalign(0)
            content_area.append(label)
            
            # Add text entry
            entry = Gtk.Entry()
            entry.set_placeholder_text(_("e.g., Production Servers"))
            entry.set_activates_default(True)
            entry.set_hexpand(True)
            content_area.append(entry)

            # Color selector
            color_row = Gtk.Box(orientation=Gtk.Orientation.HORIZONTAL, spacing=12)
            color_row.set_hexpand(True)
            color_label = Gtk.Label(label=_("Group color"))
            color_label.set_xalign(0)
            color_label.set_hexpand(True)
            color_row.append(color_label)

            color_controls = Gtk.Box(orientation=Gtk.Orientation.HORIZONTAL, spacing=6)
            color_button = Gtk.ColorButton()
            color_button.set_use_alpha(True)
            color_button.set_title(_("Select group color"))
            rgba = Gdk.RGBA()
            rgba.red = rgba.green = rgba.blue = 0
            rgba.alpha = 0
            color_button.set_rgba(rgba)
            color_controls.append(color_button)

            color_selected = False

            def on_color_set(_button):
                nonlocal color_selected
                color_selected = True

            color_button.connect('color-set', on_color_set)

            clear_color_button = Gtk.Button(label=_("Clear"))
            clear_color_button.add_css_class('flat')

            def on_clear_color(_button):
                nonlocal color_selected
                color_selected = False
                cleared = Gdk.RGBA()
                cleared.red = cleared.green = cleared.blue = 0
                cleared.alpha = 0
                color_button.set_rgba(cleared)

            clear_color_button.connect('clicked', on_clear_color)
            color_controls.append(clear_color_button)

            color_row.append(color_controls)
            content_area.append(color_row)
            
            # Add buttons
            dialog.add_button(_('Cancel'), Gtk.ResponseType.CANCEL)
            create_button = dialog.add_button(_('Create'), Gtk.ResponseType.OK)
            create_button.get_style_context().add_class('suggested-action')
            
            dialog.set_default_response(Gtk.ResponseType.OK)
            
            def on_response(dialog, response):
                if response == Gtk.ResponseType.OK:
                    group_name = entry.get_text().strip()
                    if group_name:
                        selected_color = None
                        rgba_value = color_button.get_rgba()
                        if color_selected and rgba_value.alpha > 0:
                            selected_color = rgba_value.to_string()
                        self.group_manager.create_group(group_name, color=selected_color)
                        self.rebuild_connection_list()
                    else:
                        # Show error for empty name
                        error_dialog = Adw.MessageDialog(
                            transient_for=self,
                            modal=True,
                            heading=_("Error"),
                            body=_("Please enter a group name.")
                        )
                        error_dialog.add_response('ok', _('OK'))
                        error_dialog.present()
                dialog.destroy()
            
            dialog.connect('response', on_response)
            dialog.present()
            
            def focus_entry():
                entry.grab_focus()
                return False
            
            GLib.idle_add(focus_entry)
            
        except Exception as e:
            logger.error(f"Failed to show create group dialog: {e}")
    
    def on_edit_group_action(self, action, param=None):
        """Handle edit group action"""
        try:
            logger.debug("Edit group action triggered")
            # Get the group row from context menu or selected row
            selected_row = getattr(self, '_context_menu_group_row', None)
            if not selected_row:
                selected_row = self.connection_list.get_selected_row()
            logger.debug(f"Selected row: {selected_row}")
            if not selected_row:
                logger.debug("No selected row")
                return
            if not hasattr(selected_row, 'group_id'):
                logger.debug("Selected row is not a group row")
                return
            
            group_id = selected_row.group_id
            logger.debug(f"Group ID: {group_id}")
            group_info = self.group_manager.groups.get(group_id)
            if not group_info:
                logger.debug(f"Group info not found for ID: {group_id}")
                return
            
            # Create dialog for group name editing
            dialog = Gtk.Dialog(
                title=_("Edit Group"),
                transient_for=self,
                modal=True,
                destroy_with_parent=True
            )
            
            dialog.set_default_size(400, 150)
            dialog.set_resizable(False)
            
            content_area = dialog.get_content_area()
            content_area.set_margin_start(20)
            content_area.set_margin_end(20)
            content_area.set_margin_top(20)
            content_area.set_margin_bottom(20)
            content_area.set_spacing(12)
            
            # Add label
            label = Gtk.Label(label=_("Enter a new name for the group:"))
            label.set_wrap(True)
            label.set_xalign(0)
            content_area.append(label)
            
            # Add text entry
            entry = Gtk.Entry()
            entry.set_text(group_info['name'])
            entry.set_activates_default(True)
            entry.set_hexpand(True)
            content_area.append(entry)

            # Color selector
            color_row = Gtk.Box(orientation=Gtk.Orientation.HORIZONTAL, spacing=12)
            color_row.set_hexpand(True)
            color_label = Gtk.Label(label=_("Group color"))
            color_label.set_xalign(0)
            color_label.set_hexpand(True)
            color_row.append(color_label)

            color_controls = Gtk.Box(orientation=Gtk.Orientation.HORIZONTAL, spacing=6)
            color_button = Gtk.ColorButton()
            color_button.set_use_alpha(True)
            color_button.set_title(_("Select group color"))

            color_selected = False
            rgba = Gdk.RGBA()
            existing_color = group_info.get('color')
            if existing_color:
                try:
                    if rgba.parse(existing_color):
                        color_button.set_rgba(rgba)
                        color_selected = True
                    else:
                        rgba.red = rgba.green = rgba.blue = 0
                        rgba.alpha = 0
                        color_button.set_rgba(rgba)
                except Exception:
                    rgba.red = rgba.green = rgba.blue = 0
                    rgba.alpha = 0
                    color_button.set_rgba(rgba)
                    color_selected = False
            else:
                rgba.red = rgba.green = rgba.blue = 0
                rgba.alpha = 0
                color_button.set_rgba(rgba)

            def on_color_set(_button):
                nonlocal color_selected
                color_selected = True

            color_button.connect('color-set', on_color_set)
            color_controls.append(color_button)

            clear_color_button = Gtk.Button(label=_("Clear"))
            clear_color_button.add_css_class('flat')

            def on_clear_color(_button):
                nonlocal color_selected
                color_selected = False
                cleared = Gdk.RGBA()
                cleared.red = cleared.green = cleared.blue = 0
                cleared.alpha = 0
                color_button.set_rgba(cleared)

            clear_color_button.connect('clicked', on_clear_color)
            color_controls.append(clear_color_button)

            color_row.append(color_controls)
            content_area.append(color_row)
            
            # Add buttons
            dialog.add_button(_('Cancel'), Gtk.ResponseType.CANCEL)
            save_button = dialog.add_button(_('Save'), Gtk.ResponseType.OK)
            save_button.get_style_context().add_class('suggested-action')
            
            dialog.set_default_response(Gtk.ResponseType.OK)
            
            def on_response(dialog, response):
                if response == Gtk.ResponseType.OK:
                    new_name = entry.get_text().strip()
                    if new_name:
                        group_info['name'] = new_name
                        rgba_value = color_button.get_rgba()
                        selected_color = None
                        if color_selected and rgba_value.alpha > 0:
                            selected_color = rgba_value.to_string()
                        self.group_manager.set_group_color(group_id, selected_color)
                        self.rebuild_connection_list()
                    else:
                        # Show error for empty name
                        error_dialog = Adw.MessageDialog(
                            transient_for=self,
                            modal=True,
                            heading=_("Error"),
                            body=_("Please enter a group name.")
                        )
                        error_dialog.add_response('ok', _('OK'))
                        error_dialog.present()
                dialog.destroy()
            
            dialog.connect('response', on_response)
            dialog.present()
            
            def focus_entry():
                entry.grab_focus()
                entry.select_region(0, -1)
                return False
            
            GLib.idle_add(focus_entry)
            
        except Exception as e:
            logger.error(f"Failed to show edit group dialog: {e}")
    
    
    def on_move_to_ungrouped_action(self, action, param=None):
        """Handle move to ungrouped action"""
        try:
            connections = self._get_target_connections(prefer_context=True)
            if not connections:
                return

            for connection in connections:
                nickname = getattr(connection, 'nickname', None)
                if nickname:
                    self.group_manager.move_connection(nickname, None)
            self.rebuild_connection_list()

        except Exception as e:
            logger.error(f"Failed to move connection to ungrouped: {e}")
    
    def on_move_to_group_action(self, action, param=None):
        """Handle move to group action"""
        try:
            connections = self._get_target_connections(prefer_context=True)
            if not connections:
                return

            connection_nicknames = [
                conn.nickname for conn in connections if hasattr(conn, 'nickname')
            ]
            if not connection_nicknames:
                return

            # Get available groups
            available_groups = self.get_available_groups()
            logger.debug(f"Available groups for move dialog: {len(available_groups)} groups")
            
            # Show group selection dialog
            dialog = Gtk.Dialog(
                title=_("Move to Group"),
                transient_for=self,
                modal=True,
                destroy_with_parent=True
            )
            
            dialog.set_default_size(400, 300)
            dialog.set_resizable(False)
            
            content_area = dialog.get_content_area()
            content_area.set_margin_start(20)
            content_area.set_margin_end(20)
            content_area.set_margin_top(20)
            content_area.set_margin_bottom(20)
            content_area.set_spacing(12)
            
            # Add label
            if len(connection_nicknames) == 1:
                label_text = _("Select a group to move the connection to:")
            else:
                label_text = _("Select a group to move the selected connections to:")
            label = Gtk.Label(label=label_text)
            label.set_wrap(True)
            label.set_xalign(0)
            content_area.append(label)

            # Add list box for groups
            listbox = Gtk.ListBox()
            listbox.set_selection_mode(Gtk.SelectionMode.SINGLE)
            listbox.set_vexpand(True)

            # Add inline group creation section
            create_section_box = Gtk.Box(orientation=Gtk.Orientation.VERTICAL, spacing=6)
            create_section_box.set_margin_start(12)
            create_section_box.set_margin_end(12)
            create_section_box.set_margin_top(6)
            create_section_box.set_margin_bottom(6)

            # Create new group label
            create_label = Gtk.Label(label=_("Create New Group"))
            create_label.set_xalign(0)
            create_label.add_css_class("heading")
            create_section_box.append(create_label)

            # Create new group entry and button
            create_box = Gtk.Box(orientation=Gtk.Orientation.HORIZONTAL, spacing=6)

            self.create_group_entry = Gtk.Entry()
            self.create_group_entry.set_placeholder_text(_("Enter group name"))
            self.create_group_entry.set_hexpand(True)
            create_box.append(self.create_group_entry)

            self.create_group_button = Gtk.Button(label=_("Create"))
            self.create_group_button.add_css_class("suggested-action")
            self.create_group_button.set_sensitive(False)
            create_box.append(self.create_group_button)

            create_section_box.append(create_box)

            # Color selector matching create group dialog
            color_row = Gtk.Box(orientation=Gtk.Orientation.HORIZONTAL, spacing=12)
            color_row.set_hexpand(True)
            color_label = Gtk.Label(label=_("Group color"))
            color_label.set_xalign(0)
            color_label.set_hexpand(True)
            color_row.append(color_label)

            color_controls = Gtk.Box(orientation=Gtk.Orientation.HORIZONTAL, spacing=6)
            color_button = Gtk.ColorButton()
            color_button.set_use_alpha(True)
            color_button.set_title(_("Select group color"))
            initial_rgba = Gdk.RGBA()
            initial_rgba.red = initial_rgba.green = initial_rgba.blue = 0
            initial_rgba.alpha = 0
            color_button.set_rgba(initial_rgba)
            color_controls.append(color_button)

            color_selected = False

            def mark_color_selected(_button):
                nonlocal color_selected
                color_selected = True

            color_button.connect('color-set', mark_color_selected)

            def reset_color_selection() -> None:
                nonlocal color_selected
                color_selected = False
                cleared = Gdk.RGBA()
                cleared.red = cleared.green = cleared.blue = 0
                cleared.alpha = 0
                color_button.set_rgba(cleared)

            clear_color_button = Gtk.Button(label=_("Clear"))
            clear_color_button.add_css_class('flat')
            clear_color_button.connect('clicked', lambda _btn: reset_color_selection())
            color_controls.append(clear_color_button)

            color_row.append(color_controls)
            create_section_box.append(color_row)

            # Add the create section to content area
            content_area.append(create_section_box)
            
            # Add separator
            separator = Gtk.Separator(orientation=Gtk.Orientation.HORIZONTAL)
            content_area.append(separator)
            
            # Add existing groups label
            if available_groups:
                existing_label = Gtk.Label(label=_("Existing Groups"))
                existing_label.set_xalign(0)
                existing_label.add_css_class("heading")
                content_area.append(existing_label)
            
            # Add groups to list
            selected_group_id = None
            for group in available_groups:
                row = Gtk.ListBoxRow()
                box = Gtk.Box(orientation=Gtk.Orientation.HORIZONTAL, spacing=12)
                
                # Add group icon
                icon = Gtk.Image.new_from_icon_name('folder-symbolic')
                icon.set_pixel_size(16)
                box.append(icon)
                
                # Add group name
                label = Gtk.Label(label=group['name'])
                label.set_xalign(0)
                label.set_hexpand(True)
                box.append(label)
                
                row.set_child(box)
                row.group_id = group['id']
                listbox.append(row)
            
            content_area.append(listbox)
            
            # Add buttons
            dialog.add_button(_('Cancel'), Gtk.ResponseType.CANCEL)
            move_button = dialog.add_button(_('Move'), Gtk.ResponseType.OK)
            move_button.get_style_context().add_class('suggested-action')
            
            dialog.set_default_response(Gtk.ResponseType.OK)
            
            # Connect entry and button events
            def on_entry_changed(entry):
                text = entry.get_text().strip()
                self.create_group_button.set_sensitive(bool(text))

            def on_entry_activated(entry):
                text = entry.get_text().strip()
                if text:
                    on_create_group_clicked()

            def on_create_group_clicked():
                group_name = self.create_group_entry.get_text().strip()
                if group_name:
                    try:
                        # Create the new group
                        selected_color = None
                        rgba_value = color_button.get_rgba()
                        if color_selected and rgba_value.alpha > 0:
                            selected_color = rgba_value.to_string()
                        new_group_id = self.group_manager.create_group(group_name, color=selected_color)
                        # Move all selected connections to the new group
                        for nickname in connection_nicknames:
                            self.group_manager.move_connection(nickname, new_group_id)
                        # Rebuild the connection list
                        self.rebuild_connection_list()
                        # Close the dialog
                        dialog.destroy()
                    except ValueError as e:
                        # Show error dialog for duplicate group name
                        error_dialog = Gtk.Dialog(
                            title=_("Group Already Exists"),
                            transient_for=dialog,
                            modal=True,
                            destroy_with_parent=True
                        )
                        error_dialog.set_default_size(400, 150)
                        error_dialog.set_resizable(False)
                        
                        content_area = error_dialog.get_content_area()
                        content_area.set_margin_start(20)
                        content_area.set_margin_end(20)
                        content_area.set_margin_top(20)
                        content_area.set_margin_bottom(20)
                        
                        # Add error message
                        error_label = Gtk.Label(label=str(e))
                        error_label.set_wrap(True)
                        error_label.set_xalign(0)
                        content_area.append(error_label)
                        
                        # Add OK button
                        error_dialog.add_button(_('OK'), Gtk.ResponseType.OK)
                        error_dialog.set_default_response(Gtk.ResponseType.OK)
                        
                        def on_error_response(dialog, response):
                            dialog.destroy()
                        
                        error_dialog.connect('response', on_error_response)
                        error_dialog.present()
                        
                        # Clear the entry, reset color, and focus it for retry
                        self.create_group_entry.set_text("")
                        reset_color_selection()
                        self.create_group_entry.grab_focus()

            self.create_group_entry.connect('changed', on_entry_changed)
            self.create_group_entry.connect('activate', on_entry_activated)
            self.create_group_button.connect('clicked', lambda btn: on_create_group_clicked())

            def on_response(dialog, response):
                if response == Gtk.ResponseType.OK:
                    selected_row = listbox.get_selected_row()
                    if selected_row:
                        target_group_id = selected_row.group_id
                        for nickname in connection_nicknames:
                            self.group_manager.move_connection(nickname, target_group_id)
                        self.rebuild_connection_list()
                dialog.destroy()
            
            dialog.connect('response', on_response)
            dialog.present()
            
        except Exception as e:
            logger.error(f"Failed to show move to group dialog: {e}")
    

    

    def move_connection_to_group(self, connection_nickname: str, target_group_id: str = None):
        """Move a connection to a specific group"""
        try:
            self.group_manager.move_connection(connection_nickname, target_group_id)
            self.rebuild_connection_list()
        except Exception as e:
            logger.error(f"Failed to move connection {connection_nickname} to group: {e}")
    
    def get_available_groups(self) -> List[Dict]:
        """Get list of available groups for selection"""
        return self.group_manager.get_all_groups()

    def open_in_system_terminal(self, connection):
        """Open the connection in the system's default terminal"""
        try:
            host_value = _get_connection_host(connection) or _get_connection_alias(connection)
            port_text = f" -p {connection.port}" if hasattr(connection, 'port') and connection.port != 22 else ""
            ssh_command = f"ssh{port_text} {connection.username}@{host_value}" if getattr(connection, 'username', '') else f"ssh{port_text} {host_value}"

            use_external = self.config.get_setting('use-external-terminal', False)
            if use_external:
                terminal_command = self._get_user_preferred_terminal()
            else:
                terminal_command = self._get_default_terminal_command()

            if not terminal_command:
                common_terminals = [
                    'gnome-terminal', 'konsole', 'xterm', 'alacritty',
                    'kitty', 'terminator', 'tilix', 'xfce4-terminal'
                ]
                for term in common_terminals:
                    try:
                        result = subprocess.run(['which', term], capture_output=True, text=True, timeout=2)
                        if result.returncode == 0:
                            terminal_command = [term]
                            break
                    except Exception:
                        continue

            if not terminal_command:
                try:
                    result = subprocess.run(['which', 'xdg-terminal'], capture_output=True, text=True, timeout=2)
                    if result.returncode == 0:
                        terminal_command = ['xdg-terminal']
                except Exception:
                    pass

            if not terminal_command:
                self._show_terminal_error_dialog()
                return

            self._open_system_terminal(terminal_command, ssh_command)

        except Exception as e:
            logger.error(f"Failed to open system terminal: {e}")
            self._show_terminal_error_dialog()

    def _open_system_terminal(self, terminal_command: List[str], ssh_command: str):
        """Launch a terminal command with an SSH command."""
        try:
            if is_macos():
                app = None
                if terminal_command and terminal_command[0] == 'open':
                    # handle commands like ['open', '-a', 'App']
                    if len(terminal_command) >= 3 and terminal_command[1] == '-a':
                        app = os.path.basename(terminal_command[2])
                if app:
                    app_lower = app.lower()
                    if app_lower in ['terminal', 'terminal.app']:
                        script = f'tell app "Terminal" to do script "{ssh_command}"\ntell app "Terminal" to activate'
                        cmd = ['osascript', '-e', script]
                    elif app_lower in ['iterm', 'iterm2', 'iterm.app']:
                        script = (
                            'tell application "iTerm"\n'
                            '    if (count of windows) = 0 then\n'
                            '        create window with default profile\n'
                            '    end if\n'
                            '    tell current window\n'
                            '        create tab with default profile\n'
                            f'        tell current session to write text "{ssh_command}"\n'
                            '    end tell\n'
                            '    activate\n'
                            'end tell'
                        )
                        cmd = ['osascript', '-e', script]
                    elif app_lower == 'warp':
                        cmd = ['open', f'warp://{ssh_command}']
                        # Warp handles focus automatically via URL scheme
                    elif app_lower in ['alacritty', 'kitty']:
                        cmd = ['open', '-a', app, '--args', '-e', 'bash', '-lc', f'{ssh_command}; exec bash']
                        # Launch terminal and then activate it
                        subprocess.Popen(cmd, start_new_session=True)
                        time.sleep(0.5)  # Give the app time to launch
                        activate_script = f'tell application "{app}" to activate'
                        subprocess.Popen(['osascript', '-e', activate_script])
                        return
                    elif app_lower == 'ghostty':
                        cmd = ['open', '-na', app, '--args', '-e', ssh_command]
                        # Launch terminal and then activate it
                        subprocess.Popen(cmd, start_new_session=True)
                        time.sleep(0.5)  # Give the app time to launch
                        activate_script = f'tell application "{app}" to activate'
                        subprocess.Popen(['osascript', '-e', activate_script])
                        return
                    else:
                        cmd = ['open', '-a', app, '--args', 'bash', '-lc', f'{ssh_command}; exec bash']
                        # Launch terminal and then activate it
                        subprocess.Popen(cmd, start_new_session=True)
                        time.sleep(0.5)  # Give the app time to launch
                        activate_script = f'tell application "{app}" to activate'
                        subprocess.Popen(['osascript', '-e', activate_script])
                        return
                else:
                    cmd = terminal_command + ['--args', 'bash', '-lc', f'{ssh_command}; exec bash']
            else:
                terminal_basename = os.path.basename(terminal_command[0])
                if terminal_basename in ['gnome-terminal', 'tilix', 'xfce4-terminal']:
                    cmd = terminal_command + ['--', 'bash', '-c', f'{ssh_command}; exec bash']
                elif terminal_basename in ['konsole', 'terminator', 'guake']:
                    cmd = terminal_command + ['-e', f'bash -c "{ssh_command}; exec bash"']
                elif terminal_basename in ['alacritty', 'kitty']:
                    cmd = terminal_command + ['-e', 'bash', '-c', f'{ssh_command}; exec bash']
                elif terminal_basename == 'xterm':
                    cmd = terminal_command + ['-e', f'bash -c "{ssh_command}; exec bash"']
                elif terminal_basename == 'xdg-terminal':
                    cmd = terminal_command + [ssh_command]
                else:
                    cmd = terminal_command + [ssh_command]

            logger.info(f"Launching system terminal: {' '.join(cmd)}")
            subprocess.Popen(cmd, start_new_session=True)
            
            # Try to bring the terminal to front on Linux
            if not is_macos():
                try:
                    # Try wmctrl first (more reliable)
                    result = subprocess.run(['which', 'wmctrl'], capture_output=True, timeout=1)
                    if result.returncode == 0:
                        time.sleep(0.5)  # Give the terminal time to launch
                        terminal_basename = os.path.basename(terminal_command[0])
                        subprocess.Popen(['wmctrl', '-a', terminal_basename], 
                                       stdout=subprocess.DEVNULL, stderr=subprocess.DEVNULL)
                    else:
                        # Fallback to xdotool
                        result = subprocess.run(['which', 'xdotool'], capture_output=True, timeout=1)
                        if result.returncode == 0:
                            time.sleep(0.5)  # Give the terminal time to launch
                            terminal_basename = os.path.basename(terminal_command[0])
                            subprocess.Popen(['xdotool', 'search', '--name', terminal_basename, 'windowactivate'], 
                                           stdout=subprocess.DEVNULL, stderr=subprocess.DEVNULL)
                except Exception:
                    # Ignore focus errors - terminal launching is more important
                    pass

        except Exception as e:
            logger.error(f"Failed to open system terminal: {e}")
            self._show_terminal_error_dialog()

    def _open_connection_in_external_terminal(self, connection):
        """Open the connection in the user's preferred external terminal"""
        try:
            cm = getattr(self, 'connection_manager', None)
            use_native = bool(getattr(cm, 'native_connect_enabled', False))
            app = self.get_application() if hasattr(self, 'get_application') else None
            if not use_native and app is not None and hasattr(app, 'native_connect_enabled'):
                use_native = bool(app.native_connect_enabled)

            host_value = ''
            if use_native and hasattr(connection, 'resolve_host_identifier'):
                try:
                    host_value = connection.resolve_host_identifier()
                except Exception:
                    host_value = ''
            if not host_value:
                host_value = _get_connection_host(connection) or _get_connection_alias(connection)

            if use_native:
                ssh_command = f"ssh {host_value}" if host_value else "ssh"
            else:
                port_text = f" -p {connection.port}" if hasattr(connection, 'port') and connection.port != 22 else ""
                ssh_command = (
                    f"ssh{port_text} {connection.username}@{host_value}"
                    if getattr(connection, 'username', '')
                    else f"ssh{port_text} {host_value}"
                )

            terminal = self._get_user_preferred_terminal()
            if not terminal:
                terminal = self._get_default_terminal_command()

            if not terminal:
                self._show_terminal_error_dialog()
                return

            self._open_system_terminal(terminal, ssh_command)

        except Exception as e:
            logger.error(f"Failed to open connection in external terminal: {e}")
            self._show_terminal_error_dialog()

    def _get_default_terminal_command(self) -> Optional[List[str]]:
        """Get the default terminal command from desktop environment"""
        try:
            if is_macos():
                # Map bundle identifiers to display names in preference order.
                mac_terms = {
                    'com.apple.Terminal': 'Terminal',
                    'com.googlecode.iterm2': 'iTerm',

                    'dev.warp.Warp': 'Warp',
                    'io.alacritty': 'Alacritty',
                    'net.kovidgoyal.kitty': 'Kitty',
                    'com.mitmaro.ghostty': 'Ghostty',
                }

                for bundle_id, name in mac_terms.items():
                    # First try AppleScript lookup by app name
                    try:
                        result = subprocess.run(
                            ['osascript', '-e', f'id of app "{name}"'],
                            capture_output=True,
                            text=True,
                            timeout=2,
                        )
                        if result.returncode == 0 and bundle_id in result.stdout:
                            return ['open', '-a', name]
                    except Exception:
                        pass

                    # Fallback to Spotlight metadata search by bundle identifier
                    try:
                        result = subprocess.run(
                            ['mdfind', f'kMDItemCFBundleIdentifier=={bundle_id}'],
                            capture_output=True,
                            text=True,
                            timeout=2,
                        )
                        if result.returncode == 0 and result.stdout.strip():
                            return ['open', '-a', name]
                    except Exception:
                        pass

                return None

            desktop = os.environ.get('XDG_CURRENT_DESKTOP', '').lower()

            if 'gnome' in desktop:
                return ['gnome-terminal']
            elif 'kde' in desktop or 'plasma' in desktop:
                return ['konsole']
            elif 'xfce' in desktop:
                return ['xfce4-terminal']
            elif 'cinnamon' in desktop:
                return ['gnome-terminal']
            elif 'mate' in desktop:
                return ['mate-terminal']
            elif 'lxqt' in desktop:
                return ['qterminal']
            elif 'lxde' in desktop:
                return ['lxterminal']

            common_terminals = [
                'gnome-terminal', 'konsole', 'xfce4-terminal', 'alacritty',
                'kitty', 'terminator', 'tilix', 'guake'
            ]

            for term in common_terminals:
                try:
                    result = subprocess.run(['which', term], capture_output=True, text=True, timeout=2)
                    if result.returncode == 0:
                        return [term]
                except Exception:
                    continue

            return None

        except Exception as e:
            logger.error(f"Failed to get default terminal: {e}")
            return None
    
    def _get_user_preferred_terminal(self) -> Optional[List[str]]:
        """Get the user's preferred terminal from settings"""
        try:
            preferred_terminal = self.config.get_setting('external-terminal', 'gnome-terminal')

            if preferred_terminal == 'custom':
                custom_path = self.config.get_setting('custom-terminal-path', '')
                if custom_path:
                    if is_macos():
                        return ['open', '-a', custom_path]
                    return [custom_path]
                else:
                    logger.warning("Custom terminal path is not set, falling back to built-in terminal")
                    return None

            if is_macos():
                # Preferences may store either an app name ("iTerm") or a full
                # command ("open -a iTerm").  If the value already starts with
                # "open" use it verbatim, otherwise build an "open -a" command
                # for the specified app.
                if preferred_terminal.startswith('open'):
                    return shlex.split(preferred_terminal)

                return ['open', '-a', preferred_terminal]

            try:
                result = subprocess.run(['which', preferred_terminal], capture_output=True, text=True, timeout=2)
                if result.returncode == 0:
                    return [preferred_terminal]
                else:
                    logger.warning(f"Preferred terminal '{preferred_terminal}' not found, falling back to built-in terminal")
                    return None
            except Exception as e:
                logger.error(f"Failed to check preferred terminal '{preferred_terminal}': {e}")
                return None

        except Exception as e:
            logger.error(f"Failed to get user preferred terminal: {e}")
            return None



    def _show_terminal_error_dialog(self):
        """Show error dialog when no terminal is found"""
        try:
            dialog = Adw.MessageDialog(
                transient_for=self,
                modal=True,
                heading=_("No Terminal Found"),
                body=_("Could not find a suitable terminal application. Please install a terminal like gnome-terminal, konsole, or xterm.")
            )
            
            dialog.add_response("ok", _("OK"))
            dialog.set_default_response("ok")
            dialog.set_close_response("ok")
            dialog.present()
            
        except Exception as e:
            logger.error(f"Failed to show terminal error dialog: {e}")

    def _show_manage_files_error(self, connection_name: str, error_message: str):
        """Show error dialog for manage files failure"""
        try:
            # Determine error type for appropriate messaging
            is_ssh_error = "ssh connection" in error_message.lower() or "connection failed" in error_message.lower()
            is_timeout_error = "timeout" in error_message.lower()
            
            if is_ssh_error or is_timeout_error:
                heading = _("SSH Connection Failed")
                body = _("Could not establish SSH connection to the server. Please check:")
                
                suggestions = [
                    _("• Server is running and accessible"),
                    _("• SSH service is enabled on the server"),
                    _("• Firewall allows SSH connections"),
                    _("• Your SSH keys or credentials are correct"),
                    _("• Network connectivity to the server")
                ]
            else:
                heading = _("File Manager Error")
                body = _("Failed to open file manager for remote server.")
                suggestions = [
                    _("• Try again in a moment"),
                    _("• Check if the server is accessible"),
                    _("• Ensure you have proper permissions")
                ]
            
            # Create suggestions box
            suggestions_box = Gtk.Box(orientation=Gtk.Orientation.VERTICAL, spacing=8)
            suggestions_box.set_margin_top(12)
            
            for suggestion in suggestions:
                label = Gtk.Label(label=suggestion)
                label.set_halign(Gtk.Align.START)
                label.set_wrap(True)
                suggestions_box.append(label)
            
            msg = Adw.MessageDialog(
                transient_for=self,
                modal=True,
                heading=heading,
                body=body
            )
            msg.set_extra_child(suggestions_box)
            
            # Add technical details if available
            if error_message and error_message.strip():
                detail_label = Gtk.Label(label=error_message)
                detail_label.add_css_class("dim-label")
                detail_label.set_wrap(True)
                detail_label.set_margin_top(8)
                suggestions_box.append(detail_label)
            
            msg.add_response("ok", _("OK"))
            msg.set_default_response("ok")
            msg.set_close_response("ok")
            msg.present()
            
        except Exception as e:
            logger.error(f"Failed to show manage files error dialog: {e}")

    def _do_quit(self):
        """Actually quit the application - FINAL STEP"""
        try:
            logger.info("Quitting application")
            
            # Save window geometry
            self._save_window_state()
            
            # Get the application and quit
            app = self.get_application()
            if app:
                app.quit()
            else:
                # Fallback: close the window directly
                self.close()
                
        except Exception as e:
            logger.error(f"Error during final quit: {e}")
            # Force exit as last resort
            import sys
            sys.exit(0)
        
        return False  # Don't repeat timeout

    def _save_window_state(self):
        """Save window state before quitting"""
        try:
            width, height = self.get_default_size()
            sidebar_width = getattr(self.split_view, 'get_sidebar_width', lambda: 250)()
            self.config.save_window_geometry(width, height, sidebar_width)
            logger.debug(f"Saved window geometry: {width}x{height}, sidebar: {sidebar_width}")
        except Exception as e:
            logger.error(f"Failed to save window state: {e}")
            self.welcome_view.set_visible(False)
            self.tab_view.set_visible(True)
            # Update tab titles in case they've changed
            self._update_tab_titles()
    
    def _update_tab_titles(self):
        """Update tab titles"""
        for page in self.tab_view.get_pages():
            child = page.get_child()
            if hasattr(child, 'connection'):
                page.set_title(child.connection.nickname)
    
    def on_connection_saved(self, dialog, connection_data):
        """Handle connection saved from dialog"""
        try:
            if dialog.is_editing:
                # Update existing connection
                old_connection = dialog.connection
                is_connected = old_connection in self.active_terminals
                
                # Store the current terminal instance if connected
                terminal = self.active_terminals.get(old_connection) if is_connected else None
                
                try:
                    logger.info(
                        "Window.on_connection_saved(edit): saving '%s' with %d forwarding rules",
                        old_connection.nickname, len(connection_data.get('forwarding_rules', []) or [])
                    )
                except Exception:
                    pass
                
                # Detect if anything actually changed; avoid unnecessary writes/prompts
                def _norm_str(v):
                    try:
                        s = ('' if v is None else str(v)).strip()
                        # Treat keyfile placeholders as empty
                        if s.lower().startswith('select key file') or 'select key file or leave empty' in s.lower():
                            return ''
                        return s
                    except Exception:
                        return ''
                def _norm_rules(rules):
                    try:
                        return list(rules or [])
                    except Exception:
                        return []
                existing = {
                    'nickname': _norm_str(getattr(old_connection, 'nickname', '')),
                    'hostname': _norm_str(getattr(old_connection, 'hostname', getattr(old_connection, 'host', ''))),
                    'username': _norm_str(getattr(old_connection, 'username', '')),
                    'port': int(getattr(old_connection, 'port', 22) or 22),
                    'auth_method': int(getattr(old_connection, 'auth_method', 0) or 0),
                    'keyfile': _norm_str(getattr(old_connection, 'keyfile', '')),
                    'certificate': _norm_str(getattr(old_connection, 'certificate', '')),
                    'key_select_mode': int(getattr(old_connection, 'key_select_mode', 0) or 0),
                    'password': _norm_str(getattr(old_connection, 'password', '')),
                    'key_passphrase': _norm_str(getattr(old_connection, 'key_passphrase', '')),
                    'x11_forwarding': bool(getattr(old_connection, 'x11_forwarding', False)),
                    'forwarding_rules': _norm_rules(getattr(old_connection, 'forwarding_rules', [])),
                    'local_command': _norm_str(getattr(old_connection, 'local_command', '') or (getattr(old_connection, 'data', {}).get('local_command') if hasattr(old_connection, 'data') else '')),
                    'remote_command': _norm_str(getattr(old_connection, 'remote_command', '') or (getattr(old_connection, 'data', {}).get('remote_command') if hasattr(old_connection, 'data') else '')),
                    'extra_ssh_config': _norm_str(getattr(old_connection, 'extra_ssh_config', '') or (getattr(old_connection, 'data', {}).get('extra_ssh_config') if hasattr(old_connection, 'data') else '')),
                }
                incoming = {
                    'nickname': _norm_str(connection_data.get('nickname')),
                    'hostname': _norm_str(connection_data.get('hostname') or connection_data.get('host')),
                    'username': _norm_str(connection_data.get('username')),
                    'port': int(connection_data.get('port') or 22),
                    'auth_method': int(connection_data.get('auth_method') or 0),
                    'keyfile': _norm_str(connection_data.get('keyfile')),
                    'certificate': _norm_str(connection_data.get('certificate')),
                    'key_select_mode': int(connection_data.get('key_select_mode') or 0),
                    'password': _norm_str(connection_data.get('password')),
                    'key_passphrase': _norm_str(connection_data.get('key_passphrase')),
                    'x11_forwarding': bool(connection_data.get('x11_forwarding', False)),
                    'forwarding_rules': _norm_rules(connection_data.get('forwarding_rules')),
                    'local_command': _norm_str(connection_data.get('local_command')),
                    'remote_command': _norm_str(connection_data.get('remote_command')),
                    'extra_ssh_config': _norm_str(connection_data.get('extra_ssh_config')),
                }
                # Determine if anything meaningful changed by comparing canonical SSH config blocks
                try:
                    existing_block = self.connection_manager.format_ssh_config_entry(existing)
                    incoming_block = self.connection_manager.format_ssh_config_entry(incoming)
                    # Also include auth_method/password/key_select_mode delta in change detection
                    pw_changed_flag = bool(connection_data.get('password_changed', False))
                    ksm_changed = (existing.get('key_select_mode', 0) != incoming.get('key_select_mode', 0))
                    changed = (existing_block != incoming_block) or (existing['auth_method'] != incoming['auth_method']) or pw_changed_flag or ksm_changed or (existing['password'] != incoming['password'])
                except Exception:
                    # Fallback to dict comparison if formatter fails
                    changed = existing != incoming

                # Extra guard: if key_select_mode or auth_method differs from the object's current value, force changed
                try:
                    if int(connection_data.get('key_select_mode', -1)) != int(getattr(old_connection, 'key_select_mode', -1)):
                        changed = True
                    if int(connection_data.get('auth_method', -1)) != int(getattr(old_connection, 'auth_method', -1)):
                        changed = True
                except Exception:
                    pass

                # Always force update when editing connections - skip change detection entirely for forwarding rules
                logger.info("Editing connection '%s' - forcing update to ensure forwarding rules are synced", existing['nickname'])

                logger.debug(f"Updating connection '{old_connection.nickname}'")

                # Ensure auth_method always present and normalized
                try:
                    connection_data['auth_method'] = int(connection_data.get('auth_method', getattr(old_connection, 'auth_method', 0)) or 0)
                except Exception:
                    connection_data['auth_method'] = 0

                original_nickname = old_connection.nickname

                # Update connection in manager first
                if not self.connection_manager.update_connection(old_connection, connection_data):
                    logger.error("Failed to update connection in SSH config")
                    return

                # Preserve group assignment if nickname changed
                new_nickname = connection_data['nickname']
                if original_nickname != new_nickname:
                    try:
                        self.group_manager.rename_connection(original_nickname, new_nickname)
                    except Exception:
                        pass

                # Update connection attributes in memory (ensure forwarding rules kept)
                old_connection.nickname = connection_data['nickname']
                old_connection.hostname = connection_data['hostname']
                old_connection.host = old_connection.hostname
                old_connection.username = connection_data['username']
                old_connection.port = connection_data['port']
                old_connection.keyfile = connection_data['keyfile']
                old_connection.certificate = connection_data.get('certificate', '')
                old_connection.password = connection_data['password']
                old_connection.key_passphrase = connection_data['key_passphrase']
                old_connection.auth_method = connection_data['auth_method']
                # Persist key selection mode in-memory so the dialog reflects it without restart
                try:
                    old_connection.key_select_mode = int(connection_data.get('key_select_mode', getattr(old_connection, 'key_select_mode', 0)) or 0)
                except Exception:
                    pass
                old_connection.x11_forwarding = connection_data['x11_forwarding']
                old_connection.forwarding_rules = list(connection_data.get('forwarding_rules', []))
                # Ensure proxy settings are refreshed in-memory so new connections
                # immediately pick up the updated directives without needing a
                # full application restart. The connection manager updates the
                # serialized data, but the active Connection instance used by
                # terminals/file manager must also reflect the new values.
                try:
                    proxy_jump_value = connection_data.get('proxy_jump', [])
                    if isinstance(proxy_jump_value, str):
                        proxy_jump_value = [
                            h.strip() for h in re.split(r'[\s,]+', proxy_jump_value) if h.strip()
                        ]
                    else:
                        proxy_jump_value = [
                            str(h).strip() for h in (proxy_jump_value or []) if str(h).strip()
                        ]
                    old_connection.proxy_jump = proxy_jump_value
                except Exception:
                    proxy_jump_value = []
                    old_connection.proxy_jump = []

                proxy_command_value = connection_data.get('proxy_command', '') or ''
                forward_agent_value = bool(connection_data.get('forward_agent', False))

                old_connection.proxy_command = proxy_command_value
                old_connection.forward_agent = forward_agent_value

                # Keep the backing data dict synchronized so any downstream
                # consumers that still read from connection.data see the new
                # directives without waiting for another reload cycle.
                try:
                    if hasattr(old_connection, 'data') and isinstance(old_connection.data, dict):
                        old_connection.data['proxy_jump'] = list(proxy_jump_value)
                        old_connection.data['proxy_command'] = proxy_command_value
                        old_connection.data['forward_agent'] = forward_agent_value
                except Exception:
                    pass

                # Invalidate any prepared SSH command so future connection
                # attempts rebuild the argument list using the refreshed proxy
                # settings. Otherwise terminals reuse the cached command and
                # continue using the previous ProxyJump chain until restart.
                try:
                    if hasattr(old_connection, 'ssh_cmd'):
                        old_connection.ssh_cmd = []
                except Exception:
                    try:
                        delattr(old_connection, 'ssh_cmd')
                    except Exception:
                        pass

                # Update commands
                try:
                    old_connection.local_command = connection_data.get('local_command', '')
                    old_connection.remote_command = connection_data.get('remote_command', '')
                    old_connection.extra_ssh_config = connection_data.get('extra_ssh_config', '')
                except Exception:
                    pass
                
                # The connection has already been updated in-place, so we don't need to reload from disk
                # The forwarding rules are already updated in the connection_data
                


                # Update UI
                if old_connection in self.connection_rows:
                    # Get the row before potentially modifying the dictionary
                    row = self.connection_rows[old_connection]
                    # Remove the old connection from the dictionary
                    del self.connection_rows[old_connection]
                    # Add it back with the updated connection object
                    self.connection_rows[old_connection] = row
                    # Update the display
                    row.update_display()
                else:
                    # If the connection is not in the rows, rebuild the list
                    self.rebuild_connection_list()
                
                logger.info(f"Updated connection: {old_connection.nickname}")
                
                # If the connection is active, ask if user wants to reconnect
                if is_connected and terminal is not None:
                    # Store the terminal in the connection for later use
                    old_connection._terminal_instance = terminal
                    self._prompt_reconnect(old_connection)
                
            else:
                # Create new connection
                connection = Connection(connection_data)
                if self.connection_manager.isolated_mode:
                    connection.isolated_config = True
                    connection.config_root = self.connection_manager.ssh_config_path
                    connection.data['isolated_mode'] = True
                    if self.connection_manager.ssh_config_path:
                        connection.data['config_root'] = self.connection_manager.ssh_config_path
                # Ensure the in-memory object has the chosen auth_method immediately
                try:
                    connection.auth_method = int(connection_data.get('auth_method', 0))
                except Exception:
                    connection.auth_method = 0
                # Ensure key selection mode is applied immediately
                try:
                    connection.key_select_mode = int(connection_data.get('key_select_mode', 0) or 0)
                except Exception:
                    connection.key_select_mode = 0
                # Ensure certificate is applied immediately
                try:
                    connection.certificate = connection_data.get('certificate', '')
                except Exception:
                    connection.certificate = ''
                # Ensure extra SSH config settings are applied immediately
                try:
                    connection.extra_ssh_config = connection_data.get('extra_ssh_config', '')
                except Exception:
                    connection.extra_ssh_config = ''
                # Add the new connection to the manager's connections list
                self.connection_manager.connections.append(connection)
                

                
                # Save the connection to SSH config and emit the connection-added signal
                if self.connection_manager.update_connection(connection, connection_data):
                    # Reload from SSH config and rebuild list immediately
                    try:
                        self.connection_manager.load_ssh_config()
                        self.rebuild_connection_list()
                    except Exception:
                        pass
                    # Reload config after saving
                    try:

                        self.connection_manager.load_ssh_config()
                        self.rebuild_connection_list()

                    except Exception:
                        pass
                    # Sync forwarding rules from a fresh reload to ensure UI matches disk
                    try:
                        reloaded_new = self.connection_manager.find_connection_by_nickname(connection.nickname)
                        if reloaded_new:
                            connection.forwarding_rules = list(reloaded_new.forwarding_rules or [])
                            logger.info("New connection '%s' has %d rules after write", connection.nickname, len(connection.forwarding_rules))
                    except Exception:
                        pass
                    # Manually add the connection to the UI since we're not using the signal
                    # Row list was rebuilt from config; no manual add required
                    logger.info(f"Created new connection: {connection_data['nickname']}")
                else:
                    logger.error("Failed to save connection to SSH config")
                
        except Exception as e:
            logger.error(f"Failed to save connection: {e}")
            # Show error dialog
            error_dialog = Gtk.MessageDialog(
                transient_for=self,
                modal=True,
                message_type=Gtk.MessageType.ERROR,
                buttons=Gtk.ButtonsType.OK,
                text=_("Failed to save connection"),
                secondary_text=str(e)
            )
            error_dialog.present()
    
    def _rebuild_connections_list(self):
        """Rebuild the sidebar connections list from manager state, avoiding duplicates."""
        try:
            self.rebuild_connection_list()
        except Exception:
            pass
    def _prompt_reconnect(self, connection):
        """Show a dialog asking if user wants to reconnect with new settings"""
        dialog = Gtk.MessageDialog(
            transient_for=self,
            modal=True,
            message_type=Gtk.MessageType.QUESTION,
            buttons=Gtk.ButtonsType.YES_NO,
            text=_("Settings Changed"),
            secondary_text=_("The connection settings have been updated.\n"
                           "Would you like to reconnect with the new settings?")
        )
        dialog.connect("response", self._on_reconnect_response, connection)
        dialog.present()
    
    def _on_reconnect_response(self, dialog, response_id, connection):
        """Handle response from reconnect prompt"""
        dialog.destroy()
        
        # Only proceed if user clicked Yes and the connection is still active
        if response_id != Gtk.ResponseType.YES or connection not in self.active_terminals:
            # Clean up the stored terminal instance if it exists
            if hasattr(connection, '_terminal_instance'):
                delattr(connection, '_terminal_instance')
            return
            
        # Get the terminal instance either from active_terminals or the stored instance
        terminal = self.active_terminals.get(connection) or getattr(connection, '_terminal_instance', None)
        if not terminal:
            logger.warning("No terminal instance found for reconnection")
            return

        # Ensure the tab for this connection is focused so the user can
        # observe the reconnection process even if another tab was
        # previously active.
        try:
            self._focus_most_recent_tab(connection)
        except Exception:
            pass

        # Set controlled reconnect flag
        self._is_controlled_reconnect = True


        
        try:
            # Disconnect first (defer to avoid blocking)
            logger.debug("Disconnecting terminal before reconnection")
            def _safe_disconnect():
                try:
                    terminal.disconnect()
                    logger.debug("Terminal disconnected, scheduling reconnect")
                    # Store the connection temporarily in active_terminals if not present
                    if connection not in self.active_terminals:
                        self.active_terminals[connection] = terminal
                    # Reconnect after disconnect completes
                    GLib.timeout_add(1000, self._reconnect_terminal, connection)  # Increased delay
                except Exception as e:
                    logger.error(f"Error during disconnect: {e}")
                    GLib.idle_add(self._show_reconnect_error, connection, str(e))
                return False
            
            # Defer disconnect to avoid blocking the UI thread
            GLib.idle_add(_safe_disconnect)
            
        except Exception as e:
            logger.error(f"Error during reconnection: {e}")
            # Remove from active terminals if reconnection fails
            if connection in self.active_terminals:
                del self.active_terminals[connection]
                
            # Show error to user
            error_dialog = Gtk.MessageDialog(
                transient_for=self,
                modal=True,
                message_type=Gtk.MessageType.ERROR,
                buttons=Gtk.ButtonsType.OK,
                text=_("Reconnection Failed"),
                secondary_text=_("Failed to reconnect with the new settings. Please try connecting again manually.")
            )
            error_dialog.present()
            
        finally:
            # Clean up the stored terminal instance
            if hasattr(connection, '_terminal_instance'):
                delattr(connection, '_terminal_instance')
                
            # Reset the flag after a delay to ensure it's not set during normal operations
            GLib.timeout_add(1000, self._reset_controlled_reconnect)
    
    def _reset_controlled_reconnect(self):
        """Reset the controlled reconnect flag"""
        self._is_controlled_reconnect = False
    
    def _reconnect_terminal(self, connection):
        """Reconnect a terminal with updated connection settings"""
        if connection not in self.active_terminals:
            logger.warning(f"Connection {connection.nickname} not found in active terminals")
            return False  # Don't repeat the timeout

        terminal = self.active_terminals[connection]

        try:
            logger.debug(f"Attempting to reconnect terminal for {connection.nickname}")

            # Rebuild the SSH command using the latest configuration so that
            # options resolved via ssh -G are honored for the reconnect.
            try:
                loop = asyncio.get_event_loop()
                cm = getattr(self, 'connection_manager', None)
                app = self.get_application() if hasattr(self, 'get_application') else None
                use_native = bool(getattr(cm, 'native_connect_enabled', False))
                if not use_native and app is not None and hasattr(app, 'native_connect_enabled'):
                    use_native = bool(app.native_connect_enabled)

                if use_native and hasattr(connection, 'native_connect'):
                    connect_coro = connection.native_connect()
                else:
                    connect_coro = connection.connect()
                if loop.is_running():
                    future = asyncio.run_coroutine_threadsafe(connect_coro, loop)
                    future.result()
                else:
                    loop.run_until_complete(connect_coro)
            except Exception as prep_err:
                logger.error(
                    "Failed to prepare SSH command before reconnect: %s",
                    prep_err,
                )
                GLib.idle_add(self._show_reconnect_error, connection, str(prep_err))
                return False

            # Reconnect with new settings
            if not terminal._connect_ssh():
                logger.error("Failed to reconnect with new settings")
                # Show error to user
                GLib.idle_add(self._show_reconnect_error, connection)
                return False
                
            logger.info(f"Successfully reconnected terminal for {connection.nickname}")
            
        except Exception as e:
            logger.error(f"Error reconnecting terminal: {e}", exc_info=True)
            GLib.idle_add(self._show_reconnect_error, connection, str(e))
            
        return False  # Don't repeat the timeout
        
    def _show_reconnect_error(self, connection, error_message=None):
        """Show an error message when reconnection fails"""
        # Remove from active terminals if reconnection fails
        if connection in self.active_terminals:
            del self.active_terminals[connection]
            
        # Update UI to show disconnected state
        if connection in self.connection_rows:
            self.connection_rows[connection].update_status()
        
        # Show error dialog
        error_dialog = Gtk.MessageDialog(
            transient_for=self,
            modal=True,
            message_type=Gtk.MessageType.ERROR,
            buttons=Gtk.ButtonsType.OK,
            text=_("Reconnection Failed"),
            secondary_text=error_message or _("Failed to reconnect with the new settings. Please try connecting again manually.")
        )
        error_dialog.present()
        
        # Clean up the dialog when closed
        error_dialog.connect("response", lambda d, r: d.destroy())<|MERGE_RESOLUTION|>--- conflicted
+++ resolved
@@ -312,11 +312,9 @@
     extra_ssh_opts: Optional[List[str]] = None,
     use_publickey: bool = False,
     inherit_env: Optional[Dict[str, str]] = None,
-<<<<<<< HEAD
     keyfile: Optional[str] = None,
     key_mode: Optional[int] = None,
-=======
->>>>>>> 90492656
+
     force_passphrase_env: bool = False,
 ) -> Tuple[List[Tuple[str, bool]], Optional[str]]:
     """List remote files via SSH for the provided path.
@@ -361,7 +359,6 @@
                 if isinstance(askpass_env, dict):
                     env.update(askpass_env)
             except Exception:
-<<<<<<< HEAD
                 logger.debug('SCP: Unable to initialize askpass environment', exc_info=True)
 
         if keyfile and '-i' not in ssh_extra_opts:
@@ -369,12 +366,7 @@
 
         if key_mode == 1 and 'IdentitiesOnly=yes' not in ' '.join(ssh_extra_opts):
             ssh_extra_opts.extend(['-o', 'IdentitiesOnly=yes'])
-=======
-                logger.debug(
-                    'SCP: Unable to initialize askpass environment',
-                    exc_info=True,
-                )
->>>>>>> 90492656
+
 
         if get_scp_ssh_options is not None:
             try:
@@ -4942,11 +4934,9 @@
                         extra_ssh_opts=ssh_extra_opts,
                         use_publickey=use_publickey_with_password,
                         inherit_env=base_env,
-<<<<<<< HEAD
                         keyfile=profile.keyfile_expanded if profile.keyfile_ok else None,
                         key_mode=profile.key_mode,
-=======
->>>>>>> 90492656
+
                         force_passphrase_env=force_passphrase_env,
                     )
 
