--- conflicted
+++ resolved
@@ -4375,11 +4375,8 @@
                 # Map bundle identifiers to display names in preference order.
                 mac_terms = {
                     'com.apple.Terminal': 'Terminal',
-<<<<<<< HEAD
                     'com.googlecode.iterm2': 'iTerm',
-=======
-                    'com.googlecode.iterm2': 'iTerm2',
->>>>>>> 361f0276
+
                     'dev.warp.Warp': 'Warp',
                     'io.alacritty': 'Alacritty',
                     'net.kovidgoyal.kitty': 'Kitty',
