--- conflicted
+++ resolved
@@ -1319,11 +1319,8 @@
 
         # Create connection dialog
         dialog = ConnectionDialog(self, connection, self.connection_manager)
-<<<<<<< HEAD
         dialog.connect("close-request", lambda *a: (self.present(), False)[1])
-=======
-        dialog.connect("close-request", lambda *a: (self.present(), False))
->>>>>>> 92e45702
+
         dialog.connect('connection-saved', self.on_connection_saved)
         dialog.present()
 
