"""
Main Window for sshPilot
Primary UI with connection list, tabs, and terminal management
"""

import os
import logging
import math
import shlex
from typing import Optional, Dict, Any, List, Tuple, Callable

import gi
gi.require_version('Gtk', '4.0')
gi.require_version('Adw', '1')
try:
    gi.require_version('Vte', '3.91')
    from gi.repository import Vte
    _HAS_VTE = True
except Exception:
    _HAS_VTE = False

from gi.repository import Gtk, Adw, Gio, GLib, GObject, Gdk, Pango, PangoFT2
import subprocess
import threading

# Feature detection for libadwaita versions across distros
HAS_OVERLAY_SPLIT = hasattr(Adw, 'OverlaySplitView')
HAS_TIMED_ANIMATION = hasattr(Adw, 'TimedAnimation')

from gettext import gettext as _

from .connection_manager import ConnectionManager, Connection
from .terminal import TerminalWidget
from .terminal_manager import TerminalManager
from .config import Config
from .key_manager import KeyManager, SSHKey
# Port forwarding UI is now integrated into connection_dialog.py
from .connection_dialog import ConnectionDialog
from .askpass_utils import ensure_askpass_script
from .preferences import (
    PreferencesWindow,
    is_running_in_flatpak,
    should_hide_external_terminal_options,
    should_hide_file_manager_options,
)
from .sshcopyid_window import SshCopyIdWindow
from .groups import GroupManager
from .sidebar import GroupRow, ConnectionRow, build_sidebar

from .sftp_utils import open_remote_in_file_manager
from .welcome_page import WelcomePage
from .actions import WindowActions, register_window_actions
from . import shutdown
from .search_utils import connection_matches
from .shortcut_utils import get_primary_modifier_label
from .platform_utils import is_macos

logger = logging.getLogger(__name__)

class MainWindow(Adw.ApplicationWindow, WindowActions):
    """Main application window"""

    def __init__(self, *args, isolated: bool = False, **kwargs):
        super().__init__(*args, **kwargs)
        self.active_terminals = {}
        self.connections = []
        self._is_quitting = False  # Flag to prevent multiple quit attempts
        self._is_controlled_reconnect = False  # Flag to track controlled reconnection

        # Initialize managers
        self.config = Config()
        effective_isolated = isolated or bool(self.config.get_setting('ssh.use_isolated_config', False))
        self.connection_manager = ConnectionManager(self.config, isolated_mode=effective_isolated)
        self.key_manager = KeyManager()
        self.group_manager = GroupManager(self.config)
        
        # UI state
        self.active_terminals: Dict[Connection, TerminalWidget] = {}  # most recent terminal per connection
        self.connection_to_terminals: Dict[Connection, List[TerminalWidget]] = {}
        self.terminal_to_connection: Dict[TerminalWidget, Connection] = {}
        self.connection_rows = {}   # connection -> row_widget
        # Hide hosts toggle state
        try:
            self._hide_hosts = bool(self.config.get_setting('ui.hide_hosts', False))
        except Exception:
            self._hide_hosts = False
        
        # Set up window
        self.setup_window()
        self.setup_ui()
        self.setup_connections()
        self.setup_signals()

        # Terminal manager handles terminal-related operations
        self.terminal_manager = TerminalManager(self)
        
        # Add action for activating connections
        self.activate_action = Gio.SimpleAction.new('activate-connection', None)
        self.activate_action.connect('activate', self.on_activate_connection)
        self.add_action(self.activate_action)

        # Register remaining window actions
        register_window_actions(self)
        # (Toasts disabled) Remove any toast-related actions if previously defined
        try:
            if hasattr(self, '_toast_reconnect_action'):
                self.remove_action('toast-reconnect')
        except Exception:
            pass
        
        # Connect to close request signal
        self.connect('close-request', self.on_close_request)
        
        # Start with welcome view (tab view setup already shows welcome initially)
        
        logger.info("Main window initialized")

        # Install sidebar CSS
        try:
            self._install_sidebar_css()
        except Exception as e:
            logger.error(f"Failed to install sidebar CSS: {e}")

        # On startup, focus the first item in the connection list (not the toolbar buttons)
        try:
            GLib.idle_add(self._focus_connection_list_first_row)
        except Exception:
            pass
        
        # Check startup behavior setting and show appropriate view
        try:
            startup_behavior = self.config.get_setting('app-startup-behavior', 'terminal')
            if startup_behavior == 'terminal':
                # Show local terminal on startup
                GLib.idle_add(self.terminal_manager.show_local_terminal)
            # If startup_behavior == 'welcome', the welcome view is already shown by default
        except Exception as e:
            logger.error(f"Error handling startup behavior: {e}")

    def _install_sidebar_css(self):
        """Install sidebar focus CSS"""
        try:
            # Install CSS for sidebar focus highlighting once per display
            display = Gdk.Display.get_default()
            if not display:
                logger.warning("No display available for CSS installation")
                return
            # Use an attribute on the display to avoid re-adding provider
            if getattr(display, '_sidebar_css_installed', False):
                return
            provider = Gtk.CssProvider()
            css = """
            /* Pulse highlight for selected rows */
            .pulse-highlight {
              background: alpha(@accent_bg_color, 0.5);
              border-radius: 8px;
              box-shadow: 0 0 0 0.5px alpha(@accent_bg_color, 0.28) inset;
              opacity: 0;
              transition: opacity 0.3s ease-in-out;
            }
            .pulse-highlight.on {
              opacity: 1;
            }

            /* optional: a subtle focus ring while the list is focused */
            row:selected:focus-within {
            #   box-shadow: 0 0 8px 2px @accent_bg_color inset;
            #border: 2px solid @accent_bg_color;  /* Adds a solid border of 2px thickness */
              border-radius: 8px;
            }
            
            /* Group styling */
            .group-expand-button {
              min-width: 16px;
              min-height: 16px;
              padding: 2px;
              border-radius: 4px;
            }
            
            .group-expand-button:hover {
              background: alpha(@accent_bg_color, 0.1);
            }
            

            
            /* Drag and drop visual feedback */
            row.drag-highlight {
              background: alpha(@accent_bg_color, 0.2);
              border: 2px dashed @accent_bg_color;
              border-radius: 8px;
            }
            
            /* Drop indicators */
            row.drop-above {
              border-top: 3px solid @accent_bg_color;
              background: alpha(@accent_bg_color, 0.1);
            }
            
            row.drop-below {
              border-bottom: 3px solid @accent_bg_color;
              background: alpha(@accent_bg_color, 0.1);
            }
            
            /* Ungrouped area indicator */
            .ungrouped-area {
              background: alpha(@accent_bg_color, 0.05);
              border: 2px dashed alpha(@accent_bg_color, 0.3);
              border-radius: 8px;
              margin: 8px;
              padding: 12px;
            }
            
            .ungrouped-area.drag-over {
              background: alpha(@accent_bg_color, 0.1);
              border-color: @accent_bg_color;
            }
            """
            provider.load_from_data(css.encode('utf-8'))
            Gtk.StyleContext.add_provider_for_display(display, provider, Gtk.STYLE_PROVIDER_PRIORITY_APPLICATION)
            setattr(display, '_sidebar_css_installed', True)
            logger.debug("Sidebar CSS installed successfully")
        except Exception as e:
            logger.error(f"Failed to install sidebar CSS: {e}")
            import traceback
            logger.debug(f"CSS installation traceback: {traceback.format_exc()}")

    def _toggle_class(self, widget, name, on):
        """Helper to toggle CSS class on a widget"""
        if on: 
            widget.add_css_class(name)
        else:  
            widget.remove_css_class(name)



    def pulse_selected_row(self, list_box: Gtk.ListBox, repeats=3, duration_ms=280):
        """Pulse the selected row with highlight effect"""
        row = list_box.get_selected_row() or (list_box.get_selected_rows()[0] if list_box.get_selected_rows() else None)
        if not row:
            return
        if not hasattr(row, "_pulse"):
            return
        # Ensure it's realized so opacity changes render
        if not row.get_mapped():
            row.realize()
        
        # Use CSS-based pulse for now
        pulse = row._pulse
        cycle_duration = max(300, duration_ms // repeats)  # Minimum 300ms per cycle for faster pulses
        
        def do_cycle(count):
            if count == 0:
                return False
            pulse.add_css_class("on")
            # Keep the pulse visible for a shorter time for snappier effect
            GLib.timeout_add(cycle_duration // 2, lambda: (
                pulse.remove_css_class("on"),
                # Add a shorter delay before the next pulse
                GLib.timeout_add(cycle_duration // 2, lambda: do_cycle(count - 1)) or True
            ) and False)
            return False

        GLib.idle_add(lambda: do_cycle(repeats))

    def _test_css_pulse(self, action, param):
        """Simple test to manually toggle CSS class"""
        row = self.connection_list.get_selected_row()
        if row and hasattr(row, "_pulse"):
            pulse = row._pulse
            pulse.add_css_class("on")
            GLib.timeout_add(1000, lambda: (
                pulse.remove_css_class("on")
            ) or False)

    def _setup_interaction_stop_pulse(self):
        """Set up event controllers to stop pulse effect on user interaction"""
        # Mouse click controller
        click_ctl = Gtk.GestureClick()
        click_ctl.connect("pressed", self._stop_pulse_on_interaction)
        self.connection_list.add_controller(click_ctl)
        
        # Key controller
        key_ctl = Gtk.EventControllerKey()
        key_ctl.connect("key-pressed", self._on_connection_list_key_pressed)
        self.connection_list.add_controller(key_ctl)
        
        # Scroll controller
        scroll_ctl = Gtk.EventControllerScroll()
        scroll_ctl.connect("scroll", self._stop_pulse_on_interaction)
        self.connection_list.add_controller(scroll_ctl)

    def _on_connection_list_key_pressed(self, controller, keyval, keycode, state):
        """Handle key presses in the connection list"""
        # Stop pulse effect on any key press
        self._stop_pulse_on_interaction(controller)
        
        # Handle Enter key specifically
        if keyval == Gdk.KEY_Return or keyval == Gdk.KEY_KP_Enter:
            selected_row = self.connection_list.get_selected_row()
            if selected_row and hasattr(selected_row, 'connection'):
                connection = selected_row.connection
                self._focus_most_recent_tab_or_open_new(connection)
                return True  # Consume the event to prevent row-activated
            return False  # Allow group rows to be handled by row-activated
        return False

    def _stop_pulse_on_interaction(self, controller, *args):
        """Stop any ongoing pulse effect when user interacts"""
        # Stop pulse on any row that has the 'on' class
        for row in self.connection_list:
            if hasattr(row, "_pulse"):
                pulse = row._pulse
                if "on" in pulse.get_css_classes():
                    pulse.remove_css_class("on")

    def _wire_pulses(self):
        """Wire pulse effects to trigger on focus-in only"""
        # Track if this is the initial startup focus
        self._is_initial_focus = True
        
        # When list gains keyboard focus (e.g., after Ctrl/⌘+L)
        focus_ctl = Gtk.EventControllerFocus()
        def on_focus_enter(*args):
            # Don't pulse on initial startup focus
            if self._is_initial_focus:
                self._is_initial_focus = False
                return
            self.pulse_selected_row(self.connection_list, repeats=1, duration_ms=600)
        focus_ctl.connect("enter", on_focus_enter)
        self.connection_list.add_controller(focus_ctl)
        
        # Stop pulse effect when user interacts with the list
        self._setup_interaction_stop_pulse()
        
        # Sidebar toggle action registered via register_window_actions

    def setup_window(self):
        """Configure main window properties"""
        self.set_title('sshPilot')
        self.set_icon_name('io.github.mfat.sshpilot')
        
        # Load window geometry
        geometry = self.config.get_window_geometry()
        self.set_default_size(geometry['width'], geometry['height'])
        
        # Connect window state signals
        self.connect('notify::default-width', self.on_window_size_changed)
        self.connect('notify::default-height', self.on_window_size_changed)
        # Ensure initial focus after the window is mapped
        try:
            self.connect('map', lambda *a: GLib.timeout_add(50, self._focus_connection_list_first_row))
        except Exception:
            pass

        # Global shortcuts for tab navigation: Alt+Right / Alt+Left
        try:
            nav = Gtk.ShortcutController()
            nav.set_scope(Gtk.ShortcutScope.GLOBAL)
            if hasattr(nav, 'set_propagation_phase'):
                nav.set_propagation_phase(Gtk.PropagationPhase.BUBBLE)

            def _cb_next(widget, *args):
                try:
                    self._select_tab_relative(1)
                except Exception:
                    pass
                return True

            def _cb_prev(widget, *args):
                try:
                    self._select_tab_relative(-1)
                except Exception:
                    pass
                return True

            nav.add_shortcut(Gtk.Shortcut.new(
                Gtk.ShortcutTrigger.parse_string('<Alt>Right'),
                Gtk.CallbackAction.new(_cb_next)
            ))
            nav.add_shortcut(Gtk.Shortcut.new(
                Gtk.ShortcutTrigger.parse_string('<Alt>Left'),
                Gtk.CallbackAction.new(_cb_prev)
            ))
            
            self.add_controller(nav)
        except Exception:
            pass
        
    def on_window_size_changed(self, window, param):
        """Handle window size changes and save the new dimensions"""
        width = self.get_default_width()
        height = self.get_default_height()
        logger.debug(f"Window size changed to: {width}x{height}")
        
        # Save the new window geometry
        self.config.set_window_geometry(width, height)

    def setup_ui(self):
        """Set up the user interface"""
        # Create main container
        main_box = Gtk.Box(orientation=Gtk.Orientation.VERTICAL)
        
        # Create header bar
        self.header_bar = Adw.HeaderBar()
        self.header_bar.set_title_widget(Gtk.Label(label="sshPilot"))
        
        # Add window controls (minimize, maximize, close)
        self.header_bar.set_show_start_title_buttons(True)
        self.header_bar.set_show_end_title_buttons(True)
        
        # Add sidebar toggle button to the left side of header bar
        self.sidebar_toggle_button = Gtk.ToggleButton()
        self.sidebar_toggle_button.set_can_focus(False)  # Remove focus from sidebar toggle
        
        # Sidebar always starts visible
        sidebar_visible = True
        
        self.sidebar_toggle_button.set_icon_name('sidebar-show-symbolic')
        self.sidebar_toggle_button.set_tooltip_text(
            f'Hide Sidebar (F9, {get_primary_modifier_label()}+B)'
        )
        self.sidebar_toggle_button.set_active(sidebar_visible)
        self.sidebar_toggle_button.connect('toggled', self.on_sidebar_toggle)
        self.header_bar.pack_start(self.sidebar_toggle_button)
        
        # Add header bar to main container
        main_box.append(self.header_bar)
        
        # Create main layout (fallback if OverlaySplitView is unavailable)
        if HAS_OVERLAY_SPLIT:
            self.split_view = Adw.OverlaySplitView()
            try:
                self.split_view.set_sidebar_width_fraction(0.25)
                self.split_view.set_min_sidebar_width(200)
                self.split_view.set_max_sidebar_width(400)
            except Exception:
                pass
            self.split_view.set_vexpand(True)
            self._split_variant = 'overlay'
        else:
            self.split_view = Gtk.Paned.new(Gtk.Orientation.HORIZONTAL)
            self.split_view.set_wide_handle(True)
            self.split_view.set_vexpand(True)
            self._split_variant = 'paned'
        
        # Sidebar always starts visible
        sidebar_visible = True
        
        # Create sidebar
        self.setup_sidebar()
        
        # Create main content area
        self.setup_content_area()
        
        # Add split view to main container
        main_box.append(self.split_view)
        
        # Sidebar is always visible on startup

        # Create toast overlay and set main content
        self.toast_overlay = Adw.ToastOverlay()
        self.toast_overlay.set_child(main_box)
        self.set_content(self.toast_overlay)

    def _set_sidebar_widget(self, widget: Gtk.Widget) -> None:
        if HAS_OVERLAY_SPLIT:
            try:
                self.split_view.set_sidebar(widget)
                return
            except Exception:
                pass
        # Fallback for Gtk.Paned
        try:
            self.split_view.set_start_child(widget)
        except Exception:
            pass

    def _set_content_widget(self, widget: Gtk.Widget) -> None:
        if HAS_OVERLAY_SPLIT:
            try:
                self.split_view.set_content(widget)
                return
            except Exception:
                pass
        # Fallback for Gtk.Paned
        try:
            self.split_view.set_end_child(widget)
        except Exception:
            pass

    def _get_sidebar_width(self) -> int:
        try:
            if HAS_OVERLAY_SPLIT and hasattr(self.split_view, 'get_max_sidebar_width'):
                return int(self.split_view.get_max_sidebar_width())
        except Exception:
            pass
        # Fallback: attempt to read allocation of the first child when using Paned
        try:
            sidebar = self.split_view.get_start_child()
            if sidebar is not None:
                alloc = sidebar.get_allocation()
                return int(alloc.width)
        except Exception:
            pass
        return 0

    def setup_sidebar(self):
        """Set up the sidebar with connection list"""
        sidebar_box = Gtk.Box(orientation=Gtk.Orientation.VERTICAL)
        sidebar_box.add_css_class('sidebar')
        
        # Sidebar header
        header = Gtk.Box(orientation=Gtk.Orientation.HORIZONTAL, spacing=6)
        header.set_margin_start(12)
        header.set_margin_end(12)
        header.set_margin_top(12)
        header.set_margin_bottom(6)
        
        # Title
        title_label = Gtk.Label()
        title_label.set_markup('<b>Connections</b>')
        title_label.set_halign(Gtk.Align.START)
        title_label.set_hexpand(True)
        header.append(title_label)
        
        # Add connection button
        add_button = Gtk.Button.new_from_icon_name('list-add-symbolic')
        add_button.set_tooltip_text(
            f'Add Connection ({get_primary_modifier_label()}+N)'
        )
        add_button.connect('clicked', self.on_add_connection_clicked)
        try:
            add_button.set_can_focus(False)
        except Exception:
            pass
        header.append(add_button)

        # Menu button
        menu_button = Gtk.MenuButton()
        menu_button.set_can_focus(False)
        menu_button.set_icon_name('open-menu-symbolic')
        menu_button.set_tooltip_text('Menu')
        menu_button.set_menu_model(self.create_menu())
        header.append(menu_button)

        # Hide/Show hostnames button (eye icon)
        def _update_eye_icon(btn):
            try:
                icon = 'view-conceal-symbolic' if self._hide_hosts else 'view-reveal-symbolic'
                btn.set_icon_name(icon)
                btn.set_tooltip_text('Show hostnames' if self._hide_hosts else 'Hide hostnames')
            except Exception:
                pass

        hide_button = Gtk.Button.new_from_icon_name('view-reveal-symbolic')
        _update_eye_icon(hide_button)
        def _on_toggle_hide(btn):
            try:
                self._hide_hosts = not self._hide_hosts
                # Persist setting
                try:
                    self.config.set_setting('ui.hide_hosts', self._hide_hosts)
                except Exception:
                    pass
                # Update all rows
                for row in self.connection_rows.values():
                    if hasattr(row, 'apply_hide_hosts'):
                        row.apply_hide_hosts(self._hide_hosts)
                # Update icon/tooltip
                _update_eye_icon(btn)
            except Exception:
                pass
        hide_button.connect('clicked', _on_toggle_hide)
        try:
            hide_button.set_can_focus(False)
        except Exception:
            pass
        header.append(hide_button)

        sidebar_box.append(header)

        # Search container
        search_container = Gtk.Box(orientation=Gtk.Orientation.VERTICAL)
        search_container.add_css_class('search-container')
        search_container.set_margin_start(2)
        search_container.set_margin_end(2)
        search_container.set_margin_bottom(6)
        
        # Search entry for filtering connections
        self.search_entry = Gtk.SearchEntry()
        self.search_entry.set_placeholder_text(_('Search connections'))
        self.search_entry.connect('search-changed', self.on_search_changed)
        self.search_entry.connect('stop-search', self.on_search_stopped)
        search_key = Gtk.EventControllerKey()
        search_key.connect('key-pressed', self._on_search_entry_key_pressed)
        self.search_entry.add_controller(search_key)
        # Prevent search entry from being the default focus widget
        self.search_entry.set_can_focus(True)
        self.search_entry.set_focus_on_click(False)
        search_container.append(self.search_entry)
        
        # Store reference to search container for showing/hiding
        self.search_container = search_container
        
        # Hide search container by default
        search_container.set_visible(False)
        
        sidebar_box.append(search_container)

        # Connection list
        scrolled = Gtk.ScrolledWindow()
        scrolled.set_policy(Gtk.PolicyType.NEVER, Gtk.PolicyType.AUTOMATIC)
        scrolled.set_vexpand(True)
        
        self.connection_list = Gtk.ListBox()
        self.connection_list.set_selection_mode(Gtk.SelectionMode.SINGLE)
        try:
            self.connection_list.set_can_focus(True)
        except Exception:
            pass
        
        # Wire pulse effects
        self._wire_pulses()
        
        # Connect signals
        self.connection_list.connect('row-selected', self.on_connection_selected)  # For button sensitivity
        self.connection_list.connect('row-activated', self.on_connection_activated)  # For Enter key/double-click
        
        # Make sure the connection list is focusable and can receive key events
        self.connection_list.set_focusable(True)
        self.connection_list.set_can_focus(True)
        self.connection_list.set_focus_on_click(True)
        self.connection_list.set_activate_on_single_click(False)  # Require double-click to activate
        
        # Set connection list as the default focus widget for the sidebar
        sidebar_box.set_focus_child(self.connection_list)
        
        # Set up drag and drop for reordering
        build_sidebar(self)

        # Right-click context menu to open multiple connections
        try:
            context_click = Gtk.GestureClick()
            context_click.set_button(0)  # handle any button; filter inside
            def _on_list_pressed(gesture, n_press, x, y):
                try:
                    btn = 0
                    try:
                        btn = gesture.get_current_button()
                    except Exception:
                        pass
                    if btn not in (Gdk.BUTTON_SECONDARY, 3):
                        return
                    row = self.connection_list.get_row_at_y(int(y))
                    if not row:
                        return
                    self.connection_list.select_row(row)
                    self._context_menu_connection = getattr(row, 'connection', None)
                    self._context_menu_group_row = row if hasattr(row, 'group_id') else None
                    # Create popover menu
                    pop = Gtk.Popover.new()
                    pop.set_has_arrow(True)
                    
                    # Create listbox for menu items
                    listbox = Gtk.ListBox(margin_top=2, margin_bottom=2, margin_start=2, margin_end=2)
                    listbox.set_selection_mode(Gtk.SelectionMode.NONE)
                    pop.set_child(listbox)
                    
                    # Add menu items based on row type
                    if hasattr(row, 'group_id'):
                        # Group row context menu
                        logger.debug(f"Creating context menu for group row: {row.group_id}")

                        # Edit Group row
                        edit_row = Adw.ActionRow(title=_('Edit Group'))
                        edit_icon = Gtk.Image.new_from_icon_name('document-edit-symbolic')
                        edit_row.add_prefix(edit_icon)
                        edit_row.set_activatable(True)
                        edit_row.connect('activated', lambda *_: (self.on_edit_group_action(None, None), pop.popdown()))
                        listbox.append(edit_row)

                        # Delete Group row
                        delete_row = Adw.ActionRow(title=_('Delete Group'))
                        delete_icon = Gtk.Image.new_from_icon_name('user-trash-symbolic')
                        delete_row.add_prefix(delete_icon)
                        delete_row.set_activatable(True)
                        delete_row.connect('activated', lambda *_: (self.on_delete_group_action(None, None), pop.popdown()))
                        listbox.append(delete_row)
                    else:
                        # Connection row context menu
                        logger.debug(f"Creating context menu for connection row: {getattr(row, 'connection', None)}")

                        # Open New Connection row
                        new_row = Adw.ActionRow(title=_('Open New Connection'))
                        new_icon = Gtk.Image.new_from_icon_name('list-add-symbolic')
                        new_row.add_prefix(new_icon)
                        new_row.set_activatable(True)
                        new_row.connect('activated', lambda *_: (self.on_open_new_connection_action(None, None), pop.popdown()))
                        listbox.append(new_row)

                        # Edit Connection row
                        edit_row = Adw.ActionRow(title=_('Edit Connection'))
                        edit_icon = Gtk.Image.new_from_icon_name('document-edit-symbolic')
                        edit_row.add_prefix(edit_icon)
                        edit_row.set_activatable(True)
                        edit_row.connect('activated', lambda *_: (self.on_edit_connection_action(None, None), pop.popdown()))
                        listbox.append(edit_row)

                        # Manage Files row
                        if not should_hide_file_manager_options():
                            files_row = Adw.ActionRow(title=_('Manage Files'))
                            files_icon = Gtk.Image.new_from_icon_name('folder-symbolic')
                            files_row.add_prefix(files_icon)
                            files_row.set_activatable(True)
                            files_row.connect('activated', lambda *_: (self.on_manage_files_action(None, None), pop.popdown()))
                            listbox.append(files_row)

                        # Only show system terminal option when external terminals are available
                        if not should_hide_external_terminal_options():
                            terminal_row = Adw.ActionRow(title=_('Open in System Terminal'))
                            terminal_icon = Gtk.Image.new_from_icon_name('utilities-terminal-symbolic')
                            terminal_row.add_prefix(terminal_icon)
                            terminal_row.set_activatable(True)
                            terminal_row.connect('activated', lambda *_: (self.on_open_in_system_terminal_action(None, None), pop.popdown()))
                            listbox.append(terminal_row)

                        # Add grouping options
                        current_group_id = self.group_manager.get_connection_group(row.connection.nickname)
                        
                        # Always show "Move to Group" option
                        move_row = Adw.ActionRow(title=_('Move to Group'))
                        move_icon = Gtk.Image.new_from_icon_name('folder-symbolic')
                        move_row.add_prefix(move_icon)
                        move_row.set_activatable(True)
                        move_row.connect('activated', lambda *_: (self.on_move_to_group_action(None, None), pop.popdown()))
                        listbox.append(move_row)
                        
                        # Show "Ungroup" option if connection is currently in a group
                        if current_group_id:
                            ungroup_row = Adw.ActionRow(title=_('Ungroup'))
                            ungroup_icon = Gtk.Image.new_from_icon_name('folder-symbolic')
                            ungroup_row.add_prefix(ungroup_icon)
                            ungroup_row.set_activatable(True)
                            ungroup_row.connect('activated', lambda *_: (self.on_move_to_ungrouped_action(None, None), pop.popdown()))
                            listbox.append(ungroup_row)

                        # Delete Connection row (moved to bottom)
                        delete_row = Adw.ActionRow(title=_('Delete'))
                        delete_icon = Gtk.Image.new_from_icon_name('user-trash-symbolic')
                        delete_row.add_prefix(delete_icon)
                        delete_row.set_activatable(True)
                        delete_row.connect('activated', lambda *_: (self.on_delete_connection_action(None, None), pop.popdown()))
                        listbox.append(delete_row)
                    pop.set_parent(self.connection_list)
                    try:
                        rect = Gdk.Rectangle()
                        rect.x = int(x)
                        rect.y = int(y)
                        rect.width = 1
                        rect.height = 1
                        pop.set_pointing_to(rect)
                    except Exception as e:
                        logger.debug(f"Failed to set popover pointing: {e}")
                    pop.popup()
                except Exception as e:
                    logger.error(f"Failed to create context menu: {e}")
            context_click.connect('pressed', _on_list_pressed)
            self.connection_list.add_controller(context_click)
        except Exception:
            pass
        
        # Add keyboard controller for Ctrl/⌘+Enter to open new connection
        try:
            key_controller = Gtk.ShortcutController()
            key_controller.set_scope(Gtk.ShortcutScope.LOCAL)
            
            def _on_ctrl_enter(widget, *args):
                try:
                    selected_row = self.connection_list.get_selected_row()
                    if selected_row and hasattr(selected_row, 'connection'):
                        connection = selected_row.connection
                        self.terminal_manager.connect_to_host(connection, force_new=True)
                except Exception as e:
                    logger.error(
                        f"Failed to open new connection with {get_primary_modifier_label()}+Enter: {e}"
                    )
                return True
            
            trigger = '<Meta>Return' if is_macos() else '<Primary>Return'
            
            key_controller.add_shortcut(Gtk.Shortcut.new(
                Gtk.ShortcutTrigger.parse_string(trigger),
                Gtk.CallbackAction.new(_on_ctrl_enter)
            ))
            
            self.connection_list.add_controller(key_controller)
        except Exception as e:
            logger.debug(
                f"Failed to add {get_primary_modifier_label()}+Enter shortcut: {e}"
            )
        
        scrolled.set_child(self.connection_list)
        sidebar_box.append(scrolled)
        
        # Sidebar toolbar
        toolbar = Gtk.Box(orientation=Gtk.Orientation.HORIZONTAL, spacing=6)
        toolbar.set_margin_start(6)
        toolbar.set_margin_end(6)
        toolbar.set_margin_top(6)
        toolbar.set_margin_bottom(6)
        toolbar.add_css_class('toolbar')
        try:
            # Expose the computed visual height so terminal banners can match
            min_h, nat_h, min_baseline, nat_baseline = toolbar.measure(Gtk.Orientation.VERTICAL, -1)
            self._toolbar_row_height = max(min_h, nat_h)
            # Also track the real allocated height dynamically
            def _on_toolbar_alloc(widget, allocation):
                try:
                    self._toolbar_row_height = allocation.height
                except Exception:
                    pass
            toolbar.connect('size-allocate', _on_toolbar_alloc)
        except Exception:
            self._toolbar_row_height = 36
        
        # Connection toolbar buttons
        self.connection_toolbar = Gtk.Box(orientation=Gtk.Orientation.HORIZONTAL, spacing=6)
        
        # Edit button
        self.edit_button = Gtk.Button.new_from_icon_name('document-edit-symbolic')
        self.edit_button.set_tooltip_text('Edit Connection')
        self.edit_button.set_sensitive(False)
        self.edit_button.connect('clicked', self.on_edit_connection_clicked)
        self.connection_toolbar.append(self.edit_button)

        # Copy key to server button (ssh-copy-id)
        self.copy_key_button = Gtk.Button.new_from_icon_name('dialog-password-symbolic')
        self.copy_key_button.set_tooltip_text(
            f'Copy public key to server for passwordless login ({get_primary_modifier_label()}+Shift+K)'
        )
        self.copy_key_button.set_sensitive(False)
        self.copy_key_button.connect('clicked', self.on_copy_key_to_server_clicked)
        self.connection_toolbar.append(self.copy_key_button)

        # Upload (scp) button
        self.upload_button = Gtk.Button.new_from_icon_name('document-send-symbolic')
        self.upload_button.set_tooltip_text('Upload file(s) to server (scp)')
        self.upload_button.set_sensitive(False)
        self.upload_button.connect('clicked', self.on_upload_file_clicked)
        self.connection_toolbar.append(self.upload_button)

        # Manage files button
        if not should_hide_file_manager_options():
            self.manage_files_button = Gtk.Button.new_from_icon_name('folder-symbolic')
            self.manage_files_button.set_tooltip_text('Open file manager for remote server')
            self.manage_files_button.set_sensitive(False)
            self.manage_files_button.connect('clicked', self.on_manage_files_button_clicked)
            self.connection_toolbar.append(self.manage_files_button)
        
        # System terminal button (only when external terminals are available)
        if not should_hide_external_terminal_options():
            self.system_terminal_button = Gtk.Button.new_from_icon_name('utilities-terminal-symbolic')
            self.system_terminal_button.set_tooltip_text('Open connection in system terminal')
            self.system_terminal_button.set_sensitive(False)
            self.system_terminal_button.connect('clicked', self.on_system_terminal_button_clicked)
            self.connection_toolbar.append(self.system_terminal_button)
        
        # Delete button
        self.delete_button = Gtk.Button.new_from_icon_name('user-trash-symbolic')
        self.delete_button.set_tooltip_text('Delete Connection')
        self.delete_button.set_sensitive(False)
        self.delete_button.connect('clicked', self.on_delete_connection_clicked)
        self.connection_toolbar.append(self.delete_button)
        
        # Group toolbar buttons
        self.group_toolbar = Gtk.Box(orientation=Gtk.Orientation.HORIZONTAL, spacing=6)
        
        # Rename group button
        self.rename_group_button = Gtk.Button.new_from_icon_name('document-edit-symbolic')
        self.rename_group_button.set_tooltip_text('Rename Group')
        self.rename_group_button.set_sensitive(False)
        self.rename_group_button.connect('clicked', self.on_rename_group_clicked)
        self.group_toolbar.append(self.rename_group_button)
        
        # Delete group button
        self.delete_group_button = Gtk.Button.new_from_icon_name('user-trash-symbolic')
        self.delete_group_button.set_tooltip_text('Delete Group')
        self.delete_group_button.set_sensitive(False)
        self.delete_group_button.connect('clicked', self.on_delete_group_clicked)
        self.group_toolbar.append(self.delete_group_button)
        
        # Add both toolbars to main toolbar
        toolbar.append(self.connection_toolbar)
        toolbar.append(self.group_toolbar)
        
        # Spacer
        spacer = Gtk.Box()
        spacer.set_hexpand(True)
        toolbar.append(spacer)
        
        sidebar_box.append(toolbar)
        
        self._set_sidebar_widget(sidebar_box)

    def setup_content_area(self):
        """Set up the main content area with stack for tabs and welcome view"""
        # Create stack to switch between welcome view and tab view
        self.content_stack = Gtk.Stack()
        self.content_stack.set_hexpand(True)
        self.content_stack.set_vexpand(True)
        
        # Create welcome/help view
        self.welcome_view = WelcomePage()
        self.content_stack.add_named(self.welcome_view, "welcome")
        
        # Create tab view
        self.tab_view = Adw.TabView()
        self.tab_view.set_hexpand(True)
        self.tab_view.set_vexpand(True)
        
        # Connect tab signals
        self.tab_view.connect('close-page', self.on_tab_close)
        self.tab_view.connect('page-attached', self.on_tab_attached)
        self.tab_view.connect('page-detached', self.on_tab_detached)

        # Whenever the window layout changes, propagate toolbar height to
        # any TerminalWidget so the reconnect banner exactly matches.
        try:
            # Capture the toolbar variable from this scope for measurement
            local_toolbar = locals().get('toolbar', None)
            def _sync_banner_heights(*args):
                try:
                    # Re-measure toolbar height in case style/theme changed
                    try:
                        if local_toolbar is not None:
                            min_h, nat_h, min_baseline, nat_baseline = local_toolbar.measure(Gtk.Orientation.VERTICAL, -1)
                            self._toolbar_row_height = max(min_h, nat_h)
                    except Exception:
                        pass
                    # Push exact allocated height to all terminal widgets (+5px)
                    for terms in self.connection_to_terminals.values():
                        for term in terms:
                            if hasattr(term, 'set_banner_height'):
                                term.set_banner_height(getattr(self, '_toolbar_row_height', 37) + 55)
                except Exception:
                    pass
            # Call once after UI is built and again after a short delay
            def _push_now():
                try:
                    height = getattr(self, '_toolbar_row_height', 36)
                    for terms in self.connection_to_terminals.values():
                        for term in terms:
                            if hasattr(term, 'set_banner_height'):
                                term.set_banner_height(height + 55)
                except Exception:
                    pass
                return False
            GLib.idle_add(_sync_banner_heights)
            GLib.timeout_add(200, _sync_banner_heights)
            GLib.idle_add(_push_now)
        except Exception:
            pass
        
        # Create tab bar
        self.tab_bar = Adw.TabBar()
        self.tab_bar.set_view(self.tab_view)
        self.tab_bar.set_autohide(False)
        
        # Create tab content box
        tab_content_box = Gtk.Box(orientation=Gtk.Orientation.VERTICAL)
        tab_content_box.append(self.tab_bar)
        tab_content_box.append(self.tab_view)
        # Ensure background matches terminal theme to avoid white flash
        if hasattr(tab_content_box, 'add_css_class'):
            tab_content_box.add_css_class('terminal-bg')
        
        self.content_stack.add_named(tab_content_box, "tabs")
        # Also color the stack background
        if hasattr(self.content_stack, 'add_css_class'):
            self.content_stack.add_css_class('terminal-bg')
        
        # Start with welcome view visible
        self.content_stack.set_visible_child_name("welcome")
        
        self._set_content_widget(self.content_stack)



    def create_menu(self):
        """Create application menu"""
        menu = Gio.Menu()
        
        # Add all menu items directly to the main menu
        menu.append('New Connection', 'app.new-connection')
        menu.append('Create Group', 'win.create-group')
        menu.append('Local Terminal', 'app.local-terminal')
        menu.append('Copy Key to Server', 'app.new-key')
        menu.append('Broadcast Command', 'app.broadcast-command')
        menu.append('Preferences', 'app.preferences')
        menu.append('Help', 'app.help')
        menu.append('About', 'app.about')
        menu.append('Quit', 'app.quit')
        
        return menu

    def setup_connections(self):
        """Load and display existing connections with grouping"""
        self.rebuild_connection_list()
        
        # Select first connection if available
        connections = self.connection_manager.get_connections()
        if connections:
            first_row = self.connection_list.get_row_at_index(0)
            if first_row:
                self.connection_list.select_row(first_row)
                # Defer focus to the list to ensure keyboard navigation works immediately
                GLib.idle_add(self._focus_connection_list_first_row)
    
    def rebuild_connection_list(self):
        """Rebuild the connection list with groups"""
        # Clear existing rows
        child = self.connection_list.get_first_child()
        while child:
            next_child = child.get_next_sibling()
            self.connection_list.remove(child)
            child = next_child
        self.connection_rows.clear()
        
        # Get all connections
        connections = self.connection_manager.get_connections()
        search_text = ''
        if hasattr(self, 'search_entry') and self.search_entry:
            search_text = self.search_entry.get_text().strip().lower()

        if search_text:
            matches = [c for c in connections if connection_matches(c, search_text)]
            for conn in sorted(matches, key=lambda c: c.nickname.lower()):
                self.add_connection_row(conn)
            self._ungrouped_area_row = None
            return

        connections_dict = {conn.nickname: conn for conn in connections}

        # Get group hierarchy
        hierarchy = self.group_manager.get_group_hierarchy()

        # Build the list with groups
        self._build_grouped_list(hierarchy, connections_dict, 0)

        # Add ungrouped connections at the end
        ungrouped_connections = []
        for conn in connections:
            if not self.group_manager.get_connection_group(conn.nickname):
                ungrouped_connections.append(conn)

        if ungrouped_connections:
            # No separator - just add ungrouped connections directly
            pass

            # Add ungrouped connections
            for conn in sorted(ungrouped_connections, key=lambda c: c.nickname.lower()):
                self.add_connection_row(conn)

        # Store reference to ungrouped area (hidden by default)
        self._ungrouped_area_row = None
    
    def _build_grouped_list(self, hierarchy, connections_dict, level):
        """Recursively build the grouped connection list"""
        for group_info in hierarchy:
            # Add group row
            group_row = GroupRow(group_info, self.group_manager, connections_dict)
            group_row.connect('group-toggled', self._on_group_toggled)
            self.connection_list.append(group_row)
            
            # Add connections in this group if expanded
            if group_info.get('expanded', True):
                group_connections = []
                for conn_nickname in group_info.get('connections', []):
                    if conn_nickname in connections_dict:
                        group_connections.append(connections_dict[conn_nickname])
                
                # Use the order from the group's connections list (preserves custom ordering)
                for conn_nickname in group_info.get('connections', []):
                    if conn_nickname in connections_dict:
                        conn = connections_dict[conn_nickname]
                        self.add_connection_row(conn, level + 1)
            
            # Recursively add child groups
            if group_info.get('children'):
                self._build_grouped_list(group_info['children'], connections_dict, level + 1)
    
    def _on_group_toggled(self, group_row, group_id, expanded):
        """Handle group expand/collapse"""
        self.rebuild_connection_list()

        # Reselect the toggled group so focus doesn't jump to another row
        for row in self.connection_list:
            if hasattr(row, "group_id") and row.group_id == group_id:
                self.connection_list.select_row(row)
                break
    
    def add_connection_row(self, connection: Connection, indent_level: int = 0):
        """Add a connection row to the list with optional indentation"""
        row = ConnectionRow(connection)
        
        # Apply indentation for grouped connections
        if indent_level > 0:
            content = row.get_child()
            if hasattr(content, 'get_child'):  # Handle overlay
                content = content.get_child()
            content.set_margin_start(12 + (indent_level * 20))
        
        self.connection_list.append(row)
        self.connection_rows[connection] = row
        
        # Apply current hide-hosts setting to new row
        if hasattr(row, 'apply_hide_hosts'):
            row.apply_hide_hosts(getattr(self, '_hide_hosts', False))

    def on_search_changed(self, entry):
        """Handle search text changes and update connection list."""
        self.rebuild_connection_list()
        first_row = self.connection_list.get_row_at_index(0)
        if first_row:
            self.connection_list.select_row(first_row)

    def on_search_stopped(self, entry):
        """Handle search stop (Esc key)."""
        entry.set_text('')
        self.rebuild_connection_list()
        # Hide the search container
        if hasattr(self, 'search_container') and self.search_container:
            self.search_container.set_visible(False)
        # Return focus to connection list
        if hasattr(self, 'connection_list') and self.connection_list:
            self.connection_list.grab_focus()

    def _on_search_entry_key_pressed(self, controller, keyval, keycode, state):
        """Handle key presses in search entry."""
        if keyval == Gdk.KEY_Down:
            # Move focus to connection list
            if hasattr(self, 'connection_list') and self.connection_list:
                first_row = self.connection_list.get_row_at_index(0)
                if first_row:
                    self.connection_list.select_row(first_row)
                self.connection_list.grab_focus()
            return True
        elif keyval == Gdk.KEY_Return:
            # If there's search text, move to first result
            if hasattr(self, 'search_entry') and self.search_entry:
                search_text = self.search_entry.get_text().strip()
                if search_text:
                    first_row = self.connection_list.get_row_at_index(0)
                    if first_row:
                        self.connection_list.select_row(first_row)
                        self.connection_list.grab_focus()
                    return True
                else:
                    # No search text, just move to connection list
                    if hasattr(self, 'connection_list') and self.connection_list:
                        first_row = self.connection_list.get_row_at_index(0)
                        if first_row:
                            self.connection_list.select_row(first_row)
                        self.connection_list.grab_focus()
                    return True
        return False

    def setup_signals(self):
        """Connect to manager signals"""
        # Connection manager signals - use connect_after to avoid conflict with GObject.connect
        self.connection_manager.connect_after('connection-added', self.on_connection_added)
        self.connection_manager.connect_after('connection-removed', self.on_connection_removed)
        self.connection_manager.connect_after('connection-status-changed', self.on_connection_status_changed)
        
        # Config signals
        self.config.connect('setting-changed', self.on_setting_changed)



    def show_welcome_view(self):
        """Show the welcome/help view when no connections are active"""
        # Remove terminal background styling so welcome uses app theme colors
        if hasattr(self.content_stack, 'remove_css_class'):
            try:
                self.content_stack.remove_css_class('terminal-bg')
            except Exception:
                pass
        # Ensure welcome fills the pane
        if hasattr(self, 'welcome_view'):
            try:
                self.welcome_view.set_hexpand(True)
                self.welcome_view.set_vexpand(True)
            except Exception:
                pass
        self.content_stack.set_visible_child_name("welcome")
        logger.info("Showing welcome view")

    def _focus_connection_list_first_row(self):
        """Focus the connection list and ensure the first row is selected."""
        try:
            if not hasattr(self, 'connection_list') or self.connection_list is None:
                return False
            # If the list has no selection, select the first row
            selected = self.connection_list.get_selected_row() if hasattr(self.connection_list, 'get_selected_row') else None
            first_row = self.connection_list.get_row_at_index(0)
            if not selected and first_row:
                self.connection_list.select_row(first_row)
            
            # Always focus the connection list on startup, regardless of current focus
            # This ensures the connection list gets focus instead of the search entry
            if first_row:
                self.connection_list.grab_focus()
        except Exception:
            pass
        return False

    def focus_connection_list(self):
        """Focus the connection list and show a toast notification."""
        try:
            if hasattr(self, 'connection_list') and self.connection_list:
                # If sidebar is hidden, show it first
                if hasattr(self, 'sidebar_toggle_button') and self.sidebar_toggle_button:
                    if not self.sidebar_toggle_button.get_active():
                        self.sidebar_toggle_button.set_active(True)
                
                # Ensure a row is selected before focusing
                selected = self.connection_list.get_selected_row()
                logger.debug(f"Focus connection list - current selection: {selected}")
                if not selected:
                    # Select the first row regardless of type
                    first_row = self.connection_list.get_row_at_index(0)
                    logger.debug(f"Focus connection list - first row: {first_row}")
                    if first_row:
                        self.connection_list.select_row(first_row)
                        logger.debug(f"Focus connection list - selected first row: {first_row}")
                
                self.connection_list.grab_focus()
                
                # Pulse the selected row
                self.pulse_selected_row(self.connection_list, repeats=1, duration_ms=600)
                
                # Show toast notification
                toast = Adw.Toast.new(
                    f"Switched to connection list — ↑/↓ navigate, Enter open, {get_primary_modifier_label()}+Enter new tab"
                )
                toast.set_timeout(3)  # seconds
                if hasattr(self, 'toast_overlay'):
                    self.toast_overlay.add_toast(toast)
        except Exception as e:
            logger.error(f"Error focusing connection list: {e}")

    def focus_search_entry(self):
        """Toggle search on/off and show appropriate toast notification."""
        try:
            if hasattr(self, 'search_entry') and self.search_entry:
                # If sidebar is hidden, show it first
                if hasattr(self, 'sidebar_toggle_button') and self.sidebar_toggle_button:
                    if not self.sidebar_toggle_button.get_active():
                        self.sidebar_toggle_button.set_active(True)
                
                # Toggle search container visibility
                if hasattr(self, 'search_container') and self.search_container:
                    is_visible = self.search_container.get_visible()
                    self.search_container.set_visible(not is_visible)
                    
                    if not is_visible:
                        # Search was hidden, now showing it
                        # Focus the search entry
                        self.search_entry.grab_focus()
                        
                        # Select all text if there's any
                        text = self.search_entry.get_text()
                        if text:
                            self.search_entry.select_region(0, len(text))
                        
                        # Show toast notification
                        toast = Adw.Toast.new(
                            "Search mode — Type to filter connections, Esc to clear and hide"
                        )
                        toast.set_timeout(3)  # seconds
                        if hasattr(self, 'toast_overlay'):
                            self.toast_overlay.add_toast(toast)
                    else:
                        # Search was visible, now hiding it
                        # Clear search text
                        self.search_entry.set_text('')
                        self.rebuild_connection_list()
                        
                        # Return focus to connection list
                        if hasattr(self, 'connection_list') and self.connection_list:
                            self.connection_list.grab_focus()
                        
                        # Show toast notification
                        toast = Adw.Toast.new(
                            f"Search hidden — {get_primary_modifier_label()}+F to search again"
                        )
                        toast.set_timeout(2)  # seconds
                        if hasattr(self, 'toast_overlay'):
                            self.toast_overlay.add_toast(toast)
        except Exception as e:
            logger.error(f"Failed to toggle search entry: {e}")
    
    def show_tab_view(self):
        """Show the tab view when connections are active"""
        # Re-apply terminal background when switching back to tabs
        if hasattr(self.content_stack, 'add_css_class'):
            try:
                self.content_stack.add_css_class('terminal-bg')
            except Exception:
                pass
        self.content_stack.set_visible_child_name("tabs")
        logger.info("Showing tab view")

    def show_connection_dialog(self, connection: Connection = None):
        """Show connection dialog for adding/editing connections"""
        logger.info(f"Show connection dialog for: {connection}")

        # Refresh connection from disk to ensure latest auth method
        if connection is not None:
            try:
                self.connection_manager.load_ssh_config()
                refreshed = self.connection_manager.find_connection_by_nickname(connection.nickname)
                if refreshed:
                    connection = refreshed
            except Exception:
                pass

        # Create connection dialog
        dialog = ConnectionDialog(self, connection, self.connection_manager)
        dialog.connect('connection-saved', self.on_connection_saved)
        dialog.present()

    def show_connection_selection_for_ssh_copy(self):
        """Show a dialog to select a connection for SSH key copy"""
        logger.info("Showing connection selection dialog for SSH key copy")
        
        # Get all connections
        connections = self.connection_manager.get_connections()
        if not connections:
            # No connections available, show new connection dialog instead
            logger.info("No connections available, showing new connection dialog")
            self.show_connection_dialog()
            return
        
        # Create a simple selection dialog
        dialog = Adw.MessageDialog(
            transient_for=self,
            modal=True,
            heading=_("Select Server for SSH Key Copy"),
            body=_("Choose a server to copy your SSH key to:")
        )
        
        # Add a list box with connections
        list_box = Gtk.ListBox()
        list_box.set_selection_mode(Gtk.SelectionMode.SINGLE)
        
        for connection in connections:
            row = Gtk.ListBoxRow()
            box = Gtk.Box(orientation=Gtk.Orientation.HORIZONTAL, spacing=12)
            
            # Connection info
            info_box = Gtk.Box(orientation=Gtk.Orientation.VERTICAL, spacing=4)
            name_label = Gtk.Label(label=connection.nickname)
            name_label.set_halign(Gtk.Align.START)
            name_label.set_css_classes(['title-4'])
            
            host_label = Gtk.Label(label=f"{connection.username}@{connection.host}:{connection.port}")
            host_label.set_halign(Gtk.Align.START)
            host_label.set_css_classes(['dim-label'])
            
            info_box.append(name_label)
            info_box.append(host_label)
            box.append(info_box)
            
            row.set_child(box)
            row.connection = connection
            list_box.append(row)
        
        # Add the list box to the dialog
        dialog.set_extra_child(list_box)
        
        # Add response buttons
        dialog.add_response('cancel', _('Cancel'))
        dialog.add_response('new', _('New Connection'))
        dialog.add_response('select', _('Select'))
        dialog.set_response_appearance('new', Adw.ResponseAppearance.SUGGESTED)
        dialog.set_response_appearance('select', Adw.ResponseAppearance.DEFAULT)
        
        def on_response(dialog, response):
            if response == 'new':
                # Show new connection dialog
                self.show_connection_dialog()
            elif response == 'select':
                # Get selected connection and proceed with SSH key copy
                selected_row = list_box.get_selected_row()
                if selected_row and hasattr(selected_row, 'connection'):
                    connection = selected_row.connection
                    logger.info(f"Selected connection for SSH key copy: {connection.nickname}")
                    try:
                        from .sshcopyid_window import SshCopyIdWindow
                        win = SshCopyIdWindow(self, connection, self.key_manager, self.connection_manager)
                        win.present()
                    except Exception as e:
                        logger.error(f"Failed to show SSH key copy dialog: {e}")
            dialog.destroy()
        
        dialog.connect('response', on_response)
        dialog.present()

    # --- Helpers (use your existing ones if already present) ---------------------

    def _error_dialog(self, heading: str, body: str, detail: str = ""):
        try:
            msg = Adw.MessageDialog(transient_for=self, modal=True,
                                    heading=heading, body=(body + (f"\n\n{detail}" if detail else "")))
            msg.add_response("ok", _("OK"))
            msg.set_default_response("ok")
            msg.set_close_response("ok")
            msg.present()
        except Exception:
            pass

    def _info_dialog(self, heading: str, body: str):
        try:
            msg = Adw.MessageDialog(transient_for=self, modal=True,
                                    heading=heading, body=body)
            msg.add_response("ok", _("OK"))
            msg.set_default_response("ok")
            msg.set_close_response("ok")
            msg.present()
        except Exception:
            pass


    # --- Single, simplified key generator (no copy-to-server inside) ------------

    def show_key_dialog(self, on_success=None):
        """
        Single key generation dialog (Adw). Optional passphrase.
        No copy-to-server in this dialog. If provided, `on_success(key)` is called.
        """
        try:
            dlg = Adw.Dialog.new()
            dlg.set_title(_("Generate SSH Key"))

            tv = Adw.ToolbarView()
            hb = Adw.HeaderBar()
            hb.set_title_widget(Gtk.Label(label=_("New SSH Key")))
            tv.add_top_bar(hb)

            content = Gtk.Box(orientation=Gtk.Orientation.VERTICAL, spacing=12)
            content.set_margin_top(18); content.set_margin_bottom(18)
            content.set_margin_start(18); content.set_margin_end(18)
            content.set_size_request(500, -1)

            form = Adw.PreferencesGroup()

            name_row = Adw.EntryRow()
            name_row.set_title(_("Key file name"))
            name_row.set_text("id_ed25519")
            
            # Add real-time validation
            def on_name_changed(entry):
                key_name = (entry.get_text() or "").strip()
                if key_name and not key_name.startswith(".") and "/" not in key_name:
                    key_path = self.key_manager.ssh_dir / key_name
                    if key_path.exists():
                        entry.add_css_class("error")
                        entry.set_title(_("Key file name (already exists)"))
                    else:
                        entry.remove_css_class("error")
                        entry.set_title(_("Key file name"))
                else:
                    entry.remove_css_class("error")
                    entry.set_title(_("Key file name"))
            
            name_row.connect("changed", on_name_changed)
            form.add(name_row)

            type_row = Adw.ComboRow()
            type_row.set_title(_("Key type"))
            types = Gtk.StringList.new(["ed25519", "rsa"])
            type_row.set_model(types)
            type_row.set_selected(0)
            form.add(type_row)

            pass_switch = Adw.SwitchRow()
            pass_switch.set_title(_("Encrypt with passphrase"))
            pass_switch.set_active(False)
            form.add(pass_switch)

            pass_box = Gtk.Box(orientation=Gtk.Orientation.VERTICAL, spacing=6)
            pass1 = Gtk.PasswordEntry()
            pass1.set_property("placeholder-text", _("Passphrase"))
            pass2 = Gtk.PasswordEntry()
            pass2.set_property("placeholder-text", _("Confirm passphrase"))
            pass_box.append(pass1); pass_box.append(pass2)
            pass_box.set_visible(False)



            def on_pass_toggle(*_):
                pass_box.set_visible(pass_switch.get_active())
            pass_switch.connect("notify::active", on_pass_toggle)

            # Buttons
            btn_box = Gtk.Box(orientation=Gtk.Orientation.HORIZONTAL, spacing=12)
            btn_box.set_halign(Gtk.Align.END)
            btn_cancel = Gtk.Button.new_with_label(_("Cancel"))
            btn_primary = Gtk.Button.new_with_label(_("Generate"))
            try:
                btn_primary.add_css_class("suggested-action")
            except Exception:
                pass
            btn_box.append(btn_cancel); btn_box.append(btn_primary)

            # Compose
            content.append(form)
            content.append(pass_box)
            content.append(btn_box)
            tv.set_content(content)
            dlg.set_child(tv)

            def close_dialog(*args):
                try:
                    dlg.force_close()
                except Exception:
                    pass

            btn_cancel.connect("clicked", close_dialog)

            def do_generate(*args):
                try:
                    key_name = (name_row.get_text() or "").strip()
                    if not key_name:
                        raise ValueError(_("Enter a key file name (e.g. id_ed25519)"))
                    if "/" in key_name or key_name.startswith("."):
                        raise ValueError(_("Key file name must not contain '/' or start with '.'"))

                    # Check if key already exists before attempting generation
                    key_path = self.key_manager.ssh_dir / key_name
                    if key_path.exists():
                        # Suggest alternative names
                        base_name = key_name
                        counter = 1
                        while (self.key_manager.ssh_dir / f"{base_name}_{counter}").exists():
                            counter += 1
                        suggestion = f"{base_name}_{counter}"
                        
                        raise ValueError(_("A key named '{}' already exists. Try '{}' instead.").format(key_name, suggestion))

                    kt = "ed25519" if type_row.get_selected() == 0 else "rsa"

                    passphrase = None
                    if pass_switch.get_active():
                        p1 = pass1.get_text() or ""
                        p2 = pass2.get_text() or ""
                        logger.debug(f"SshCopyIdWindow: Passphrase lengths - p1: {len(p1)}, p2: {len(p2)}")
                        if p1 != p2:
                            logger.debug("SshCopyIdWindow: Passphrases do not match")
                            raise ValueError("Passphrases do not match")
                        passphrase = p1
                        logger.info("SshCopyIdWindow: Passphrase enabled")
                        logger.debug("SshCopyIdWindow: Passphrase validation successful")

                    logger.info(f"SshCopyIdWindow: Calling key_manager.generate_key with name='{key_name}', type='{kt}'")
                    logger.debug(f"SshCopyIdWindow: Key generation parameters - name='{key_name}', type='{kt}', "
                               f"size={3072 if kt == 'rsa' else 0}, passphrase={'<set>' if passphrase else 'None'}")
                    
                    new_key = self._km.generate_key(
                        key_name=key_name,
                        key_type=kt,
                        key_size=3072 if kt == "rsa" else 0,
                        comment=None,
                        passphrase=passphrase,
                    )
                    
                    if not new_key:
                        logger.debug("SshCopyIdWindow: Key generation returned None")
                        raise RuntimeError("Key generation failed. See logs for details.")

                    logger.info(f"SshCopyIdWindow: Key generated successfully: {new_key.private_path}")
                    logger.debug(f"SshCopyIdWindow: Generated key details - private_path='{new_key.private_path}', "
                               f"public_path='{new_key.public_path}'")
                    
                    # Ensure the key files are properly written and accessible
                    import time
                    logger.debug("SshCopyIdWindow: Waiting 0.5s for files to be written")
                    time.sleep(0.5)  # Small delay to ensure files are written
                    
                    # Verify the key files exist and are accessible
                    private_exists = os.path.exists(new_key.private_path)
                    public_exists = os.path.exists(new_key.public_path)
                    logger.debug(f"SshCopyIdWindow: File existence check - private: {private_exists}, public: {public_exists}")
                    
                    if not private_exists:
                        logger.debug(f"SshCopyIdWindow: Private key file missing: {new_key.private_path}")
                        raise RuntimeError(f"Private key file not found: {new_key.private_path}")
                    if not public_exists:
                        logger.debug(f"SshCopyIdWindow: Public key file missing: {new_key.public_path}")
                        raise RuntimeError(f"Public key file not found: {new_key.public_path}")
                    
                    logger.info(f"SshCopyIdWindow: Key files verified, starting ssh-copy-id")
                    logger.debug("SshCopyIdWindow: All key files verified successfully")
                    
                    # Run your terminal ssh-copy-id flow
                    logger.debug("SshCopyIdWindow: Calling _show_ssh_copy_id_terminal_using_main_widget()")
                    self._parent._show_ssh_copy_id_terminal_using_main_widget(self._conn, new_key)
                    logger.debug("SshCopyIdWindow: Terminal window launched, closing dialog")
                    self.close()

                except Exception as e:
                    logger.error(f"SshCopyIdWindow: Generate and copy failed: {e}")
                    logger.debug(f"SshCopyIdWindow: Exception details: {type(e).__name__}: {str(e)}")
                    self._error("Generate & Copy failed",
                                "Could not generate a new key and copy it to the server.",
                                str(e))

            btn_primary.connect("clicked", do_generate)
            dlg.present()
            return dlg
        except Exception as e:
            logger.error("Failed to present key generator: %s", e)


    # --- Integrate generator into ssh-copy-id chooser ---------------------------

    def on_copy_key_to_server_clicked(self, _button):
        logger.info("Main window: ssh-copy-id button clicked")
        logger.debug("Main window: Starting ssh-copy-id process")
        
        selected_row = self.connection_list.get_selected_row()
        if not selected_row or not getattr(selected_row, "connection", None):
            logger.warning("Main window: No connection selected for ssh-copy-id")
            # Show message dialog
            try:
                error_dialog = Adw.MessageDialog(
                    transient_for=self,
                    modal=True,
                    heading=_("No Server Selected"),
                    body=_("Select a server first!")
                )
                error_dialog.add_response('ok', _('OK'))
                error_dialog.present()
            except Exception as e:
                logger.error(f"Failed to show error dialog: {e}")
            return
        connection = selected_row.connection
        logger.info(f"Main window: Selected connection: {getattr(connection, 'nickname', 'unknown')}")
        logger.debug(f"Main window: Connection details - host: {getattr(connection, 'host', 'unknown')}, "
                    f"username: {getattr(connection, 'username', 'unknown')}, "
                    f"port: {getattr(connection, 'port', 22)}")

        try:
            logger.info("Main window: Creating SshCopyIdWindow")
            logger.debug("Main window: Initializing SshCopyIdWindow with key_manager and connection_manager")
            win = SshCopyIdWindow(self, connection, self.key_manager, self.connection_manager)
            logger.info("Main window: SshCopyIdWindow created successfully, presenting")
            win.present()
        except Exception as e:
            logger.error(f"Main window: ssh-copy-id window failed: {e}")
            logger.debug(f"Main window: Exception details: {type(e).__name__}: {str(e)}")
            # Fallback error if window cannot be created
            try:
                md = Adw.MessageDialog(transient_for=self, modal=True,
                                       heading="Error",
                                       body=f"Could not open the Copy Key window.\n\n{e}")
                md.add_response("ok", "OK")
                md.present()
            except Exception:
                pass

    def show_preferences(self):
        """Show preferences dialog"""
        logger.info("Show preferences dialog")
        try:
            preferences_window = PreferencesWindow(self, self.config)
            preferences_window.present()
        except Exception as e:
            logger.error(f"Failed to show preferences dialog: {e}")


    def show_about_dialog(self):
        """Show about dialog"""
        # Use Gtk.AboutDialog so we can force a logo even without icon theme entries
        about = Gtk.AboutDialog()
        about.set_transient_for(self)
        about.set_modal(True)
        about.set_program_name('sshPilot')
        try:
            from . import __version__ as APP_VERSION
        except Exception:
            APP_VERSION = "0.0.0"
        about.set_version(APP_VERSION)
        about.set_comments('SSH connection manager with integrated terminal')
        about.set_website('https://sshpilot.app')
        # Gtk.AboutDialog in GTK4 has no set_issue_url; include issue link in website label
        about.set_website_label('sshPilot Website')
        about.set_license_type(Gtk.License.GPL_3_0)
        about.set_authors(['mFat <newmfat@gmail.com>'])
        
        # Attempt to load logo from GResource; fall back to local files
        logo_texture = None
        # 1) From GResource bundle
        for resource_path in (
            '/io/github/mfat/sshpilot/sshpilot.svg',
        ):
            try:
                logo_texture = Gdk.Texture.new_from_resource(resource_path)
                if logo_texture:
                    break
            except Exception:
                logo_texture = None
        # 2) From project-local files
        if logo_texture is None:
            candidate_files = []
            # repo root (user added io.github.mfat.sshpilot.png)
            try:
                path = os.path.abspath(os.path.dirname(__file__))
                repo_root = path
                while True:
                    if os.path.exists(os.path.join(repo_root, '.git')):
                        break
                    parent = os.path.dirname(repo_root)
                    if parent == repo_root:
                        break
                    repo_root = parent
                candidate_files.extend([
                    os.path.join(repo_root, 'io.github.mfat.sshpilot.svg'),
                    os.path.join(repo_root, 'sshpilot.svg'),
                ])
                # package resources folder (when running from source)
                candidate_files.append(os.path.join(os.path.dirname(__file__), 'resources', 'sshpilot.svg'))
            except Exception:
                pass
            for png_path in candidate_files:
                try:
                    if os.path.exists(png_path):
                        logo_texture = Gdk.Texture.new_from_filename(png_path)
                        if logo_texture:
                            break
                except Exception:
                    logo_texture = None
        # Apply if loaded
        if logo_texture is not None:
            try:
                about.set_logo(logo_texture)
            except Exception:
                pass
        
        about.present()

    def open_help_url(self):
        """Open the SSH Pilot wiki in the default browser"""
        try:
            import subprocess
            import webbrowser
            
            # Try to open the URL using the default browser
            url = "https://github.com/mfat/sshpilot/wiki"
            
            # Use webbrowser module which handles platform differences
            webbrowser.open(url)
            
            logger.info(f"Opened help URL: {url}")
        except Exception as e:
            logger.error(f"Failed to open help URL: {e}")
            # Fallback: show an error dialog
            try:
                dialog = Gtk.MessageDialog(
                    transient_for=self,
                    modal=True,
                    message_type=Gtk.MessageType.ERROR,
                    buttons=Gtk.ButtonsType.OK,
                    text="Failed to open help",
                    secondary_text=f"Could not open the help URL. Please visit:\n{url}"
                )
                dialog.present()
            except Exception:
                pass

    def toggle_list_focus(self):
        """Toggle focus between connection list and terminal"""
        if self.connection_list.has_focus():
            # Focus current terminal
            current_page = self.tab_view.get_selected_page()
            if current_page:
                child = current_page.get_child()
                if hasattr(child, 'vte'):
                    child.vte.grab_focus()
        else:
            # Focus connection list with toast notification
            self.focus_connection_list()

    def _select_tab_relative(self, delta: int):
        """Select tab relative to current index, wrapping around."""
        try:
            n = self.tab_view.get_n_pages()
            if n <= 0:
                return
            current = self.tab_view.get_selected_page()
            # If no current selection, pick first
            if not current:
                page = self.tab_view.get_nth_page(0)
                if page:
                    self.tab_view.set_selected_page(page)
                return
            # Find current index
            idx = 0
            for i in range(n):
                if self.tab_view.get_nth_page(i) == current:
                    idx = i
                    break
            new_index = (idx + delta) % n
            page = self.tab_view.get_nth_page(new_index)
            if page:
                self.tab_view.set_selected_page(page)
        except Exception:
            pass


    # Signal handlers
    def on_connection_click(self, gesture, n_press, x, y):
        """Handle clicks on the connection list"""
        # Get the row that was clicked
        row = self.connection_list.get_row_at_y(int(y))
        if row is None:
            return
        
        if n_press == 1:  # Single click - just select
            self.connection_list.select_row(row)
            gesture.set_state(Gtk.EventSequenceState.CLAIMED)
        elif n_press == 2:  # Double click - connect
            if hasattr(row, 'connection'):
                self._cycle_connection_tabs_or_open(row.connection)
            gesture.set_state(Gtk.EventSequenceState.CLAIMED)

    def on_connection_activated(self, list_box, row):
        """Handle connection activation (Enter key)"""
        logger.debug(f"Connection activated - row: {row}, has connection: {hasattr(row, 'connection') if row else False}")
        if row and hasattr(row, 'connection'):
            self._cycle_connection_tabs_or_open(row.connection)
        elif row and hasattr(row, 'group_id'):
            # Handle group row activation - toggle expand/collapse
            logger.debug(f"Group row activated - toggling expand/collapse for group: {row.group_id}")
            row._toggle_expand()
            

        
    def on_connection_activate(self, list_box, row):
        """Handle connection activation (Enter key or double-click)"""
        if row and hasattr(row, 'connection'):
            self._cycle_connection_tabs_or_open(row.connection)
            return True  # Stop event propagation
        return False
        
    def on_activate_connection(self, action, param):
        """Handle the activate-connection action"""
        row = self.connection_list.get_selected_row()
        if row and hasattr(row, 'connection'):
            self._cycle_connection_tabs_or_open(row.connection)
            


    def _focus_most_recent_tab_or_open_new(self, connection: Connection):
        """If there are open tabs for this server, focus the most recent one.
        Otherwise open a new tab for the server.
        """
        try:
            # Check if there are open tabs for this connection
            terms_for_conn = []
            try:
                n = self.tab_view.get_n_pages()
            except Exception:
                n = 0
            for i in range(n):
                page = self.tab_view.get_nth_page(i)
                child = page.get_child() if hasattr(page, 'get_child') else None
                if child is not None and self.terminal_to_connection.get(child) == connection:
                    terms_for_conn.append(child)

            if terms_for_conn:
                # Focus the most recent tab for this connection
                most_recent_term = self.active_terminals.get(connection)
                if most_recent_term and most_recent_term in terms_for_conn:
                    # Use the most recent terminal
                    target_term = most_recent_term
                else:
                    # Fallback to the first tab for this connection
                    target_term = terms_for_conn[0]
                
                page = self.tab_view.get_page(target_term)
                if page is not None:
                    self.tab_view.set_selected_page(page)
                    # Update most-recent mapping
                    self.active_terminals[connection] = target_term
                    # Give focus to the VTE terminal so user can start typing immediately
                    target_term.vte.grab_focus()
                    return

            # No existing tabs for this connection -> open a new one
            self.terminal_manager.connect_to_host(connection, force_new=False)
        except Exception as e:
            logger.error(f"Failed to focus most recent tab or open new for {getattr(connection, 'nickname', '')}: {e}")

    def _cycle_connection_tabs_or_open(self, connection: Connection):
        """If there are open tabs for this server, cycle to the next one (wrap).
        Otherwise open a new tab for the server.
        """
        try:
            # Collect current pages in visual/tab order
            terms_for_conn = []
            try:
                n = self.tab_view.get_n_pages()
            except Exception:
                n = 0
            for i in range(n):
                page = self.tab_view.get_nth_page(i)
                child = page.get_child() if hasattr(page, 'get_child') else None
                if child is not None and self.terminal_to_connection.get(child) == connection:
                    terms_for_conn.append(child)

            if terms_for_conn:
                # Determine current index among this connection's tabs
                selected = self.tab_view.get_selected_page()
                current_idx = -1
                if selected is not None:
                    current_child = selected.get_child()
                    for i, t in enumerate(terms_for_conn):
                        if t == current_child:
                            current_idx = i
                            break
                # Compute next index (wrap)
                next_idx = (current_idx + 1) % len(terms_for_conn) if current_idx >= 0 else 0
                next_term = terms_for_conn[next_idx]
                page = self.tab_view.get_page(next_term)
                if page is not None:
                    self.tab_view.set_selected_page(page)
                    # Update most-recent mapping
                    self.active_terminals[connection] = next_term
                    return

            # No existing tabs for this connection -> open a new one
            self.terminal_manager.connect_to_host(connection, force_new=False)
        except Exception as e:
            logger.error(f"Failed to cycle or open for {getattr(connection, 'nickname', '')}: {e}")

    def on_connection_selected(self, list_box, row):
        """Handle connection list selection change"""
        has_selection = row is not None
        
        if has_selection:
            # Check if selected item is a group or connection
            is_group = hasattr(row, 'group_id')
            
            if is_group:
                # Show group toolbar, hide connection toolbar
                self.connection_toolbar.set_visible(False)
                self.group_toolbar.set_visible(True)
                self.rename_group_button.set_sensitive(True)
                self.delete_group_button.set_sensitive(True)
            else:
                # Show connection toolbar, hide group toolbar
                self.connection_toolbar.set_visible(True)
                self.group_toolbar.set_visible(False)
                self.edit_button.set_sensitive(True)
                if hasattr(self, 'copy_key_button'):
                    self.copy_key_button.set_sensitive(True)
                if hasattr(self, 'upload_button'):
                    self.upload_button.set_sensitive(True)
                if hasattr(self, 'manage_files_button'):
                    self.manage_files_button.set_sensitive(True)
                if hasattr(self, 'system_terminal_button') and self.system_terminal_button:
                    self.system_terminal_button.set_sensitive(True)
                self.delete_button.set_sensitive(True)
        else:
            # No selection - hide both toolbars
            self.connection_toolbar.set_visible(False)
            self.group_toolbar.set_visible(False)

    def on_add_connection_clicked(self, button):
        """Handle add connection button click"""
        self.show_connection_dialog()

    def on_edit_connection_clicked(self, button):
        """Handle edit connection button click"""
        selected_row = self.connection_list.get_selected_row()
        if selected_row:
            if hasattr(selected_row, 'connection'):
                self.show_connection_dialog(selected_row.connection)
            else:
                logger.debug("Cannot edit group row")

    def on_sidebar_toggle(self, button):
        """Handle sidebar toggle button click"""
        try:
            is_visible = button.get_active()
            self._toggle_sidebar_visibility(is_visible)
            
            # Update button icon and tooltip
            if is_visible:
                button.set_icon_name('sidebar-show-symbolic')
                button.set_tooltip_text(
                    f'Hide Sidebar (F9, {get_primary_modifier_label()}+B)'
                )
            else:
                button.set_icon_name('sidebar-show-symbolic')
                button.set_tooltip_text(
                    f'Show Sidebar (F9, {get_primary_modifier_label()}+B)'
                )
            
            # No need to save state - sidebar always starts visible
                
        except Exception as e:
            logger.error(f"Failed to toggle sidebar: {e}")

    def _toggle_sidebar_visibility(self, is_visible):
        """Helper method to toggle sidebar visibility"""
        try:
            if HAS_OVERLAY_SPLIT:
                # For Adw.OverlaySplitView
                self.split_view.set_show_sidebar(is_visible)
            else:
                # For Gtk.Paned fallback
                sidebar_widget = self.split_view.get_start_child()
                if sidebar_widget:
                    sidebar_widget.set_visible(is_visible)
        except Exception as e:
            logger.error(f"Failed to toggle sidebar visibility: {e}")



    def on_upload_file_clicked(self, button):
        """Show SCP intro dialog and start upload to selected server."""
        try:
            selected_row = self.connection_list.get_selected_row()
            if not selected_row:
                return
            connection = getattr(selected_row, 'connection', None)
            if not connection:
                return

            intro = Adw.MessageDialog(
                transient_for=self,
                modal=True,
                heading=_('Upload files to server'),
                body=_('We will use scp to upload file(s) to the selected server. You will be prompted to choose files and a destination path on the server.')
            )
            intro.add_response('cancel', _('Cancel'))
            intro.add_response('choose', _('Choose files…'))
            intro.set_default_response('choose')
            intro.set_close_response('cancel')

            def _on_intro(dlg, response):
                dlg.close()
                if response != 'choose':
                    return
                # Choose local files
                file_chooser = Gtk.FileChooserDialog(
                    title=_('Select files to upload'),
                    action=Gtk.FileChooserAction.OPEN,
                )
                file_chooser.set_transient_for(self)
                file_chooser.set_modal(True)
                file_chooser.add_button(_('Cancel'), Gtk.ResponseType.CANCEL)
                file_chooser.add_button(_('Open'), Gtk.ResponseType.ACCEPT)
                file_chooser.set_select_multiple(True)
                file_chooser.connect('response', lambda fc, resp: self._on_files_chosen(fc, resp, connection))
                file_chooser.show()

            intro.connect('response', _on_intro)
            intro.present()
        except Exception as e:
            logger.error(f'Upload dialog failed: {e}')

    def on_manage_files_button_clicked(self, button):
        """Handle manage files button click from toolbar"""
        try:
            selected_row = self.connection_list.get_selected_row()
            if not selected_row:
                return
            connection = getattr(selected_row, 'connection', None)
            if not connection:
                return
            
            # Use the same logic as the context menu action
            try:
                # Define error callback for async operation
                def error_callback(error_msg):
                    logger.error(f"Failed to open file manager for {connection.nickname}: {error_msg}")
                    # Show error dialog to user
                    self._show_manage_files_error(connection.nickname, error_msg or "Failed to open file manager")
                
                success, error_msg = open_remote_in_file_manager(
                    user=connection.username,
                    host=connection.host,
                    port=connection.port if connection.port != 22 else None,
                    error_callback=error_callback,
                    parent_window=self
                )
                if success:
                    logger.info(f"Started file manager process for {connection.nickname}")
                else:
                    logger.error(f"Failed to start file manager process for {connection.nickname}: {error_msg}")
                    # Show error dialog to user
                    self._show_manage_files_error(connection.nickname, error_msg or "Failed to start file manager process")
            except Exception as e:
                logger.error(f"Error opening file manager: {e}")
                # Show error dialog to user
                self._show_manage_files_error(connection.nickname, str(e))
        except Exception as e:
            logger.error(f"Manage files button click failed: {e}")

    def on_system_terminal_button_clicked(self, button):
        """Handle system terminal button click from toolbar"""
        try:
            selected_row = self.connection_list.get_selected_row()
            if not selected_row:
                return
            connection = getattr(selected_row, 'connection', None)
            if not connection:
                return
            
            # Use the same logic as the context menu action
            self.open_in_system_terminal(connection)
        except Exception as e:
            logger.error(f"System terminal button click failed: {e}")

    def _show_ssh_copy_id_terminal_using_main_widget(self, connection, ssh_key, force=False):
        """Show a window with header bar and embedded terminal running ssh-copy-id.

        Requirements:
        - Terminal expands horizontally, no borders around it
        - Header bar contains Cancel and Close buttons
        """
        logger.info("Main window: Starting ssh-copy-id terminal window creation")
        logger.debug(f"Main window: Connection details - host: {getattr(connection, 'host', 'unknown')}, "
                    f"username: {getattr(connection, 'username', 'unknown')}, "
                    f"port: {getattr(connection, 'port', 22)}")
        logger.debug(f"Main window: SSH key details - private_path: {getattr(ssh_key, 'private_path', 'unknown')}, "
                    f"public_path: {getattr(ssh_key, 'public_path', 'unknown')}")
        
        try:
            target = f"{connection.username}@{connection.host}" if getattr(connection, 'username', '') else str(connection.host)
            pub_name = os.path.basename(getattr(ssh_key, 'public_path', '') or '')
            body_text = _('This will add your public key to the server\'s ~/.ssh/authorized_keys so future logins can use SSH keys.')
            logger.debug(f"Main window: Target: {target}, public key name: {pub_name}")
            
            dlg = Adw.Window()
            dlg.set_transient_for(self)
            dlg.set_modal(True)
            logger.debug("Main window: Created modal window")
            try:
                dlg.set_title(_('ssh-copy-id'))
            except Exception:
                pass
            try:
                dlg.set_default_size(920, 520)
            except Exception:
                pass

            # Header bar with Cancel
            header = Adw.HeaderBar()
            title_widget = Gtk.Box(orientation=Gtk.Orientation.VERTICAL, spacing=2)
            title_label = Gtk.Label(label=_('ssh-copy-id'))
            title_label.set_halign(Gtk.Align.START)
            subtitle_label = Gtk.Label(label=_('Copying {key} to {target}').format(key=pub_name or _('selected key'), target=target))
            subtitle_label.set_halign(Gtk.Align.START)
            try:
                title_label.add_css_class('title-2')
                subtitle_label.add_css_class('dim-label')
            except Exception:
                pass
            title_widget.append(title_label)
            title_widget.append(subtitle_label)
            header.set_title_widget(title_widget)

            # Close button is omitted; window has native close (X)

            # Content: TerminalWidget without connecting spinner/banner
            content_box = Gtk.Box(orientation=Gtk.Orientation.VERTICAL, spacing=8)
            content_box.set_hexpand(True)
            content_box.set_vexpand(True)
            try:
                content_box.set_margin_top(12)
                content_box.set_margin_bottom(12)
                content_box.set_margin_start(6)
                content_box.set_margin_end(6)
            except Exception:
                pass
            # Optional info text under header bar
            info_lbl = Gtk.Label(label=body_text)
            info_lbl.set_halign(Gtk.Align.START)
            try:
                info_lbl.add_css_class('dim-label')
                info_lbl.set_wrap(True)
            except Exception:
                pass
            content_box.append(info_lbl)

            term_widget = TerminalWidget(connection, self.config, self.connection_manager)
            # Hide connecting overlay and suppress disconnect banner for this non-SSH task
            try:
                term_widget._set_connecting_overlay_visible(False)
                setattr(term_widget, '_suppress_disconnect_banner', True)
                term_widget._set_disconnected_banner_visible(False)
            except Exception:
                pass
            term_widget.set_hexpand(True)
            term_widget.set_vexpand(True)
            # No frame: avoid borders around the terminal
            content_box.append(term_widget)

            # Bottom button area with Close button
            button_box = Gtk.Box(orientation=Gtk.Orientation.HORIZONTAL, spacing=12)
            button_box.set_halign(Gtk.Align.END)
            button_box.set_margin_top(12)
            
            cancel_btn = Gtk.Button(label=_('Close'))
            try:
                cancel_btn.add_css_class('suggested-action')
            except Exception:
                pass
            button_box.append(cancel_btn)
            
            content_box.append(button_box)

            # Root container combines header and content
            root_box = Gtk.Box(orientation=Gtk.Orientation.VERTICAL)
            root_box.append(header)
            root_box.append(content_box)
            dlg.set_content(root_box)

            def _on_cancel(btn):
                try:
                    if hasattr(term_widget, 'disconnect'):
                        term_widget.disconnect()
                except Exception:
                    pass
                dlg.close()
            cancel_btn.connect('clicked', _on_cancel)
            # No explicit close button; use window close (X)

            # Build ssh-copy-id command with options derived from connection settings
            logger.debug("Main window: Building ssh-copy-id command arguments")
            argv = self._build_ssh_copy_id_argv(connection, ssh_key, force)
            cmdline = ' '.join([GLib.shell_quote(a) for a in argv])
            logger.info("Starting ssh-copy-id: %s", ' '.join(argv))
            logger.info("Full command line: %s", cmdline)
            logger.debug(f"Main window: Command argv: {argv}")
            logger.debug(f"Main window: Shell-quoted command: {cmdline}")

            # Helper to write colored lines into the terminal
            def _feed_colored_line(text: str, color: str):
                colors = {
                    'red': '\x1b[31m',
                    'green': '\x1b[32m',
                    'yellow': '\x1b[33m',
                    'blue': '\x1b[34m',
                }
                prefix = colors.get(color, '')
                try:
                    term_widget.vte.feed(("\r\n" + prefix + text + "\x1b[0m\r\n").encode('utf-8'))
                except Exception:
                    pass

            # Initial info line
            _feed_colored_line(_('Running ssh-copy-id…'), 'yellow')

            # Handle password authentication consistently with terminal connections
            logger.debug("Main window: Setting up authentication environment")
            env = os.environ.copy()
            logger.debug(f"Main window: Environment variables count: {len(env)}")
            
            # Determine auth method and check for saved password
            logger.debug("Main window: Determining authentication preferences")
            try:
                auth_method = int(getattr(connection, 'auth_method', 0) or 0)
                prefer_password = (auth_method == 1)
            except Exception as e2:
                logger.debug(f"Main window: Failed to get auth method from connection object: {e2}")
                auth_method = 0
                prefer_password = False

            has_saved_password = bool(self.connection_manager.get_password(connection.host, connection.username))
            combined_auth = (auth_method == 0 and has_saved_password)
            logger.debug(f"Main window: Has saved password: {has_saved_password}")
            logger.debug(
                f"Main window: Authentication setup - prefer_password={prefer_password}, combined_auth={combined_auth}, has_saved_password={has_saved_password}"
            )

            if (prefer_password or combined_auth) and has_saved_password:
                # Use sshpass for password authentication
                logger.debug("Main window: Using sshpass for password authentication")
                import shutil
                sshpass_path = None
                
                # Check if sshpass is available and executable
                logger.debug("Main window: Checking for sshpass availability")
                if os.path.exists('/app/bin/sshpass') and os.access('/app/bin/sshpass', os.X_OK):
                    sshpass_path = '/app/bin/sshpass'
                    logger.debug("Found sshpass at /app/bin/sshpass")
                elif shutil.which('sshpass'):
                    sshpass_path = shutil.which('sshpass')
                    logger.debug(f"Found sshpass in PATH: {sshpass_path}")
                else:
                    logger.debug("sshpass not found or not executable")
                
                if sshpass_path:
                    # Use the same approach as ssh_password_exec.py for consistency
                    logger.debug("Main window: Setting up sshpass with FIFO")
                    from .ssh_password_exec import _mk_priv_dir, _write_once_fifo
                    import threading
                    
                    # Create private temp directory and FIFO
                    logger.debug("Main window: Creating private temp directory")
                    tmpdir = _mk_priv_dir()
                    fifo = os.path.join(tmpdir, "pw.fifo")
                    logger.debug(f"Main window: FIFO path: {fifo}")
                    os.mkfifo(fifo, 0o600)
                    logger.debug("Main window: FIFO created with permissions 0o600")
                    
                    # Start writer thread that writes the password exactly once
                    saved_password = self.connection_manager.get_password(connection.host, connection.username)
                    logger.debug(f"Main window: Retrieved saved password, length: {len(saved_password) if saved_password else 0}")
                    t = threading.Thread(target=_write_once_fifo, args=(fifo, saved_password), daemon=True)
                    t.start()
                    logger.debug("Main window: Password writer thread started")
                    
                    # Use sshpass with FIFO
                    original_argv = argv.copy()
                    argv = [sshpass_path, "-f", fifo] + argv
                    logger.debug(f"Main window: Modified argv - added sshpass: {argv}")
                    
                    # Important: strip askpass vars so OpenSSH won't try the askpass helper for passwords
                    env.pop("SSH_ASKPASS", None)
                    env.pop("SSH_ASKPASS_REQUIRE", None)
                    logger.debug("Main window: Removed SSH_ASKPASS environment variables")
                    
                    logger.debug("Using sshpass with FIFO for ssh-copy-id password authentication")
                    
                    # Store tmpdir for cleanup (will be cleaned up when process exits)
                    def cleanup_tmpdir():
                        try:
                            import shutil
                            shutil.rmtree(tmpdir, ignore_errors=True)
                        except Exception:
                            pass
                    import atexit
                    atexit.register(cleanup_tmpdir)
                else:
                    # sshpass not available, fallback to askpass
                    logger.debug("Main window: sshpass not available, falling back to askpass")
                    from .askpass_utils import get_ssh_env_with_askpass
                    askpass_env = get_ssh_env_with_askpass()
                    logger.debug(f"Main window: Askpass environment variables: {list(askpass_env.keys())}")
                    env.update(askpass_env)
            elif (prefer_password or combined_auth) and not has_saved_password:
                # Password may be required but none saved - let SSH prompt interactively
                # Don't set any askpass environment variables
                logger.debug("Main window: Password auth selected but no saved password - using interactive prompt")
            else:
                # Use askpass for passphrase prompts (key-based auth)
                logger.debug("Main window: Using askpass for key-based authentication")
                from .askpass_utils import get_ssh_env_with_askpass
                askpass_env = get_ssh_env_with_askpass()
                logger.debug(f"Main window: Askpass environment variables: {list(askpass_env.keys())}")
                env.update(askpass_env)

            # Ensure /app/bin is first in PATH for Flatpak compatibility
            logger.debug("Main window: Setting up PATH for Flatpak compatibility")
            if os.path.exists('/app/bin'):
                current_path = env.get('PATH', '')
                logger.debug(f"Main window: Current PATH: {current_path}")
                if '/app/bin' not in current_path:
                    env['PATH'] = f"/app/bin:{current_path}"
                    logger.debug(f"Main window: Updated PATH: {env['PATH']}")
                else:
                    logger.debug("Main window: /app/bin already in PATH")
            else:
                logger.debug("Main window: /app/bin does not exist, skipping PATH modification")
            
            cmdline = ' '.join([GLib.shell_quote(a) for a in argv])
            logger.info("Starting ssh-copy-id: %s", ' '.join(argv))
            logger.debug(f"Main window: Final command line: {cmdline}")
            envv = [f"{k}={v}" for k, v in env.items()]
            logger.debug(f"Main window: Environment variables count: {len(envv)}")

            try:
                logger.debug("Main window: Spawning ssh-copy-id process in VTE terminal")
                logger.debug(f"Main window: Working directory: {os.path.expanduser('~') or '/'}")
                logger.debug(f"Main window: Command: ['bash', '-lc', '{cmdline}']")
                
                term_widget.vte.spawn_async(
                    Vte.PtyFlags.DEFAULT,
                    os.path.expanduser('~') or '/',
                    ['bash', '-lc', cmdline],
                    envv,  # <— use merged env
                    GLib.SpawnFlags.DEFAULT,
                    None,
                    None,
                    -1,
                    None,
                    None
                )
                logger.debug("Main window: ssh-copy-id process spawned successfully")

                # Show result modal when the command finishes
                def _on_copyid_exited(vte, status):
                    logger.debug(f"Main window: ssh-copy-id process exited with raw status: {status}")
                    # Normalize exit code
                    exit_code = None
                    try:
                        if os.WIFEXITED(status):
                            exit_code = os.WEXITSTATUS(status)
                            logger.debug(f"Main window: Process exited normally, exit code: {exit_code}")
                        else:
                            exit_code = status if 0 <= int(status) < 256 else ((int(status) >> 8) & 0xFF)
                            logger.debug(f"Main window: Process did not exit normally, normalized exit code: {exit_code}")
                    except Exception as e:
                        logger.debug(f"Main window: Error normalizing exit status: {e}")
                        try:
                            exit_code = int(status)
                            logger.debug(f"Main window: Converted status to int: {exit_code}")
                        except Exception as e2:
                            logger.debug(f"Main window: Failed to convert status to int: {e2}")
                            exit_code = status

                    logger.info(f"ssh-copy-id exited with status: {status}, normalized exit_code: {exit_code}")
                    
                    # Simple verification: just check exit code like default ssh-copy-id
                    ok = (exit_code == 0)
                    
                    # Get error details from output if failed
                    error_details = None
                    if not ok:
                        try:
                            content = term_widget.vte.get_text_range(0, 0, -1, -1, None)
                            if content:
                                # Look for common error patterns in the output
                                content_lower = content.lower()
                                if 'permission denied' in content_lower:
                                    error_details = 'Permission denied - check user credentials and server permissions'
                                elif 'connection refused' in content_lower:
                                    error_details = 'Connection refused - check server address and SSH service'
                                elif 'authentication failed' in content_lower:
                                    error_details = 'Authentication failed - check username and password/key'
                                elif 'no such file or directory' in content_lower:
                                    error_details = 'File not found - check if SSH directory exists on server'
                                elif 'operation not permitted' in content_lower:
                                    error_details = 'Operation not permitted - check server permissions'
                                else:
                                    # Extract the last few lines of output for context
                                    lines = content.strip().split('\n')
                                    if lines:
                                        error_details = f"Error details: {lines[-1]}"
                        except Exception as e:
                            logger.debug(f"Main window: Error extracting error details: {e}")
                    
                    if ok:
                        logger.info("ssh-copy-id completed successfully")
                        logger.debug("Main window: ssh-copy-id succeeded, showing success message")
                        _feed_colored_line(_('Public key was installed successfully.'), 'green')
                    else:
                        logger.error(f"ssh-copy-id failed with exit code: {exit_code}")
                        logger.debug(f"Main window: ssh-copy-id failed with exit code {exit_code}")
                        _feed_colored_line(_('Failed to install the public key.'), 'red')
                        if error_details:
                            _feed_colored_line(error_details, 'red')

                    def _present_result_dialog():
                        logger.debug(f"Main window: Presenting result dialog - success: {ok}")
                        msg = Adw.MessageDialog(
                            transient_for=dlg,
                            modal=True,
                            heading=_('Success') if ok else _('Error'),
                            body=(_('Public key copied to {}@{}').format(connection.username, connection.host)
                                  if ok else _('Failed to copy the public key. Check logs for details.')),
                        )
                        msg.add_response('ok', _('OK'))
                        msg.set_default_response('ok')
                        msg.set_close_response('ok')
                        msg.present()
                        logger.debug("Main window: Result dialog presented")
                        return False

                    GLib.idle_add(_present_result_dialog)

                try:
                    term_widget.vte.connect('child-exited', _on_copyid_exited)
                except Exception:
                    pass
            except Exception as e:
                logger.error(f'Failed to spawn ssh-copy-id in TerminalWidget: {e}')
                logger.debug(f'Main window: Exception details: {type(e).__name__}: {str(e)}')
                dlg.close()
                # No fallback method available
                logger.error(f'Terminal ssh-copy-id failed: {e}')
                self._error_dialog(_("SSH Key Copy Error"),
                                  _("Failed to copy SSH key to server."), 
                                  f"Terminal error: {str(e)}\n\nPlease check:\n• Network connectivity\n• SSH server configuration\n• User permissions")
                return

            dlg.present()
            logger.debug("Main window: ssh-copy-id terminal window presented successfully")
        except Exception as e:
            logger.error(f'VTE ssh-copy-id window failed: {e}')
            logger.debug(f'Main window: Exception details: {type(e).__name__}: {str(e)}')
            self._error_dialog(_("SSH Key Copy Error"),
                              _("Failed to create ssh-copy-id terminal window."), 
                              f"Error: {str(e)}\n\nThis could be due to:\n• Missing VTE terminal widget\n• Display/GTK issues\n• System resource limitations")



    def _build_ssh_copy_id_argv(self, connection, ssh_key, force=False):
        """Construct argv for ssh-copy-id honoring saved UI auth preferences."""
        logger.info(f"Building ssh-copy-id argv for key: {getattr(ssh_key, 'public_path', 'unknown')}")
        logger.debug(f"Main window: Building ssh-copy-id command arguments")
        logger.debug(f"Main window: Connection object: {type(connection)}")
        logger.debug(f"Main window: SSH key object: {type(ssh_key)}")
        logger.debug(f"Main window: Force option: {force}")
        logger.info(f"Key object attributes: private_path={getattr(ssh_key, 'private_path', 'unknown')}, public_path={getattr(ssh_key, 'public_path', 'unknown')}")
        
        # Verify the public key file exists
        logger.debug(f"Main window: Checking if public key file exists: {ssh_key.public_path}")
        if not os.path.exists(ssh_key.public_path):
            logger.error(f"Public key file does not exist: {ssh_key.public_path}")
            logger.debug(f"Main window: Public key file missing: {ssh_key.public_path}")
            raise RuntimeError(f"Public key file not found: {ssh_key.public_path}")
        
        logger.debug(f"Main window: Public key file verified: {ssh_key.public_path}")
        argv = ['ssh-copy-id']
        
        # Add force option if enabled
        if force:
            argv.append('-f')
            logger.debug("Main window: Added force option (-f) to ssh-copy-id")
        
        argv.extend(['-i', ssh_key.public_path])
        logger.debug(f"Main window: Base command: {argv}")
        try:
            port = getattr(connection, 'port', 22)
            logger.debug(f"Main window: Connection port: {port}")
            if port and port != 22:
                argv += ['-p', str(connection.port)]
                logger.debug(f"Main window: Added port option: -p {connection.port}")
        except Exception as e:
            logger.debug(f"Main window: Error getting port: {e}")
            pass
        # Honor app SSH settings: strict host key checking / auto-add
        logger.debug("Main window: Loading SSH configuration")
        try:
            cfg = Config()
            ssh_cfg = cfg.get_ssh_config() if hasattr(cfg, 'get_ssh_config') else {}
            logger.debug(f"Main window: SSH config: {ssh_cfg}")
            strict_val = str(ssh_cfg.get('strict_host_key_checking', '') or '').strip()
            auto_add = bool(ssh_cfg.get('auto_add_host_keys', True))
            logger.debug(f"Main window: SSH settings - strict_val='{strict_val}', auto_add={auto_add}")
            if strict_val:
                argv += ['-o', f'StrictHostKeyChecking={strict_val}']
                logger.debug(f"Main window: Added strict host key checking: {strict_val}")
            elif auto_add:
                argv += ['-o', 'StrictHostKeyChecking=accept-new']
                logger.debug("Main window: Added auto-accept new host keys")
        except Exception as e:
            logger.debug(f"Main window: Error loading SSH config: {e}")
            argv += ['-o', 'StrictHostKeyChecking=accept-new']
            logger.debug("Main window: Using default strict host key checking: accept-new")
        # Derive auth prefs from saved config and connection
        logger.debug("Main window: Determining authentication preferences")
        prefer_password = False
        key_mode = 0
        keyfile = getattr(connection, 'keyfile', '') or ''
        logger.debug(f"Main window: Connection keyfile: '{keyfile}'")

        try:
            auth_method = int(getattr(connection, 'auth_method', 0) or 0)
            prefer_password = (auth_method == 1)
        except Exception as e2:
            logger.debug(f"Main window: Error getting auth method from connection object: {e2}")
            auth_method = 0
            prefer_password = False

        has_saved_password = bool(self.connection_manager.get_password(connection.host, connection.username))
        combined_auth = (auth_method == 0 and has_saved_password)

        try:
            # key_select_mode is saved in ssh config, our connection object should have it post-load
            key_mode = int(getattr(connection, 'key_select_mode', 0) or 0)
            logger.debug(f"Main window: Key select mode: {key_mode}")
        except Exception as e:
            logger.debug(f"Main window: Error getting key select mode: {e}")
            key_mode = 0

        # Validate keyfile path
        try:
            keyfile_ok = bool(keyfile) and os.path.isfile(keyfile)
            logger.debug(f"Main window: Keyfile validation - keyfile='{keyfile}', exists={keyfile_ok}")
        except Exception as e:
            logger.debug(f"Main window: Error validating keyfile: {e}")
            keyfile_ok = False

        # Priority: if UI selected a specific key and it exists, use it; otherwise fall back to password prefs/try-all
        logger.debug(f"Main window: Applying authentication options - key_mode={key_mode}, keyfile_ok={keyfile_ok}, prefer_password={prefer_password}, combined_auth={combined_auth}")
        
        # For ssh-copy-id, we should NOT add IdentityFile options because:
        # 1. ssh-copy-id should use the same key for authentication that it's copying
        # 2. The -i parameter already specifies which key to copy
        # 3. Adding IdentityFile would cause ssh-copy-id to use a different key for auth
        
        if key_mode == 1 and keyfile_ok:
            # Don't add IdentityFile for ssh-copy-id - it should use the key being copied
            logger.debug(f"Main window: Skipping IdentityFile for ssh-copy-id - using key being copied for authentication")
        else:
            # Apply authentication preferences
            if prefer_password:
                argv += ['-o', 'PreferredAuthentications=password']
                if getattr(connection, 'pubkey_auth_no', False):
                    argv += ['-o', 'PubkeyAuthentication=no']
                    logger.debug("Main window: Added password authentication options - PubkeyAuthentication=no, PreferredAuthentications=password")
                else:
                    logger.debug("Main window: Added password authentication option - PreferredAuthentications=password")
            elif combined_auth:
                argv += [
                    '-o',
                    'PreferredAuthentications=gssapi-with-mic,hostbased,publickey,keyboard-interactive,password'
                ]
                logger.debug(
                    "Main window: Added combined authentication options - "
                    "PreferredAuthentications=gssapi-with-mic,hostbased,publickey,keyboard-interactive,password"
                )
        
        # Target
        target = f"{connection.username}@{connection.host}" if getattr(connection, 'username', '') else str(connection.host)
        argv.append(target)
        logger.debug(f"Main window: Added target: {target}")
        logger.debug(f"Main window: Final argv: {argv}")
        return argv

    def _on_files_chosen(self, chooser, response, connection):
        try:
            if response != Gtk.ResponseType.ACCEPT:
                chooser.destroy()
                return
            files = chooser.get_files()
            chooser.destroy()
            if not files:
                return
            # Ask remote destination path
            prompt = Adw.MessageDialog(
                transient_for=self,
                modal=True,
                heading=_('Remote destination'),
                body=_('Enter a remote directory (e.g., ~/ or /var/tmp). Files will be uploaded using scp.')
            )
            box = Gtk.Box(orientation=Gtk.Orientation.VERTICAL, spacing=6)
            dest_row = Adw.EntryRow(title=_('Remote directory'))
            dest_row.set_text('~')
            box.append(dest_row)
            prompt.set_extra_child(box)
            prompt.add_response('cancel', _('Cancel'))
            prompt.add_response('upload', _('Upload'))
            prompt.set_default_response('upload')
            prompt.set_close_response('cancel')

            def _go(d, resp):
                d.close()
                if resp != 'upload':
                    return
                remote_dir = dest_row.get_text().strip() or '~'
                self._start_scp_upload(connection, [f.get_path() for f in files], remote_dir)

            prompt.connect('response', _go)
            prompt.present()
        except Exception as e:
            logger.error(f'File selection failed: {e}')

    def _start_scp_upload(self, connection, local_paths, remote_dir):
        """Run scp using the same terminal window layout as ssh-copy-id."""
        try:
            self._show_scp_upload_terminal_window(connection, local_paths, remote_dir)
        except Exception as e:
            logger.error(f'scp upload failed to start: {e}')

    def _show_scp_upload_terminal_window(self, connection, local_paths, remote_dir):
        try:
            target = f"{connection.username}@{connection.host}"
            info_text = _('We will use scp to upload file(s) to the selected server.')

            dlg = Adw.Window()
            dlg.set_transient_for(self)
            dlg.set_modal(True)
            try:
                dlg.set_title(_('Upload files (scp)'))
            except Exception:
                pass
            try:
                dlg.set_default_size(920, 520)
            except Exception:
                pass

            # Header bar with Cancel
            header = Adw.HeaderBar()
            title_widget = Gtk.Box(orientation=Gtk.Orientation.VERTICAL, spacing=2)
            title_label = Gtk.Label(label=_('Upload files (scp)'))
            title_label.set_halign(Gtk.Align.START)
            subtitle_label = Gtk.Label(label=_('Uploading to {target}:{dir}').format(target=target, dir=remote_dir))
            subtitle_label.set_halign(Gtk.Align.START)
            try:
                title_label.add_css_class('title-2')
                subtitle_label.add_css_class('dim-label')
            except Exception:
                pass
            title_widget.append(title_label)
            title_widget.append(subtitle_label)
            header.set_title_widget(title_widget)

            cancel_btn = Gtk.Button(label=_('Cancel'))
            try:
                cancel_btn.add_css_class('flat')
            except Exception:
                pass
            header.pack_start(cancel_btn)

            # Content area
            content_box = Gtk.Box(orientation=Gtk.Orientation.VERTICAL, spacing=8)
            content_box.set_hexpand(True)
            content_box.set_vexpand(True)
            try:
                content_box.set_margin_top(12)
                content_box.set_margin_bottom(12)
                content_box.set_margin_start(6)
                content_box.set_margin_end(6)
            except Exception:
                pass

            info_lbl = Gtk.Label(label=info_text)
            info_lbl.set_halign(Gtk.Align.START)
            try:
                info_lbl.add_css_class('dim-label')
                info_lbl.set_wrap(True)
            except Exception:
                pass
            content_box.append(info_lbl)

            term_widget = TerminalWidget(connection, self.config, self.connection_manager)
            try:
                term_widget._set_connecting_overlay_visible(False)
                setattr(term_widget, '_suppress_disconnect_banner', True)
                term_widget._set_disconnected_banner_visible(False)
            except Exception:
                pass
            term_widget.set_hexpand(True)
            term_widget.set_vexpand(True)
            content_box.append(term_widget)

            root_box = Gtk.Box(orientation=Gtk.Orientation.VERTICAL)
            root_box.append(header)
            root_box.append(content_box)
            dlg.set_content(root_box)

            def _on_cancel(btn):
                # Clean up askpass helper scripts
                try:
                    if hasattr(self, '_scp_askpass_helpers'):
                        for helper_path in self._scp_askpass_helpers:
                            try:
                                os.unlink(helper_path)
                            except Exception:
                                pass
                        self._scp_askpass_helpers.clear()
                except Exception:
                    pass
                
                try:
                    if hasattr(term_widget, 'disconnect'):
                        term_widget.disconnect()
                except Exception:
                    pass
                dlg.close()
            cancel_btn.connect('clicked', _on_cancel)

            # Build and run scp command in the terminal
            argv = self._build_scp_argv(connection, local_paths, remote_dir)

            # Handle environment variables for authentication
            env = os.environ.copy()
            
            # Check if we have stored askpass environment from key passphrase handling
            if hasattr(self, '_scp_askpass_env') and self._scp_askpass_env:
                env.update(self._scp_askpass_env)
                logger.debug(f"SCP: Using askpass environment for key passphrase: {list(self._scp_askpass_env.keys())}")
                # Clear the stored environment after use
                self._scp_askpass_env = {}
                
                # For key-based auth, ensure the key is loaded in SSH agent first
                try:
                    keyfile = getattr(connection, 'keyfile', '') or ''
                    if keyfile and os.path.isfile(keyfile):
                        # Prepare key for connection (add to ssh-agent if needed)
                        if hasattr(self, 'connection_manager') and self.connection_manager:
                            key_prepared = self.connection_manager.prepare_key_for_connection(keyfile)
                            if key_prepared:
                                logger.debug(f"SCP: Key prepared for connection: {keyfile}")
                            else:
                                logger.warning(f"SCP: Failed to prepare key for connection: {keyfile}")
                except Exception as e:
                    logger.warning(f"SCP: Error preparing key for connection: {e}")
            else:
                # Handle password authentication - sshpass is already handled in _build_scp_argv
                # No additional environment setup needed here
                logger.debug("SCP: Password authentication handled by sshpass in command line")

            # Ensure /app/bin is first in PATH for Flatpak compatibility
            if os.path.exists('/app/bin'):
                current_path = env.get('PATH', '')
                if '/app/bin' not in current_path:
                    env['PATH'] = f"/app/bin:{current_path}"
            
            cmdline = ' '.join([GLib.shell_quote(a) for a in argv])
            envv = [f"{k}={v}" for k, v in env.items()]
            logger.debug(f"SCP: Final environment variables: SSH_ASKPASS={env.get('SSH_ASKPASS', 'NOT_SET')}, SSH_ASKPASS_REQUIRE={env.get('SSH_ASKPASS_REQUIRE', 'NOT_SET')}")
            logger.debug(f"SCP: Command line: {cmdline}")

            # Helper to write colored lines
            def _feed_colored_line(text: str, color: str):
                colors = {
                    'red': '\x1b[31m',
                    'green': '\x1b[32m',
                    'yellow': '\x1b[33m',
                    'blue': '\x1b[34m',
                }
                prefix = colors.get(color, '')
                try:
                    term_widget.vte.feed(("\r\n" + prefix + text + "\x1b[0m\r\n").encode('utf-8'))
                except Exception:
                    pass

            _feed_colored_line(_('Starting upload…'), 'yellow')

            try:
                term_widget.vte.spawn_async(
                    Vte.PtyFlags.DEFAULT,
                    os.path.expanduser('~') or '/',
                    ['bash', '-lc', cmdline],
                    envv,  # <— use merged env (ASKPASS + DISPLAY + SSHPILOT_* )
                    GLib.SpawnFlags.DEFAULT,
                    None,
                    None,
                    -1,
                    None,
                    None
                )

                def _on_scp_exited(vte, status):
                    # Normalize exit code
                    exit_code = None
                    try:
                        if os.WIFEXITED(status):
                            exit_code = os.WEXITSTATUS(status)
                        else:
                            exit_code = status if 0 <= int(status) < 256 else ((int(status) >> 8) & 0xFF)
                    except Exception:
                        try:
                            exit_code = int(status)
                        except Exception:
                            exit_code = status
                    ok = (exit_code == 0)
                    if ok:
                        _feed_colored_line(_('Upload finished successfully.'), 'green')
                    else:
                        _feed_colored_line(_('Upload failed. See output above.'), 'red')

                    def _present_result_dialog():
                        # Clean up askpass helper scripts
                        try:
                            if hasattr(self, '_scp_askpass_helpers'):
                                for helper_path in self._scp_askpass_helpers:
                                    try:
                                        os.unlink(helper_path)
                                    except Exception:
                                        pass
                                self._scp_askpass_helpers.clear()
                        except Exception:
                            pass
                        
                        msg = Adw.MessageDialog(
                            transient_for=dlg,
                            modal=True,
                            heading=_('Upload complete') if ok else _('Upload failed'),
                            body=(_('Files uploaded to {target}:{dir}').format(target=target, dir=remote_dir)
                                  if ok else _('scp exited with an error. Please review the log output.')),
                        )
                        msg.add_response('ok', _('OK'))
                        msg.set_default_response('ok')
                        msg.set_close_response('ok')
                        msg.present()
                        return False

                    GLib.idle_add(_present_result_dialog)

                try:
                    term_widget.vte.connect('child-exited', _on_scp_exited)
                except Exception:
                    pass
            except Exception as e:
                logger.error(f'Failed to spawn scp in TerminalWidget: {e}')
                dlg.close()
                # Fallback could be implemented here if needed
                return

            dlg.present()
        except Exception as e:
            logger.error(f'Failed to open scp terminal window: {e}')

    def _build_scp_argv(self, connection, local_paths, remote_dir):
        argv = ['scp', '-v']
        # Port
        try:
            if getattr(connection, 'port', 22) and connection.port != 22:
                argv += ['-P', str(connection.port)]
        except Exception:
            pass
        # Auth/SSH options similar to ssh-copy-id
        try:
            cfg = Config()
            ssh_cfg = cfg.get_ssh_config() if hasattr(cfg, 'get_ssh_config') else {}
            strict_val = str(ssh_cfg.get('strict_host_key_checking', '') or '').strip()
            auto_add = bool(ssh_cfg.get('auto_add_host_keys', True))
            if strict_val:
                argv += ['-o', f'StrictHostKeyChecking={strict_val}']
            elif auto_add:
                argv += ['-o', 'StrictHostKeyChecking=accept-new']
        except Exception:
            argv += ['-o', 'StrictHostKeyChecking=accept-new']
        # Prefer password if selected
        prefer_password = False
        key_mode = 0
        keyfile = getattr(connection, 'keyfile', '') or ''
        try:
            auth_method = int(getattr(connection, 'auth_method', 0) or 0)
            prefer_password = (auth_method == 1)
        except Exception:
            auth_method = 0
            prefer_password = False
        has_saved_password = bool(self.connection_manager.get_password(connection.host, connection.username)) if hasattr(self, 'connection_manager') and self.connection_manager else False
        combined_auth = (auth_method == 0 and has_saved_password)
        try:
            key_mode = int(getattr(connection, 'key_select_mode', 0) or 0)
        except Exception:
            key_mode = 0
        try:
            keyfile_ok = bool(keyfile) and os.path.isfile(keyfile)
        except Exception:
            keyfile_ok = False
        # Handle authentication with saved credentials
        if key_mode == 1 and keyfile_ok:
            argv += ['-i', keyfile, '-o', 'IdentitiesOnly=yes']
            
            # Try to get saved passphrase for the key
            try:
                if hasattr(self, 'connection_manager') and self.connection_manager:
                    saved_passphrase = self.connection_manager.get_key_passphrase(keyfile)
                    if saved_passphrase:
                        # Use the secure askpass script for passphrase authentication
                        # This avoids storing passphrases in plain text temporary files
                        from .askpass_utils import get_ssh_env_with_forced_askpass, get_scp_ssh_options
                        askpass_env = get_ssh_env_with_forced_askpass()
                        # Store for later use in the main execution
                        if not hasattr(self, '_scp_askpass_env'):
                            self._scp_askpass_env = {}
                        self._scp_askpass_env.update(askpass_env)
                        logger.debug(f"SCP: Stored askpass environment for key passphrase: {list(askpass_env.keys())}")
                        
                        # Add SSH options to force public key authentication and prevent password fallback
                        argv += get_scp_ssh_options()
            except Exception as e:
                logger.debug(f"Failed to get saved passphrase for SCP: {e}")
                
        elif prefer_password or combined_auth:
            if prefer_password:
                argv += ['-o', 'PreferredAuthentications=password']
                if getattr(connection, 'pubkey_auth_no', False):
                    argv += ['-o', 'PubkeyAuthentication=no']
            else:
                argv += [
                    '-o',
                    'PreferredAuthentications=gssapi-with-mic,hostbased,publickey,keyboard-interactive,password'
                ]
            
            # Try to get saved password
            try:
                if hasattr(self, 'connection_manager') and self.connection_manager:
                    saved_password = self.connection_manager.get_password(connection.host, connection.username)
                    if saved_password:
                        # Use sshpass for password authentication
                        import shutil
                        sshpass_path = None
                        
                        # Check if sshpass is available and executable
                        if os.path.exists('/app/bin/sshpass') and os.access('/app/bin/sshpass', os.X_OK):
                            sshpass_path = '/app/bin/sshpass'
                            logger.debug("Found sshpass at /app/bin/sshpass")
                        elif shutil.which('sshpass'):
                            sshpass_path = shutil.which('sshpass')
                            logger.debug(f"Found sshpass in PATH: {sshpass_path}")
                        else:
                            logger.debug("sshpass not found or not executable")
                        
                        if sshpass_path:
                            # Use the same approach as ssh_password_exec.py for consistency
                            from .ssh_password_exec import _mk_priv_dir, _write_once_fifo
                            import threading
                            
                            # Create private temp directory and FIFO
                            tmpdir = _mk_priv_dir()
                            fifo = os.path.join(tmpdir, "pw.fifo")
                            os.mkfifo(fifo, 0o600)
                            
                            # Start writer thread that writes the password exactly once
                            t = threading.Thread(target=_write_once_fifo, args=(fifo, saved_password), daemon=True)
                            t.start()
                            
                            # Use sshpass with FIFO
                            argv = [sshpass_path, "-f", fifo] + argv
                            
                            logger.debug("Using sshpass with FIFO for SCP password authentication")
                            
                            # Store tmpdir for cleanup (will be cleaned up when process exits)
                            def cleanup_tmpdir():
                                try:
                                    import shutil
                                    shutil.rmtree(tmpdir, ignore_errors=True)
                                except Exception:
                                    pass
                            import atexit
                            atexit.register(cleanup_tmpdir)
                        else:
                            # sshpass not available → use askpass env (same pattern as in ssh-copy-id path)
                            from .askpass_utils import get_ssh_env_with_askpass
                            askpass_env = get_ssh_env_with_askpass("force")
                            # Store for later use in the main execution
                            if not hasattr(self, '_scp_askpass_env'):
                                self._scp_askpass_env = {}
                            self._scp_askpass_env.update(askpass_env)
                            logger.debug("SCP: sshpass unavailable, using SSH_ASKPASS fallback")
                    else:
                        # No saved password - will use interactive prompt
                        logger.debug("SCP: Password auth selected but no saved password - using interactive prompt")
            except Exception as e:
                logger.debug(f"Failed to get saved password for SCP: {e}")
        
        # Paths
        for p in local_paths:
            argv.append(p)
        target = f"{connection.username}@{connection.host}" if getattr(connection, 'username', '') else str(connection.host)
        argv.append(f"{target}:{remote_dir}")
        return argv

    def on_delete_connection_clicked(self, button):
        """Handle delete connection button click"""
        selected_row = self.connection_list.get_selected_row()
        if not selected_row:
            return
        
        if not hasattr(selected_row, 'connection'):
            logger.debug("Cannot delete group row")
            return
        
        connection = selected_row.connection
        
        # If host has active connections/tabs, warn about closing them first
        has_active_terms = bool(self.connection_to_terminals.get(connection, []))
        if getattr(connection, 'is_connected', False) or has_active_terms:
            dialog = Adw.MessageDialog(
                transient_for=self,
                modal=True,
                heading=_('Remove host?'),
                body=_('Close connections and remove host?')
            )
            dialog.add_response('cancel', _('Cancel'))
            dialog.add_response('close_remove', _('Close and Remove'))
            dialog.set_response_appearance('close_remove', Adw.ResponseAppearance.DESTRUCTIVE)
            dialog.set_default_response('close')
            dialog.set_close_response('cancel')
        else:
            # Simple delete confirmation when not connected
            dialog = Adw.MessageDialog.new(self, _('Delete Connection?'),
                                         _('Are you sure you want to delete "{}"?').format(connection.nickname))
            dialog.add_response('cancel', _('Cancel'))
            dialog.add_response('delete', _('Delete'))
            dialog.set_response_appearance('delete', Adw.ResponseAppearance.DESTRUCTIVE)
            dialog.set_default_response('cancel')
            dialog.set_close_response('cancel')

        dialog.connect('response', self.on_delete_connection_response, connection)
        dialog.present()

    def on_rename_group_clicked(self, button):
        """Handle rename group button click"""
        selected_row = self.connection_list.get_selected_row()
        if selected_row and hasattr(selected_row, 'group_id'):
            self.on_edit_group_action(None, None)

    def on_delete_group_clicked(self, button):
        """Handle delete group button click"""
        selected_row = self.connection_list.get_selected_row()
        if selected_row and hasattr(selected_row, 'group_id'):
            self.on_delete_group_action(None, None)

    def on_delete_connection_response(self, dialog, response, connection):
        """Handle delete connection dialog response"""
        if response == 'delete':
            # Simple deletion when not connected
            self.connection_manager.remove_connection(connection)
        elif response == 'close_remove':
            # Close connections immediately (no extra confirmation), then remove
            try:
                # Disconnect all terminals for this connection
                for term in list(self.connection_to_terminals.get(connection, [])):
                    try:
                        if hasattr(term, 'disconnect'):
                            term.disconnect()
                    except Exception:
                        pass
                # Also disconnect the active terminal if tracked separately
                term = self.active_terminals.get(connection)
                if term and hasattr(term, 'disconnect'):
                    try:
                        term.disconnect()
                    except Exception:
                        pass
            finally:
                # Remove connection without further prompts
                self.connection_manager.remove_connection(connection)

    def _on_tab_close_confirmed(self, dialog, response_id, tab_view, page):
        """Handle response from tab close confirmation dialog"""
        dialog.destroy()
        if response_id == 'close':
            self._close_tab(tab_view, page)
        # If cancelled, do nothing - the tab remains open
    
    def _close_tab(self, tab_view, page):
        """Close the tab and clean up resources"""
        if hasattr(page, 'get_child'):
            child = page.get_child()
            if hasattr(child, 'disconnect'):
                # Get the connection associated with this terminal using reverse map
                connection = self.terminal_to_connection.get(child)
                # Disconnect the terminal
                child.disconnect()
                # Clean up multi-tab tracking maps
                try:
                    if connection is not None:
                        # Remove from list for this connection
                        if connection in self.connection_to_terminals and child in self.connection_to_terminals[connection]:
                            self.connection_to_terminals[connection].remove(child)
                            if not self.connection_to_terminals[connection]:
                                del self.connection_to_terminals[connection]
                        # Update most-recent mapping
                        if connection in self.active_terminals and self.active_terminals[connection] is child:
                            remaining = self.connection_to_terminals.get(connection)
                            if remaining:
                                self.active_terminals[connection] = remaining[-1]
                            else:
                                del self.active_terminals[connection]
                    if child in self.terminal_to_connection:
                        del self.terminal_to_connection[child]
                except Exception:
                    pass
        
        # Close the tab page
        tab_view.close_page(page)
        
        # Update the UI based on the number of remaining tabs
        GLib.idle_add(self._update_ui_after_tab_close)
    
    def on_tab_close(self, tab_view, page):
        """Handle tab close - THE KEY FIX: Never call close_page ourselves"""
        # If we are closing pages programmatically (e.g., after deleting a
        # connection), suppress the confirmation dialog and allow the default
        # close behavior to proceed.
        if getattr(self, '_suppress_close_confirmation', False):
            return False
        # Get the connection for this tab
        connection = None
        terminal = None
        if hasattr(page, 'get_child'):
            child = page.get_child()
            if hasattr(child, 'disconnect'):
                terminal = child
                connection = self.terminal_to_connection.get(child)
        
        if not connection:
            # For non-terminal tabs, allow immediate close
            return False  # Allow the default close behavior
        
        # Check if confirmation is required
        confirm_disconnect = self.config.get_setting('confirm-disconnect', True)
        
        if confirm_disconnect:
            # Store tab view and page as instance variables
            self._pending_close_tab_view = tab_view
            self._pending_close_page = page
            self._pending_close_connection = connection
            self._pending_close_terminal = terminal
            
            # Show confirmation dialog
            dialog = Adw.MessageDialog(
                transient_for=self,
                modal=True,
                heading=_("Close connection to {}").format(connection.nickname or connection.host),
                body=_("Are you sure you want to close this connection?")
            )
            dialog.add_response('cancel', _("Cancel"))
            dialog.add_response('close', _("Close"))
            dialog.set_response_appearance('close', Adw.ResponseAppearance.DESTRUCTIVE)
            dialog.set_default_response('close')
            dialog.set_close_response('cancel')
            
            # Connect to response signal before showing the dialog
            dialog.connect('response', self._on_tab_close_response)
            dialog.present()
            
            # Prevent the default close behavior while we show confirmation
            return True
        else:
            # If no confirmation is needed, just allow the default close behavior.
            # The default handler will close the page, which in turn triggers the
            # terminal disconnection via the page's 'unmap' or 'destroy' signal.
            return False

    def _on_tab_close_response(self, dialog, response_id):
        """Handle the response from the close confirmation dialog."""
        # Retrieve the pending tab info
        tab_view = self._pending_close_tab_view
        page = self._pending_close_page
        terminal = self._pending_close_terminal

        if response_id == 'close':
            # User confirmed, disconnect the terminal. The tab will be removed
            # by the AdwTabView once we finish the close operation.
            if terminal and hasattr(terminal, 'disconnect'):
                terminal.disconnect()
            # Now, tell the tab view to finish closing the page.
            tab_view.close_page_finish(page, True)
            
            # Check if this was the last tab and show welcome screen if needed
            if tab_view.get_n_pages() == 0:
                self.show_welcome_view()
        else:
            # User cancelled, so we reject the close request.
            # This is the critical step that makes the close button work again.
            tab_view.close_page_finish(page, False)

        dialog.destroy()
        # Clear pending state to avoid memory leaks
        self._pending_close_tab_view = None
        self._pending_close_page = None
        self._pending_close_connection = None
        self._pending_close_terminal = None
    
    def on_tab_attached(self, tab_view, page, position):
        """Handle tab attached"""
        pass

    def on_tab_detached(self, tab_view, page, position):
        """Handle tab detached"""
        # Cleanup terminal-to-connection maps when a page is detached
        try:
            if hasattr(page, 'get_child'):
                child = page.get_child()
                if child in self.terminal_to_connection:
                    connection = self.terminal_to_connection.get(child)
                    # Remove reverse map
                    del self.terminal_to_connection[child]
                    # Remove from per-connection list
                    if connection in self.connection_to_terminals and child in self.connection_to_terminals[connection]:
                        self.connection_to_terminals[connection].remove(child)
                        if not self.connection_to_terminals[connection]:
                            del self.connection_to_terminals[connection]
                    # Update most recent mapping if needed
                    if connection in self.active_terminals and self.active_terminals[connection] is child:
                        remaining = self.connection_to_terminals.get(connection)
                        if remaining:
                            self.active_terminals[connection] = remaining[-1]
                        else:
                            del self.active_terminals[connection]
        except Exception:
            pass

        # Show welcome view if no more tabs are left
        if tab_view.get_n_pages() == 0:
            self.show_welcome_view()

            
    def on_connection_added(self, manager, connection):
        """Handle new connection added to the connection manager"""
        logger.info(f"New connection added: {connection.nickname}")
        self.rebuild_connection_list()
        
                
    def on_connection_removed(self, manager, connection):
        """Handle connection removed from the connection manager"""
        logger.info(f"Connection removed: {connection.nickname}")

        # Remove from UI if it exists
        if connection in self.connection_rows:
            row = self.connection_rows[connection]
            self.connection_list.remove(row)
            del self.connection_rows[connection]
        
        # Remove from group manager
        self.group_manager.connections.pop(connection.nickname, None)
        self.group_manager._save_groups()

        # Close all terminals for this connection and clean up maps
        terminals = list(self.connection_to_terminals.get(connection, []))
        # Suppress confirmation while we programmatically close pages
        self._suppress_close_confirmation = True
        try:
            for term in terminals:
                try:
                    page = self.tab_view.get_page(term)
                    if page:
                        self.tab_view.close_page(page)
                except Exception:
                    pass
                try:
                    if hasattr(term, 'disconnect'):
                        term.disconnect()
                except Exception:
                    pass
                # Remove reverse map entry for each terminal
                try:
                    if term in self.terminal_to_connection:
                        del self.terminal_to_connection[term]
                except Exception:
                    pass
        finally:
            self._suppress_close_confirmation = False
        if connection in self.connection_to_terminals:
            del self.connection_to_terminals[connection]
        if connection in self.active_terminals:
            del self.active_terminals[connection]



    def on_connection_added(self, manager, connection):
        """Handle new connection added"""
        self.rebuild_connection_list()

    def on_connection_removed(self, manager, connection):
        """Handle connection removed (multi-tab aware)"""
        # Remove from UI
        if connection in self.connection_rows:
            row = self.connection_rows[connection]
            self.connection_list.remove(row)
            del self.connection_rows[connection]
        
        # Remove from group manager
        self.group_manager.connections.pop(connection.nickname, None)
        self.group_manager._save_groups()

        # Close all terminals for this connection and clean up maps
        terminals = list(self.connection_to_terminals.get(connection, []))
        # Suppress confirmation while we programmatically close pages
        self._suppress_close_confirmation = True
        try:
            for term in terminals:
                try:
                    page = self.tab_view.get_page(term)
                    if page:
                        self.tab_view.close_page(page)
                except Exception:
                    pass
                try:
                    if hasattr(term, 'disconnect'):
                        term.disconnect()
                except Exception:
                    pass
                # Remove reverse map entry for each terminal
                try:
                    if term in self.terminal_to_connection:
                        del self.terminal_to_connection[term]
                except Exception:
                    pass
        finally:
            self._suppress_close_confirmation = False
        if connection in self.connection_to_terminals:
            del self.connection_to_terminals[connection]
        if connection in self.active_terminals:
            del self.active_terminals[connection]

    def on_connection_status_changed(self, manager, connection, is_connected):
        """Handle connection status change"""
        logger.debug(f"Connection status changed: {connection.nickname} - {'Connected' if is_connected else 'Disconnected'}")
        if connection in self.connection_rows:
            row = self.connection_rows[connection]
            # Force update the connection's is_connected state
            connection.is_connected = is_connected
            # Update the row's status
            row.update_status()
            # Force a redraw of the row
            row.queue_draw()

        # If this was a controlled reconnect and we are now connected, reset the flag
        if is_connected and getattr(self, '_is_controlled_reconnect', False):
            self._is_controlled_reconnect = False

        # Use the same reliable status to control terminal banners
        try:
            for term in self.connection_to_terminals.get(connection, []) or []:
                if hasattr(term, '_set_disconnected_banner_visible'):
                    if is_connected:
                        term._set_disconnected_banner_visible(False)
                    else:
                        # Do not force-show here to avoid duplicate messages; terminals handle showing on failure/loss
                        pass
        except Exception:
            pass

    def on_setting_changed(self, config, key, value):
        """Handle configuration setting change"""
        logger.debug(f"Setting changed: {key} = {value}")
        
        # Apply relevant changes
        if key.startswith('terminal.'):
            # Update terminal themes/fonts
            for terms in self.connection_to_terminals.values():
                for terminal in terms:
                    terminal.apply_theme()

    def on_window_size_changed(self, window, param):
        """Handle window size change"""
        width = self.get_default_size()[0]
        height = self.get_default_size()[1]
        sidebar_width = self._get_sidebar_width()
        
        self.config.save_window_geometry(width, height, sidebar_width)

    def simple_close_handler(self, window):
        """Handle window close - distinguish between tab close and window close"""
        logger.info("")
        
        try:
            # Check if we have any tabs open
            n_pages = self.tab_view.get_n_pages()
            logger.info(f" Number of tabs: {n_pages}")
            
            # If we have tabs, close all tabs first and then quit
            if n_pages > 0:
                logger.info(" CLOSING ALL TABS FIRST")
                # Close all tabs
                while self.tab_view.get_n_pages() > 0:
                    page = self.tab_view.get_nth_page(0)
                    self.tab_view.close_page(page)
            
            # Now quit the application
            logger.info(" QUITTING APPLICATION")
            app = self.get_application()
            if app:
                app.quit()
                
        except Exception as e:
            logger.error(f" ERROR IN WINDOW CLOSE: {e}")
            # Force quit even if there's an error
            app = self.get_application()
            self.show_quit_confirmation_dialog()
            return False  # Don't quit yet, let dialog handle it
        
        # No active connections, safe to quit
        self._do_quit()
        return True  # Safe to quit

    def on_close_request(self, window):
        """Handle window close request - MAIN ENTRY POINT"""
        if self._is_quitting:
            return False  # Already quitting, allow close
            
        # Check for active connections across all tabs
        actually_connected = {}
        for conn, terms in self.connection_to_terminals.items():
            for term in terms:
                if getattr(term, 'is_connected', False):
                    actually_connected.setdefault(conn, []).append(term)
        if actually_connected:
            self.show_quit_confirmation_dialog()
            return True  # Prevent close, let dialog handle it
        
        # No active connections, safe to close
        return False  # Allow close

    def show_quit_confirmation_dialog(self):
        """Show confirmation dialog when quitting with active connections"""
        # Bring the main window to the foreground first
        try:
            self.present()
        except Exception as e:
            logger.debug(f"Failed to bring window to foreground: {e}")
        
        # Only count terminals that are actually connected across all tabs
        connected_items = []
        for conn, terms in self.connection_to_terminals.items():
            for term in terms:
                if getattr(term, 'is_connected', False):
                    connected_items.append((conn, term))
        active_count = len(connected_items)
        connection_names = [conn.nickname for conn, _ in connected_items]
        
        if active_count == 1:
            message = f"You have 1 active SSH connection to '{connection_names[0]}'."
            detail = "Closing the application will disconnect this connection."
        else:
            message = f"You have {active_count} active SSH connections."
            detail = f"Closing the application will disconnect all connections:\n• " + "\n• ".join(connection_names)
        
        dialog = Adw.AlertDialog()
        dialog.set_heading("Active SSH Connections")
        dialog.set_body(f"{message}\n\n{detail}")
        
        dialog.add_response('cancel', 'Cancel')
        dialog.add_response('quit', 'Quit Anyway')
        dialog.set_response_appearance('quit', Adw.ResponseAppearance.DESTRUCTIVE)
        dialog.set_default_response('quit')
        dialog.set_close_response('cancel')
        
        dialog.connect('response', self.on_quit_confirmation_response)
        app = self.get_application()
        if app is not None:
            app.hold()

        dialog.present(self)

    def on_quit_confirmation_response(self, dialog, response):
        """Handle quit confirmation dialog response"""
        app = self.get_application()
        try:
            if response == 'quit':
                # Start cleanup process
                shutdown.cleanup_and_quit(self)
        finally:
            if app is not None:
                app.release()
            dialog.close()



    def on_open_new_connection_action(self, action, param=None):
        """Open a new tab for the selected connection via context menu."""
        try:
            connection = getattr(self, '_context_menu_connection', None)
            if connection is None:
                # Fallback to selected row if any
                row = self.connection_list.get_selected_row()
                connection = getattr(row, 'connection', None) if row else None
            if connection is None:
                return
            self.terminal_manager.connect_to_host(connection, force_new=True)
        except Exception as e:
            logger.error(f"Failed to open new connection tab: {e}")

    def on_open_new_connection_tab_action(self, action, param=None):
        """Open a new tab for the selected connection via global shortcut (Ctrl/⌘+Alt+N)."""
        try:
            # Get the currently selected connection
            row = self.connection_list.get_selected_row()
            if row and hasattr(row, 'connection'):
                connection = row.connection
                self.terminal_manager.connect_to_host(connection, force_new=True)
            else:
                # If no connection is selected, show a message or fall back to new connection dialog
                logger.debug(
                    f"No connection selected for {get_primary_modifier_label()}+Alt+N, opening new connection dialog"
                )
                self.show_connection_dialog()
        except Exception as e:
            logger.error(
                f"Failed to open new connection tab with {get_primary_modifier_label()}+Alt+N: {e}"
            )

    def on_manage_files_action(self, action, param=None):
        """Handle manage files action from context menu"""
        if hasattr(self, '_context_menu_connection') and self._context_menu_connection:
            connection = self._context_menu_connection
            try:
                # Define error callback for async operation
                def error_callback(error_msg):
                    logger.error(f"Failed to open file manager for {connection.nickname}: {error_msg}")
                    # Show error dialog to user
                    self._show_manage_files_error(connection.nickname, error_msg or "Failed to open file manager")
                
                success, error_msg = open_remote_in_file_manager(
                    user=connection.username,
                    host=connection.host,
                    port=connection.port if connection.port != 22 else None,
                    error_callback=error_callback,
                    parent_window=self
                )
                if success:
                    logger.info(f"Started file manager process for {connection.nickname}")
                else:
                    logger.error(f"Failed to start file manager process for {connection.nickname}: {error_msg}")
                    # Show error dialog to user
                    self._show_manage_files_error(connection.nickname, error_msg or "Failed to start file manager process")
            except Exception as e:
                logger.error(f"Error opening file manager: {e}")
                # Show error dialog to user
                self._show_manage_files_error(connection.nickname, str(e))

    def on_edit_connection_action(self, action, param=None):
        """Handle edit connection action from context menu"""
        try:
            connection = getattr(self, '_context_menu_connection', None)
            if connection is None:
                # Fallback to selected row if any
                row = self.connection_list.get_selected_row()
                connection = getattr(row, 'connection', None) if row else None
            if connection is None:
                return
            self.show_connection_dialog(connection)
        except Exception as e:
            logger.error(f"Failed to edit connection: {e}")

    def on_delete_connection_action(self, action, param=None):
        """Handle delete connection action from context menu"""
        try:
            connection = getattr(self, '_context_menu_connection', None)
            if connection is None:
                # Fallback to selected row if any
                row = self.connection_list.get_selected_row()
                connection = getattr(row, 'connection', None) if row else None
            if connection is None:
                return
            
            # Use the same logic as the button click handler
            # If host has active connections/tabs, warn about closing them first
            has_active_terms = bool(self.connection_to_terminals.get(connection, []))
            if getattr(connection, 'is_connected', False) or has_active_terms:
                dialog = Adw.MessageDialog(
                    transient_for=self,
                    modal=True,
                    heading=_('Remove host?'),
                    body=_('Close connections and remove host?')
                )
                dialog.add_response('cancel', _('Cancel'))
                dialog.add_response('close_remove', _('Close and Remove'))
                dialog.set_response_appearance('close_remove', Adw.ResponseAppearance.DESTRUCTIVE)
                dialog.set_default_response('close')
                dialog.set_close_response('cancel')
            else:
                # Simple delete confirmation when not connected
                dialog = Adw.MessageDialog.new(self, _('Delete Connection?'),
                                             _('Are you sure you want to delete "{}"?').format(connection.nickname))
                dialog.add_response('cancel', _('Cancel'))
                dialog.add_response('delete', _('Delete'))
                dialog.set_response_appearance('delete', Adw.ResponseAppearance.DESTRUCTIVE)
                dialog.set_default_response('cancel')
                dialog.set_close_response('cancel')

            dialog.connect('response', self.on_delete_connection_response, connection)
            dialog.present()
        except Exception as e:
            logger.error(f"Failed to delete connection: {e}")

    def on_open_in_system_terminal_action(self, action, param=None):
        """Handle open in system terminal action from context menu"""
        try:
            connection = getattr(self, '_context_menu_connection', None)
            if connection is None:
                # Fallback to selected row if any
                row = self.connection_list.get_selected_row()
                connection = getattr(row, 'connection', None) if row else None
            if connection is None:
                return
            
            self.open_in_system_terminal(connection)
        except Exception as e:
            logger.error(f"Failed to open in system terminal: {e}")

    def on_broadcast_command_action(self, action, param=None):
        """Handle broadcast command action - shows dialog to input command"""
        try:
            # Check if there are any SSH terminals open
            ssh_terminals_count = 0
            for i in range(self.tab_view.get_n_pages()):
                page = self.tab_view.get_nth_page(i)
                if page is None:
                    continue
                terminal_widget = page.get_child()
                if terminal_widget is None or not hasattr(terminal_widget, 'vte'):
                    continue
                if hasattr(terminal_widget, 'connection'):
                    if (hasattr(terminal_widget.connection, 'nickname') and
                            terminal_widget.connection.nickname == "Local Terminal"):
                        continue
                    if hasattr(terminal_widget.connection, 'host'):
                        ssh_terminals_count += 1
            
            if ssh_terminals_count == 0:
                # Show message dialog
                try:
                    error_dialog = Adw.MessageDialog(
                        transient_for=self,
                        modal=True,
                        heading=_("No SSH Terminals Open"),
                        body=_("Connect to your server first!")
                    )
                    error_dialog.add_response('ok', _('OK'))
                    error_dialog.present()
                except Exception as e:
                    logger.error(f"Failed to show error dialog: {e}")
                return
            
            # Create a custom dialog window instead of using Adw.MessageDialog
            dialog = Gtk.Dialog(
                title=_("Broadcast Command"),
                transient_for=self,
                modal=True,
                destroy_with_parent=True
            )
            
            # Set dialog properties
            dialog.set_default_size(400, 150)
            dialog.set_resizable(False)
            
            # Get the content area
            content_area = dialog.get_content_area()
            content_area.set_margin_start(20)
            content_area.set_margin_end(20)
            content_area.set_margin_top(20)
            content_area.set_margin_bottom(20)
            content_area.set_spacing(12)
            
            # Add label
            label = Gtk.Label(label=_("Enter a command to send to all open SSH terminals:"))
            label.set_wrap(True)
            label.set_xalign(0)
            content_area.append(label)
            
            # Add text entry
            entry = Gtk.Entry()
            entry.set_placeholder_text(_("e.g., ls -la"))
            entry.set_activates_default(True)
            entry.set_hexpand(True)
            content_area.append(entry)
            
            # Add buttons
            dialog.add_button(_('Cancel'), Gtk.ResponseType.CANCEL)
            send_button = dialog.add_button(_('Send'), Gtk.ResponseType.OK)
            send_button.get_style_context().add_class('suggested-action')
            
            # Set default button
            dialog.set_default_response(Gtk.ResponseType.OK)
            
            # Connect to response signal
            def on_response(dialog, response):
                if response == Gtk.ResponseType.OK:
                    command = entry.get_text().strip()
                    if command:
                        sent_count, failed_count = self.terminal_manager.broadcast_command(command)
                        
                        # Show result dialog
                        result_dialog = Adw.MessageDialog(
                            transient_for=self,
                            modal=True,
                            heading=_("Command Sent"),
                            body=_("Command sent to {} SSH terminals. {} failed.").format(sent_count, failed_count)
                        )
                        result_dialog.add_response('ok', _('OK'))
                        result_dialog.present()
                    else:
                        # Show error for empty command
                        error_dialog = Adw.MessageDialog(
                            transient_for=self,
                            modal=True,
                            heading=_("Error"),
                            body=_("Please enter a command to send.")
                        )
                        error_dialog.add_response('ok', _('OK'))
                        error_dialog.present()
                dialog.destroy()
            
            dialog.connect('response', on_response)
            
            # Show the dialog
            dialog.present()
            
            # Focus the entry after the dialog is shown
            def focus_entry():
                entry.grab_focus()
                return False
            
            GLib.idle_add(focus_entry)
            
        except Exception as e:
            logger.error(f"Failed to show broadcast command dialog: {e}")
            # Show error dialog
            try:
                error_dialog = Adw.MessageDialog(
                    transient_for=self,
                    modal=True,
                    heading=_("Error"),
                    body=_("Failed to open broadcast command dialog: {}").format(str(e))
                )
                error_dialog.add_response('ok', _('OK'))
                error_dialog.present()
            except Exception:
                pass
    
    def on_create_group_action(self, action, param=None):
        """Handle create group action"""
        try:
            # Create dialog for group name input
            dialog = Gtk.Dialog(
                title=_("Create New Group"),
                transient_for=self,
                modal=True,
                destroy_with_parent=True
            )
            
            dialog.set_default_size(400, 150)
            dialog.set_resizable(False)
            
            content_area = dialog.get_content_area()
            content_area.set_margin_start(20)
            content_area.set_margin_end(20)
            content_area.set_margin_top(20)
            content_area.set_margin_bottom(20)
            content_area.set_spacing(12)
            
            # Add label
            label = Gtk.Label(label=_("Enter a name for the new group:"))
            label.set_wrap(True)
            label.set_xalign(0)
            content_area.append(label)
            
            # Add text entry
            entry = Gtk.Entry()
            entry.set_placeholder_text(_("e.g., Production Servers"))
            entry.set_activates_default(True)
            entry.set_hexpand(True)
            content_area.append(entry)
            
            # Add buttons
            dialog.add_button(_('Cancel'), Gtk.ResponseType.CANCEL)
            create_button = dialog.add_button(_('Create'), Gtk.ResponseType.OK)
            create_button.get_style_context().add_class('suggested-action')
            
            dialog.set_default_response(Gtk.ResponseType.OK)
            
            def on_response(dialog, response):
                if response == Gtk.ResponseType.OK:
                    group_name = entry.get_text().strip()
                    if group_name:
                        self.group_manager.create_group(group_name)
                        self.rebuild_connection_list()
                    else:
                        # Show error for empty name
                        error_dialog = Adw.MessageDialog(
                            transient_for=self,
                            modal=True,
                            heading=_("Error"),
                            body=_("Please enter a group name.")
                        )
                        error_dialog.add_response('ok', _('OK'))
                        error_dialog.present()
                dialog.destroy()
            
            dialog.connect('response', on_response)
            dialog.present()
            
            def focus_entry():
                entry.grab_focus()
                return False
            
            GLib.idle_add(focus_entry)
            
        except Exception as e:
            logger.error(f"Failed to show create group dialog: {e}")
    
    def on_edit_group_action(self, action, param=None):
        """Handle edit group action"""
        try:
            logger.debug("Edit group action triggered")
            # Get the group row from context menu or selected row
            selected_row = getattr(self, '_context_menu_group_row', None)
            if not selected_row:
                selected_row = self.connection_list.get_selected_row()
            logger.debug(f"Selected row: {selected_row}")
            if not selected_row:
                logger.debug("No selected row")
                return
            if not hasattr(selected_row, 'group_id'):
                logger.debug("Selected row is not a group row")
                return
            
            group_id = selected_row.group_id
            logger.debug(f"Group ID: {group_id}")
            group_info = self.group_manager.groups.get(group_id)
            if not group_info:
                logger.debug(f"Group info not found for ID: {group_id}")
                return
            
            # Create dialog for group name editing
            dialog = Gtk.Dialog(
                title=_("Edit Group"),
                transient_for=self,
                modal=True,
                destroy_with_parent=True
            )
            
            dialog.set_default_size(400, 150)
            dialog.set_resizable(False)
            
            content_area = dialog.get_content_area()
            content_area.set_margin_start(20)
            content_area.set_margin_end(20)
            content_area.set_margin_top(20)
            content_area.set_margin_bottom(20)
            content_area.set_spacing(12)
            
            # Add label
            label = Gtk.Label(label=_("Enter a new name for the group:"))
            label.set_wrap(True)
            label.set_xalign(0)
            content_area.append(label)
            
            # Add text entry
            entry = Gtk.Entry()
            entry.set_text(group_info['name'])
            entry.set_activates_default(True)
            entry.set_hexpand(True)
            content_area.append(entry)
            
            # Add buttons
            dialog.add_button(_('Cancel'), Gtk.ResponseType.CANCEL)
            save_button = dialog.add_button(_('Save'), Gtk.ResponseType.OK)
            save_button.get_style_context().add_class('suggested-action')
            
            dialog.set_default_response(Gtk.ResponseType.OK)
            
            def on_response(dialog, response):
                if response == Gtk.ResponseType.OK:
                    new_name = entry.get_text().strip()
                    if new_name:
                        group_info['name'] = new_name
                        self.group_manager._save_groups()
                        self.rebuild_connection_list()
                    else:
                        # Show error for empty name
                        error_dialog = Adw.MessageDialog(
                            transient_for=self,
                            modal=True,
                            heading=_("Error"),
                            body=_("Please enter a group name.")
                        )
                        error_dialog.add_response('ok', _('OK'))
                        error_dialog.present()
                dialog.destroy()
            
            dialog.connect('response', on_response)
            dialog.present()
            
            def focus_entry():
                entry.grab_focus()
                entry.select_region(0, -1)
                return False
            
            GLib.idle_add(focus_entry)
            
        except Exception as e:
            logger.error(f"Failed to show edit group dialog: {e}")
    
    def on_delete_group_action(self, action, param=None):
        """Handle delete group action"""
        try:
            # Get the group row from context menu or selected row
            selected_row = getattr(self, '_context_menu_group_row', None)
            if not selected_row:
                selected_row = self.connection_list.get_selected_row()
            if not selected_row or not hasattr(selected_row, 'group_id'):
                return
            
            group_id = selected_row.group_id
            group_info = self.group_manager.groups.get(group_id)
            if not group_info:
                return
            
            # Show confirmation dialog
            dialog = Adw.MessageDialog(
                transient_for=self,
                modal=True,
                heading=_("Delete Group"),
                body=_("Are you sure you want to delete the group '{}'?\n\nThis will move all connections in this group to the parent group or make them ungrouped.").format(group_info['name'])
            )
            
            dialog.add_response('cancel', _('Cancel'))
            dialog.add_response('delete', _('Delete'))
            dialog.set_response_appearance('delete', Adw.ResponseAppearance.DESTRUCTIVE)
            dialog.set_default_response('cancel')
            
            def on_response(dialog, response):
                if response == 'delete':
                    self.group_manager.delete_group(group_id)
                    self.rebuild_connection_list()
                dialog.destroy()
            
            dialog.connect('response', on_response)
            dialog.present()
            
        except Exception as e:
            logger.error(f"Failed to show delete group dialog: {e}")
    
    def on_move_to_ungrouped_action(self, action, param=None):
        """Handle move to ungrouped action"""
        try:
            # Get the connection from context menu or selected row
            selected_row = getattr(self, '_context_menu_connection', None)
            if not selected_row:
                selected_row = self.connection_list.get_selected_row()
                if selected_row and hasattr(selected_row, 'connection'):
                    selected_row = selected_row.connection
            
            if not selected_row:
                return
            
            connection_nickname = selected_row.nickname if hasattr(selected_row, 'nickname') else selected_row
            
            # Move to ungrouped (None group)
            self.group_manager.move_connection(connection_nickname, None)
            self.rebuild_connection_list()
            
        except Exception as e:
            logger.error(f"Failed to move connection to ungrouped: {e}")
    
    def on_move_to_group_action(self, action, param=None):
        """Handle move to group action"""
        try:
            # Get the connection from context menu or selected row
            selected_row = getattr(self, '_context_menu_connection', None)
            if not selected_row:
                selected_row = self.connection_list.get_selected_row()
                if selected_row and hasattr(selected_row, 'connection'):
                    selected_row = selected_row.connection
            
            if not selected_row:
                return
            
            connection_nickname = selected_row.nickname if hasattr(selected_row, 'nickname') else selected_row
            
            # Get available groups
            available_groups = self.get_available_groups()
            logger.debug(f"Available groups for move dialog: {len(available_groups)} groups")
            
            # Show group selection dialog
            dialog = Gtk.Dialog(
                title=_("Move to Group"),
                transient_for=self,
                modal=True,
                destroy_with_parent=True
            )
            
            dialog.set_default_size(400, 300)
            dialog.set_resizable(False)
            
            content_area = dialog.get_content_area()
            content_area.set_margin_start(20)
            content_area.set_margin_end(20)
            content_area.set_margin_top(20)
            content_area.set_margin_bottom(20)
            content_area.set_spacing(12)
            
            # Add label
            label = Gtk.Label(label=_("Select a group to move the connection to:"))
            label.set_wrap(True)
            label.set_xalign(0)
            content_area.append(label)
            
            # Add list box for groups
            listbox = Gtk.ListBox()
            listbox.set_selection_mode(Gtk.SelectionMode.SINGLE)
            listbox.set_vexpand(True)
            
            # Add inline group creation section
            create_section_box = Gtk.Box(orientation=Gtk.Orientation.VERTICAL, spacing=6)
            create_section_box.set_margin_start(12)
            create_section_box.set_margin_end(12)
            create_section_box.set_margin_top(6)
            create_section_box.set_margin_bottom(6)
            
            # Create new group label
            create_label = Gtk.Label(label=_("Create New Group"))
            create_label.set_xalign(0)
            create_label.add_css_class("heading")
            create_section_box.append(create_label)
            
            # Create new group entry and button
            create_box = Gtk.Box(orientation=Gtk.Orientation.HORIZONTAL, spacing=6)
            
            self.create_group_entry = Gtk.Entry()
            self.create_group_entry.set_placeholder_text(_("Enter group name"))
            self.create_group_entry.set_hexpand(True)
            create_box.append(self.create_group_entry)
            
            self.create_group_button = Gtk.Button(label=_("Create"))
            self.create_group_button.add_css_class("suggested-action")
            self.create_group_button.set_sensitive(False)
            create_box.append(self.create_group_button)
            
            create_section_box.append(create_box)
            
            # Add the create section to content area
            content_area.append(create_section_box)
            
            # Add separator
            separator = Gtk.Separator(orientation=Gtk.Orientation.HORIZONTAL)
            content_area.append(separator)
            
            # Add existing groups label
            if available_groups:
                existing_label = Gtk.Label(label=_("Existing Groups"))
                existing_label.set_xalign(0)
                existing_label.add_css_class("heading")
                content_area.append(existing_label)
            
            # Add groups to list
            selected_group_id = None
            for group in available_groups:
                row = Gtk.ListBoxRow()
                box = Gtk.Box(orientation=Gtk.Orientation.HORIZONTAL, spacing=12)
                
                # Add group icon
                icon = Gtk.Image.new_from_icon_name('folder-symbolic')
                icon.set_pixel_size(16)
                box.append(icon)
                
                # Add group name
                label = Gtk.Label(label=group['name'])
                label.set_xalign(0)
                label.set_hexpand(True)
                box.append(label)
                
                row.set_child(box)
                row.group_id = group['id']
                listbox.append(row)
            
            content_area.append(listbox)
            
            # Add buttons
            dialog.add_button(_('Cancel'), Gtk.ResponseType.CANCEL)
            move_button = dialog.add_button(_('Move'), Gtk.ResponseType.OK)
            move_button.get_style_context().add_class('suggested-action')
            
            dialog.set_default_response(Gtk.ResponseType.OK)
            
            # Connect entry and button events
            def on_entry_changed(entry):
                text = entry.get_text().strip()
                self.create_group_button.set_sensitive(bool(text))
            
            def on_entry_activated(entry):
                text = entry.get_text().strip()
                if text:
                    on_create_group_clicked()
            
            def on_create_group_clicked():
                group_name = self.create_group_entry.get_text().strip()
                if group_name:
                    try:
                        # Create the new group
                        new_group_id = self.group_manager.create_group(group_name)
                        # Move the connection to the new group
                        self.group_manager.move_connection(connection_nickname, new_group_id)
                        # Rebuild the connection list
                        self.rebuild_connection_list()
                        # Close the dialog
                        dialog.destroy()
                    except ValueError as e:
                        # Show error dialog for duplicate group name
                        error_dialog = Gtk.Dialog(
                            title=_("Group Already Exists"),
                            transient_for=dialog,
                            modal=True,
                            destroy_with_parent=True
                        )
                        error_dialog.set_default_size(400, 150)
                        error_dialog.set_resizable(False)
                        
                        content_area = error_dialog.get_content_area()
                        content_area.set_margin_start(20)
                        content_area.set_margin_end(20)
                        content_area.set_margin_top(20)
                        content_area.set_margin_bottom(20)
                        
                        # Add error message
                        error_label = Gtk.Label(label=str(e))
                        error_label.set_wrap(True)
                        error_label.set_xalign(0)
                        content_area.append(error_label)
                        
                        # Add OK button
                        error_dialog.add_button(_('OK'), Gtk.ResponseType.OK)
                        error_dialog.set_default_response(Gtk.ResponseType.OK)
                        
                        def on_error_response(dialog, response):
                            dialog.destroy()
                        
                        error_dialog.connect('response', on_error_response)
                        error_dialog.present()
                        
                        # Clear the entry and focus it for retry
                        self.create_group_entry.set_text("")
                        self.create_group_entry.grab_focus()
            
            self.create_group_entry.connect('changed', on_entry_changed)
            self.create_group_entry.connect('activate', on_entry_activated)
            self.create_group_button.connect('clicked', lambda btn: on_create_group_clicked())
            
            def on_response(dialog, response):
                if response == Gtk.ResponseType.OK:
                    selected_row = listbox.get_selected_row()
                    if selected_row:
                        target_group_id = selected_row.group_id
                        self.group_manager.move_connection(connection_nickname, target_group_id)
                        self.rebuild_connection_list()
                dialog.destroy()
            
            dialog.connect('response', on_response)
            dialog.present()
            
        except Exception as e:
            logger.error(f"Failed to show move to group dialog: {e}")
    

    

    def move_connection_to_group(self, connection_nickname: str, target_group_id: str = None):
        """Move a connection to a specific group"""
        try:
            self.group_manager.move_connection(connection_nickname, target_group_id)
            self.rebuild_connection_list()
        except Exception as e:
            logger.error(f"Failed to move connection {connection_nickname} to group: {e}")
    
    def get_available_groups(self) -> List[Dict]:
        """Get list of available groups for selection"""
        return self.group_manager.get_all_groups()

    def open_in_system_terminal(self, connection):
        """Open the connection in the system's default terminal"""
        try:
            port_text = f" -p {connection.port}" if hasattr(connection, 'port') and connection.port != 22 else ""
            ssh_command = f"ssh{port_text} {connection.username}@{connection.host}"

            use_external = self.config.get_setting('use-external-terminal', False)
            if use_external:
                terminal_command = self._get_user_preferred_terminal()
            else:
                terminal_command = self._get_default_terminal_command()

            if not terminal_command:
                common_terminals = [
                    'gnome-terminal', 'konsole', 'xterm', 'alacritty',
                    'kitty', 'terminator', 'tilix', 'xfce4-terminal'
                ]
                for term in common_terminals:
                    try:
                        result = subprocess.run(['which', term], capture_output=True, text=True, timeout=2)
                        if result.returncode == 0:
                            terminal_command = [term]
                            break
                    except Exception:
                        continue

            if not terminal_command:
                try:
                    result = subprocess.run(['which', 'xdg-terminal'], capture_output=True, text=True, timeout=2)
                    if result.returncode == 0:
                        terminal_command = ['xdg-terminal']
                except Exception:
                    pass

            if not terminal_command:
                self._show_terminal_error_dialog()
                return

            self._open_system_terminal(terminal_command, ssh_command)

        except Exception as e:
            logger.error(f"Failed to open system terminal: {e}")
            self._show_terminal_error_dialog()

    def _open_system_terminal(self, terminal_command: List[str], ssh_command: str):
        """Launch a terminal command with an SSH command."""
        try:
            if is_macos():
                cmd = terminal_command + ['--args', 'bash', '-lc', f'{ssh_command}; exec bash']
            else:
                terminal_basename = os.path.basename(terminal_command[0])
                if terminal_basename in ['gnome-terminal', 'tilix', 'xfce4-terminal']:
                    cmd = terminal_command + ['--', 'bash', '-c', f'{ssh_command}; exec bash']
                elif terminal_basename in ['konsole', 'terminator', 'guake']:
                    cmd = terminal_command + ['-e', f'bash -c "{ssh_command}; exec bash"']
                elif terminal_basename in ['alacritty', 'kitty']:
                    cmd = terminal_command + ['-e', 'bash', '-c', f'{ssh_command}; exec bash']
                elif terminal_basename == 'xterm':
                    cmd = terminal_command + ['-e', f'bash -c "{ssh_command}; exec bash"']
                elif terminal_basename == 'xdg-terminal':
                    cmd = terminal_command + [ssh_command]
                else:
                    cmd = terminal_command + [ssh_command]

            logger.info(f"Launching system terminal: {' '.join(cmd)}")
            subprocess.Popen(cmd, start_new_session=True)

        except Exception as e:
            logger.error(f"Failed to open system terminal: {e}")
            self._show_terminal_error_dialog()

    def _open_connection_in_external_terminal(self, connection):
        """Open the connection in the user's preferred external terminal"""
        try:
            port_text = f" -p {connection.port}" if hasattr(connection, 'port') and connection.port != 22 else ""
            ssh_command = f"ssh{port_text} {connection.username}@{connection.host}"

            terminal_command = self._get_user_preferred_terminal()
            if not terminal_command:
                terminal_command = self._get_default_terminal_command()

            if not terminal_command:
                self._show_terminal_error_dialog()
                return

            self._open_system_terminal(terminal_command, ssh_command)

        except Exception as e:
            logger.error(f"Failed to open connection in external terminal: {e}")
            self._show_terminal_error_dialog()

    def _get_default_terminal_command(self) -> Optional[List[str]]:
        """Get the default terminal command from desktop environment"""
        try:
            if is_macos():
                mac_terms = ['iTerm', 'Warp', 'WezTerm', 'Alacritty', 'Terminal']
                for app in mac_terms:
                    try:
                        result = subprocess.run(['open', '-Ra', app], capture_output=True, text=True, timeout=2)
                        if result.returncode == 0:
                            return ['open', '-a', app]
                    except Exception:
                        continue
                return None

            desktop = os.environ.get('XDG_CURRENT_DESKTOP', '').lower()

            if 'gnome' in desktop:
                return ['gnome-terminal']
            elif 'kde' in desktop or 'plasma' in desktop:
                return ['konsole']
            elif 'xfce' in desktop:
                return ['xfce4-terminal']
            elif 'cinnamon' in desktop:
                return ['gnome-terminal']
            elif 'mate' in desktop:
                return ['mate-terminal']
            elif 'lxqt' in desktop:
                return ['qterminal']
            elif 'lxde' in desktop:
                return ['lxterminal']

            common_terminals = [
                'gnome-terminal', 'konsole', 'xfce4-terminal', 'alacritty',
                'kitty', 'terminator', 'tilix', 'guake'
            ]

            for term in common_terminals:
                try:
                    result = subprocess.run(['which', term], capture_output=True, text=True, timeout=2)
                    if result.returncode == 0:
                        return [term]
                except Exception:
                    continue

            return None

        except Exception as e:
            logger.error(f"Failed to get default terminal: {e}")
            return None
    
    def _get_user_preferred_terminal(self) -> Optional[List[str]]:
        """Get the user's preferred terminal from settings"""
        try:
            preferred_terminal = self.config.get_setting('external-terminal', 'gnome-terminal')

            if preferred_terminal == 'custom':
                custom_path = self.config.get_setting('custom-terminal-path', '')
                if custom_path:
                    if is_macos():
                        return ['open', '-a', custom_path]
                    return [custom_path]
                else:
                    logger.warning("Custom terminal path is not set, falling back to built-in terminal")
                    return None

            if is_macos():
<<<<<<< HEAD
                # Preferences may store either an app name ("iTerm") or a full
                # command ("open -a iTerm").  If the value already starts with
                # "open" use it verbatim, otherwise build an "open -a" command
                # for the specified app.
                if preferred_terminal.startswith('open'):
                    return shlex.split(preferred_terminal)
=======
>>>>>>> f0551d67
                return ['open', '-a', preferred_terminal]

            try:
                result = subprocess.run(['which', preferred_terminal], capture_output=True, text=True, timeout=2)
                if result.returncode == 0:
                    return [preferred_terminal]
                else:
                    logger.warning(f"Preferred terminal '{preferred_terminal}' not found, falling back to built-in terminal")
                    return None
            except Exception as e:
                logger.error(f"Failed to check preferred terminal '{preferred_terminal}': {e}")
                return None

        except Exception as e:
            logger.error(f"Failed to get user preferred terminal: {e}")
            return None



    def _show_terminal_error_dialog(self):
        """Show error dialog when no terminal is found"""
        try:
            dialog = Adw.MessageDialog(
                transient_for=self,
                modal=True,
                heading=_("No Terminal Found"),
                body=_("Could not find a suitable terminal application. Please install a terminal like gnome-terminal, konsole, or xterm.")
            )
            
            dialog.add_response("ok", _("OK"))
            dialog.set_default_response("ok")
            dialog.set_close_response("ok")
            dialog.present()
            
        except Exception as e:
            logger.error(f"Failed to show terminal error dialog: {e}")

    def _show_manage_files_error(self, connection_name: str, error_message: str):
        """Show error dialog for manage files failure"""
        try:
            # Determine error type for appropriate messaging
            is_ssh_error = "ssh connection" in error_message.lower() or "connection failed" in error_message.lower()
            is_timeout_error = "timeout" in error_message.lower()
            
            if is_ssh_error or is_timeout_error:
                heading = _("SSH Connection Failed")
                body = _("Could not establish SSH connection to the server. Please check:")
                
                suggestions = [
                    _("• Server is running and accessible"),
                    _("• SSH service is enabled on the server"),
                    _("• Firewall allows SSH connections"),
                    _("• Your SSH keys or credentials are correct"),
                    _("• Network connectivity to the server")
                ]
            else:
                heading = _("File Manager Error")
                body = _("Failed to open file manager for remote server.")
                suggestions = [
                    _("• Try again in a moment"),
                    _("• Check if the server is accessible"),
                    _("• Ensure you have proper permissions")
                ]
            
            # Create suggestions box
            suggestions_box = Gtk.Box(orientation=Gtk.Orientation.VERTICAL, spacing=8)
            suggestions_box.set_margin_top(12)
            
            for suggestion in suggestions:
                label = Gtk.Label(label=suggestion)
                label.set_halign(Gtk.Align.START)
                label.set_wrap(True)
                suggestions_box.append(label)
            
            msg = Adw.MessageDialog(
                transient_for=self,
                modal=True,
                heading=heading,
                body=body
            )
            msg.set_extra_child(suggestions_box)
            
            # Add technical details if available
            if error_message and error_message.strip():
                detail_label = Gtk.Label(label=error_message)
                detail_label.add_css_class("dim-label")
                detail_label.set_wrap(True)
                detail_label.set_margin_top(8)
                suggestions_box.append(detail_label)
            
            msg.add_response("ok", _("OK"))
            msg.set_default_response("ok")
            msg.set_close_response("ok")
            msg.present()
            
        except Exception as e:
            logger.error(f"Failed to show manage files error dialog: {e}")

    def _do_quit(self):
        """Actually quit the application - FINAL STEP"""
        try:
            logger.info("Quitting application")
            
            # Save window geometry
            self._save_window_state()
            
            # Get the application and quit
            app = self.get_application()
            if app:
                app.quit()
            else:
                # Fallback: close the window directly
                self.close()
                
        except Exception as e:
            logger.error(f"Error during final quit: {e}")
            # Force exit as last resort
            import sys
            sys.exit(0)
        
        return False  # Don't repeat timeout

    def _save_window_state(self):
        """Save window state before quitting"""
        try:
            width, height = self.get_default_size()
            sidebar_width = getattr(self.split_view, 'get_sidebar_width', lambda: 250)()
            self.config.save_window_geometry(width, height, sidebar_width)
            logger.debug(f"Saved window geometry: {width}x{height}, sidebar: {sidebar_width}")
        except Exception as e:
            logger.error(f"Failed to save window state: {e}")
            self.welcome_view.set_visible(False)
            self.tab_view.set_visible(True)
            # Update tab titles in case they've changed
            self._update_tab_titles()
    
    def _update_tab_titles(self):
        """Update tab titles"""
        for page in self.tab_view.get_pages():
            child = page.get_child()
            if hasattr(child, 'connection'):
                page.set_title(child.connection.nickname)
    
    def on_connection_saved(self, dialog, connection_data):
        """Handle connection saved from dialog"""
        try:
            if dialog.is_editing:
                # Update existing connection
                old_connection = dialog.connection
                is_connected = old_connection in self.active_terminals
                
                # Store the current terminal instance if connected
                terminal = self.active_terminals.get(old_connection) if is_connected else None
                
                try:
                    logger.info(
                        "Window.on_connection_saved(edit): saving '%s' with %d forwarding rules",
                        old_connection.nickname, len(connection_data.get('forwarding_rules', []) or [])
                    )
                except Exception:
                    pass
                
                # Detect if anything actually changed; avoid unnecessary writes/prompts
                def _norm_str(v):
                    try:
                        s = ('' if v is None else str(v)).strip()
                        # Treat keyfile placeholders as empty
                        if s.lower().startswith('select key file') or 'select key file or leave empty' in s.lower():
                            return ''
                        return s
                    except Exception:
                        return ''
                def _norm_rules(rules):
                    try:
                        return list(rules or [])
                    except Exception:
                        return []
                existing = {
                    'nickname': _norm_str(getattr(old_connection, 'nickname', '')),
                    'host': _norm_str(getattr(old_connection, 'host', '')),
                    'username': _norm_str(getattr(old_connection, 'username', '')),
                    'port': int(getattr(old_connection, 'port', 22) or 22),
                    'auth_method': int(getattr(old_connection, 'auth_method', 0) or 0),
                    'keyfile': _norm_str(getattr(old_connection, 'keyfile', '')),
                    'certificate': _norm_str(getattr(old_connection, 'certificate', '')),
                    'key_select_mode': int(getattr(old_connection, 'key_select_mode', 0) or 0),
                    'password': _norm_str(getattr(old_connection, 'password', '')),
                    'key_passphrase': _norm_str(getattr(old_connection, 'key_passphrase', '')),
                    'x11_forwarding': bool(getattr(old_connection, 'x11_forwarding', False)),
                    'forwarding_rules': _norm_rules(getattr(old_connection, 'forwarding_rules', [])),
                    'local_command': _norm_str(getattr(old_connection, 'local_command', '') or (getattr(old_connection, 'data', {}).get('local_command') if hasattr(old_connection, 'data') else '')),
                    'remote_command': _norm_str(getattr(old_connection, 'remote_command', '') or (getattr(old_connection, 'data', {}).get('remote_command') if hasattr(old_connection, 'data') else '')),
                    'extra_ssh_config': _norm_str(getattr(old_connection, 'extra_ssh_config', '') or (getattr(old_connection, 'data', {}).get('extra_ssh_config') if hasattr(old_connection, 'data') else '')),
                }
                incoming = {
                    'nickname': _norm_str(connection_data.get('nickname')),
                    'host': _norm_str(connection_data.get('host')),
                    'username': _norm_str(connection_data.get('username')),
                    'port': int(connection_data.get('port') or 22),
                    'auth_method': int(connection_data.get('auth_method') or 0),
                    'keyfile': _norm_str(connection_data.get('keyfile')),
                    'certificate': _norm_str(connection_data.get('certificate')),
                    'key_select_mode': int(connection_data.get('key_select_mode') or 0),
                    'password': _norm_str(connection_data.get('password')),
                    'key_passphrase': _norm_str(connection_data.get('key_passphrase')),
                    'x11_forwarding': bool(connection_data.get('x11_forwarding', False)),
                    'forwarding_rules': _norm_rules(connection_data.get('forwarding_rules')),
                    'local_command': _norm_str(connection_data.get('local_command')),
                    'remote_command': _norm_str(connection_data.get('remote_command')),
                    'extra_ssh_config': _norm_str(connection_data.get('extra_ssh_config')),
                }
                # Determine if anything meaningful changed by comparing canonical SSH config blocks
                try:
                    existing_block = self.connection_manager.format_ssh_config_entry(existing)
                    incoming_block = self.connection_manager.format_ssh_config_entry(incoming)
                    # Also include auth_method/password/key_select_mode delta in change detection
                    pw_changed_flag = bool(connection_data.get('password_changed', False))
                    ksm_changed = (existing.get('key_select_mode', 0) != incoming.get('key_select_mode', 0))
                    changed = (existing_block != incoming_block) or (existing['auth_method'] != incoming['auth_method']) or pw_changed_flag or ksm_changed or (existing['password'] != incoming['password'])
                except Exception:
                    # Fallback to dict comparison if formatter fails
                    changed = existing != incoming

                # Extra guard: if key_select_mode or auth_method differs from the object's current value, force changed
                try:
                    if int(connection_data.get('key_select_mode', -1)) != int(getattr(old_connection, 'key_select_mode', -1)):
                        changed = True
                    if int(connection_data.get('auth_method', -1)) != int(getattr(old_connection, 'auth_method', -1)):
                        changed = True
                except Exception:
                    pass

                # Always force update when editing connections - skip change detection entirely for forwarding rules
                logger.info("Editing connection '%s' - forcing update to ensure forwarding rules are synced", existing['nickname'])

                logger.debug(f"Updating connection '{old_connection.nickname}'")

                # Ensure auth_method always present and normalized
                try:
                    connection_data['auth_method'] = int(connection_data.get('auth_method', getattr(old_connection, 'auth_method', 0)) or 0)
                except Exception:
                    connection_data['auth_method'] = 0

                # Update connection in manager first
                if not self.connection_manager.update_connection(old_connection, connection_data):
                    logger.error("Failed to update connection in SSH config")
                    return

                # Update connection attributes in memory (ensure forwarding rules kept)
                old_connection.nickname = connection_data['nickname']
                old_connection.host = connection_data['host']
                old_connection.username = connection_data['username']
                old_connection.port = connection_data['port']
                old_connection.keyfile = connection_data['keyfile']
                old_connection.certificate = connection_data.get('certificate', '')
                old_connection.password = connection_data['password']
                old_connection.key_passphrase = connection_data['key_passphrase']
                old_connection.auth_method = connection_data['auth_method']
                # Persist key selection mode in-memory so the dialog reflects it without restart
                try:
                    old_connection.key_select_mode = int(connection_data.get('key_select_mode', getattr(old_connection, 'key_select_mode', 0)) or 0)
                except Exception:
                    pass
                old_connection.x11_forwarding = connection_data['x11_forwarding']
                old_connection.forwarding_rules = list(connection_data.get('forwarding_rules', []))
                # Update commands
                try:
                    old_connection.local_command = connection_data.get('local_command', '')
                    old_connection.remote_command = connection_data.get('remote_command', '')
                    old_connection.extra_ssh_config = connection_data.get('extra_ssh_config', '')
                except Exception:
                    pass
                
                # The connection has already been updated in-place, so we don't need to reload from disk
                # The forwarding rules are already updated in the connection_data
                


                # Update UI
                if old_connection in self.connection_rows:
                    # Get the row before potentially modifying the dictionary
                    row = self.connection_rows[old_connection]
                    # Remove the old connection from the dictionary
                    del self.connection_rows[old_connection]
                    # Add it back with the updated connection object
                    self.connection_rows[old_connection] = row
                    # Update the display
                    row.update_display()
                else:
                    # If the connection is not in the rows, rebuild the list
                    self.rebuild_connection_list()
                
                logger.info(f"Updated connection: {old_connection.nickname}")
                
                # If the connection is active, ask if user wants to reconnect
                if is_connected and terminal is not None:
                    # Store the terminal in the connection for later use
                    old_connection._terminal_instance = terminal
                    self._prompt_reconnect(old_connection)
                
            else:
                # Create new connection
                connection = Connection(connection_data)
                # Ensure the in-memory object has the chosen auth_method immediately
                try:
                    connection.auth_method = int(connection_data.get('auth_method', 0))
                except Exception:
                    connection.auth_method = 0
                # Ensure key selection mode is applied immediately
                try:
                    connection.key_select_mode = int(connection_data.get('key_select_mode', 0) or 0)
                except Exception:
                    connection.key_select_mode = 0
                # Ensure certificate is applied immediately
                try:
                    connection.certificate = connection_data.get('certificate', '')
                except Exception:
                    connection.certificate = ''
                # Ensure extra SSH config settings are applied immediately
                try:
                    connection.extra_ssh_config = connection_data.get('extra_ssh_config', '')
                except Exception:
                    connection.extra_ssh_config = ''
                # Add the new connection to the manager's connections list
                self.connection_manager.connections.append(connection)
                

                
                # Save the connection to SSH config and emit the connection-added signal
                if self.connection_manager.update_connection(connection, connection_data):
                    # Reload from SSH config and rebuild list immediately
                    try:
                        self.connection_manager.load_ssh_config()
                        self.rebuild_connection_list()
                    except Exception:
                        pass
                    # Reload config after saving
                    try:

                        self.connection_manager.load_ssh_config()
                        self.rebuild_connection_list()

                    except Exception:
                        pass
                    # Sync forwarding rules from a fresh reload to ensure UI matches disk
                    try:
                        reloaded_new = self.connection_manager.find_connection_by_nickname(connection.nickname)
                        if reloaded_new:
                            connection.forwarding_rules = list(reloaded_new.forwarding_rules or [])
                            logger.info("New connection '%s' has %d rules after write", connection.nickname, len(connection.forwarding_rules))
                    except Exception:
                        pass
                    # Manually add the connection to the UI since we're not using the signal
                    # Row list was rebuilt from config; no manual add required
                    logger.info(f"Created new connection: {connection_data['nickname']}")
                else:
                    logger.error("Failed to save connection to SSH config")
                
        except Exception as e:
            logger.error(f"Failed to save connection: {e}")
            # Show error dialog
            error_dialog = Gtk.MessageDialog(
                transient_for=self,
                modal=True,
                message_type=Gtk.MessageType.ERROR,
                buttons=Gtk.ButtonsType.OK,
                text=_("Failed to save connection"),
                secondary_text=str(e)
            )
            error_dialog.present()
    
    def _rebuild_connections_list(self):
        """Rebuild the sidebar connections list from manager state, avoiding duplicates."""
        try:
            self.rebuild_connection_list()
        except Exception:
            pass
    def _prompt_reconnect(self, connection):
        """Show a dialog asking if user wants to reconnect with new settings"""
        dialog = Gtk.MessageDialog(
            transient_for=self,
            modal=True,
            message_type=Gtk.MessageType.QUESTION,
            buttons=Gtk.ButtonsType.YES_NO,
            text=_("Settings Changed"),
            secondary_text=_("The connection settings have been updated.\n"
                           "Would you like to reconnect with the new settings?")
        )
        dialog.connect("response", self._on_reconnect_response, connection)
        dialog.present()
    
    def _on_reconnect_response(self, dialog, response_id, connection):
        """Handle response from reconnect prompt"""
        dialog.destroy()
        
        # Only proceed if user clicked Yes and the connection is still active
        if response_id != Gtk.ResponseType.YES or connection not in self.active_terminals:
            # Clean up the stored terminal instance if it exists
            if hasattr(connection, '_terminal_instance'):
                delattr(connection, '_terminal_instance')
            return
            
        # Get the terminal instance either from active_terminals or the stored instance
        terminal = self.active_terminals.get(connection) or getattr(connection, '_terminal_instance', None)
        if not terminal:
            logger.warning("No terminal instance found for reconnection")
            return
            
        # Set controlled reconnect flag
        self._is_controlled_reconnect = True


        
        try:
            # Disconnect first (defer to avoid blocking)
            logger.debug("Disconnecting terminal before reconnection")
            def _safe_disconnect():
                try:
                    terminal.disconnect()
                    logger.debug("Terminal disconnected, scheduling reconnect")
                    # Store the connection temporarily in active_terminals if not present
                    if connection not in self.active_terminals:
                        self.active_terminals[connection] = terminal
                    # Reconnect after disconnect completes
                    GLib.timeout_add(1000, self._reconnect_terminal, connection)  # Increased delay
                except Exception as e:
                    logger.error(f"Error during disconnect: {e}")
                    GLib.idle_add(self._show_reconnect_error, connection, str(e))
                return False
            
            # Defer disconnect to avoid blocking the UI thread
            GLib.idle_add(_safe_disconnect)
            
        except Exception as e:
            logger.error(f"Error during reconnection: {e}")
            # Remove from active terminals if reconnection fails
            if connection in self.active_terminals:
                del self.active_terminals[connection]
                
            # Show error to user
            error_dialog = Gtk.MessageDialog(
                transient_for=self,
                modal=True,
                message_type=Gtk.MessageType.ERROR,
                buttons=Gtk.ButtonsType.OK,
                text=_("Reconnection Failed"),
                secondary_text=_("Failed to reconnect with the new settings. Please try connecting again manually.")
            )
            error_dialog.present()
            
        finally:
            # Clean up the stored terminal instance
            if hasattr(connection, '_terminal_instance'):
                delattr(connection, '_terminal_instance')
                
            # Reset the flag after a delay to ensure it's not set during normal operations
            GLib.timeout_add(1000, self._reset_controlled_reconnect)
    
    def _reset_controlled_reconnect(self):
        """Reset the controlled reconnect flag"""
        self._is_controlled_reconnect = False
    
    def _reconnect_terminal(self, connection):
        """Reconnect a terminal with updated connection settings"""
        if connection not in self.active_terminals:
            logger.warning(f"Connection {connection.nickname} not found in active terminals")
            return False  # Don't repeat the timeout
            
        terminal = self.active_terminals[connection]
        
        try:
            logger.debug(f"Attempting to reconnect terminal for {connection.nickname}")
            
            # Reconnect with new settings
            if not terminal._connect_ssh():
                logger.error("Failed to reconnect with new settings")
                # Show error to user
                GLib.idle_add(self._show_reconnect_error, connection)
                return False
                
            logger.info(f"Successfully reconnected terminal for {connection.nickname}")
            
        except Exception as e:
            logger.error(f"Error reconnecting terminal: {e}", exc_info=True)
            GLib.idle_add(self._show_reconnect_error, connection, str(e))
            
        return False  # Don't repeat the timeout
        
    def _show_reconnect_error(self, connection, error_message=None):
        """Show an error message when reconnection fails"""
        # Remove from active terminals if reconnection fails
        if connection in self.active_terminals:
            del self.active_terminals[connection]
            
        # Update UI to show disconnected state
        if connection in self.connection_rows:
            self.connection_rows[connection].update_status()
        
        # Show error dialog
        error_dialog = Gtk.MessageDialog(
            transient_for=self,
            modal=True,
            message_type=Gtk.MessageType.ERROR,
            buttons=Gtk.ButtonsType.OK,
            text=_("Reconnection Failed"),
            secondary_text=error_message or _("Failed to reconnect with the new settings. Please try connecting again manually.")
        )
        error_dialog.present()
        
        # Clean up the dialog when closed
        error_dialog.connect("response", lambda d, r: d.destroy())<|MERGE_RESOLUTION|>--- conflicted
+++ resolved
@@ -4405,15 +4405,13 @@
                     return None
 
             if is_macos():
-<<<<<<< HEAD
                 # Preferences may store either an app name ("iTerm") or a full
                 # command ("open -a iTerm").  If the value already starts with
                 # "open" use it verbatim, otherwise build an "open -a" command
                 # for the specified app.
                 if preferred_terminal.startswith('open'):
                     return shlex.split(preferred_terminal)
-=======
->>>>>>> f0551d67
+
                 return ['open', '-a', preferred_terminal]
 
             try:
