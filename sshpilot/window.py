"""
Main Window for sshPilot
Primary UI with connection list, tabs, and terminal management
"""

import os
import logging
import math
import shlex
import time
from typing import Optional, Dict, Any, List, Tuple, Callable

import gi
gi.require_version('Gtk', '4.0')
gi.require_version('Adw', '1')
try:
    gi.require_version('Vte', '3.91')
    from gi.repository import Vte
    _HAS_VTE = True
except Exception:
    _HAS_VTE = False

from gi.repository import Gtk, Adw, Gio, GLib, GObject, Gdk, Pango, PangoFT2
import subprocess
import threading

# Feature detection for libadwaita versions across distros
HAS_NAV_SPLIT = hasattr(Adw, 'NavigationSplitView')
HAS_OVERLAY_SPLIT = hasattr(Adw, 'OverlaySplitView')
HAS_TIMED_ANIMATION = hasattr(Adw, 'TimedAnimation')

from gettext import gettext as _

from .connection_manager import ConnectionManager, Connection
from .terminal import TerminalWidget
from .terminal_manager import TerminalManager
from .config import Config
from .key_manager import KeyManager, SSHKey
# Port forwarding UI is now integrated into connection_dialog.py
from .connection_dialog import ConnectionDialog
from .askpass_utils import ensure_askpass_script
from .preferences import (
    PreferencesWindow,
    is_running_in_flatpak,
    should_hide_external_terminal_options,
    should_hide_file_manager_options,
)
from .sshcopyid_window import SshCopyIdWindow
from .groups import GroupManager
from .sidebar import GroupRow, ConnectionRow, build_sidebar

from .sftp_utils import open_remote_in_file_manager
from .welcome_page import WelcomePage
from .actions import WindowActions, register_window_actions
from . import shutdown
from .search_utils import connection_matches
from .shortcut_utils import get_primary_modifier_label
from .platform_utils import is_macos

logger = logging.getLogger(__name__)

class MainWindow(Adw.ApplicationWindow, WindowActions):
    """Main application window"""

    def __init__(self, *args, isolated: bool = False, **kwargs):
        super().__init__(*args, **kwargs)
        self.active_terminals = {}
        self.connections = []
        self._is_quitting = False  # Flag to prevent multiple quit attempts
        self._is_controlled_reconnect = False  # Flag to track controlled reconnection

        # Initialize managers
        self.config = Config()
        effective_isolated = isolated or bool(self.config.get_setting('ssh.use_isolated_config', False))
        self.connection_manager = ConnectionManager(self.config, isolated_mode=effective_isolated)
        self.key_manager = KeyManager()
        self.group_manager = GroupManager(self.config)
        
        # UI state
        self.active_terminals: Dict[Connection, TerminalWidget] = {}  # most recent terminal per connection
        self.connection_to_terminals: Dict[Connection, List[TerminalWidget]] = {}
        self.terminal_to_connection: Dict[TerminalWidget, Connection] = {}
        self.connection_rows = {}   # connection -> row_widget
        # Hide hosts toggle state
        try:
            self._hide_hosts = bool(self.config.get_setting('ui.hide_hosts', False))
        except Exception:
            self._hide_hosts = False
        
        # Set up window
        self.setup_window()
        self.setup_ui()
        self.setup_connections()
        self.setup_signals()

        # Terminal manager handles terminal-related operations
        self.terminal_manager = TerminalManager(self)
        
        # Add action for activating connections
        self.activate_action = Gio.SimpleAction.new('activate-connection', None)
        self.activate_action.connect('activate', self.on_activate_connection)
        self.add_action(self.activate_action)

        # Register remaining window actions
        register_window_actions(self)
        # (Toasts disabled) Remove any toast-related actions if previously defined
        try:
            if hasattr(self, '_toast_reconnect_action'):
                self.remove_action('toast-reconnect')
        except Exception:
            pass
        
        # Connect to close request signal
        self.connect('close-request', self.on_close_request)
        
        # Start with welcome view (tab view setup already shows welcome initially)
        
        logger.info("Main window initialized")

        # Install sidebar CSS
        try:
            self._install_sidebar_css()
        except Exception as e:
            logger.error(f"Failed to install sidebar CSS: {e}")

        # On startup, focus the first item in the connection list (not the toolbar buttons)
        try:
            GLib.idle_add(self._focus_connection_list_first_row)
        except Exception:
            pass
        
        # Check startup behavior setting and show appropriate view
        try:
            startup_behavior = self.config.get_setting('app-startup-behavior', 'terminal')
            if startup_behavior == 'terminal':
                # Show local terminal on startup
                GLib.idle_add(self.terminal_manager.show_local_terminal)
            # If startup_behavior == 'welcome', the welcome view is already shown by default
        except Exception as e:
            logger.error(f"Error handling startup behavior: {e}")

    def _install_sidebar_css(self):
        """Install sidebar focus CSS"""
        try:
            # Install CSS for sidebar focus highlighting once per display
            display = Gdk.Display.get_default()
            if not display:
                logger.warning("No display available for CSS installation")
                return
            # Use an attribute on the display to avoid re-adding provider
            if getattr(display, '_sidebar_css_installed', False):
                return
            provider = Gtk.CssProvider()
            css = """
            /* Pulse highlight for selected rows */
            .pulse-highlight {
              background: alpha(@accent_bg_color, 0.5);
              border-radius: 8px;
              box-shadow: 0 0 0 0.5px alpha(@accent_bg_color, 0.28) inset;
              opacity: 0;
              transition: opacity 0.3s ease-in-out;
            }
            .pulse-highlight.on {
              opacity: 1;
            }

            /* optional: a subtle focus ring while the list is focused */
            row:selected:focus-within {
            #   box-shadow: 0 0 8px 2px @accent_bg_color inset;
            #border: 2px solid @accent_bg_color;  /* Adds a solid border of 2px thickness */
              border-radius: 8px;
            }
            
            /* Group styling */
            .group-expand-button {
              min-width: 16px;
              min-height: 16px;
              padding: 2px;
              border-radius: 4px;
            }
            
            .group-expand-button:hover {
              background: alpha(@accent_bg_color, 0.1);
            }
            

            
            /* Drag and drop visual feedback */
            row.drag-highlight {
              background: alpha(@accent_bg_color, 0.2);
              border: 2px dashed @accent_bg_color;
              border-radius: 8px;
            }
            
            /* Drop indicators */
            row.drop-above {
              border-top: 3px solid @accent_bg_color;
              background: alpha(@accent_bg_color, 0.1);
            }
            
            row.drop-below {
              border-bottom: 3px solid @accent_bg_color;
              background: alpha(@accent_bg_color, 0.1);
            }
            
            /* Ungrouped area indicator */
            .ungrouped-area {
              background: alpha(@accent_bg_color, 0.05);
              border: 2px dashed alpha(@accent_bg_color, 0.3);
              border-radius: 8px;
              margin: 8px;
              padding: 12px;
            }
            
            .ungrouped-area.drag-over {
              background: alpha(@accent_bg_color, 0.1);
              border-color: @accent_bg_color;
            }
            """
            provider.load_from_data(css.encode('utf-8'))
            Gtk.StyleContext.add_provider_for_display(display, provider, Gtk.STYLE_PROVIDER_PRIORITY_APPLICATION)
            setattr(display, '_sidebar_css_installed', True)
            logger.debug("Sidebar CSS installed successfully")
        except Exception as e:
            logger.error(f"Failed to install sidebar CSS: {e}")
            import traceback
            logger.debug(f"CSS installation traceback: {traceback.format_exc()}")

    def _toggle_class(self, widget, name, on):
        """Helper to toggle CSS class on a widget"""
        if on: 
            widget.add_css_class(name)
        else:  
            widget.remove_css_class(name)



    def pulse_selected_row(self, list_box: Gtk.ListBox, repeats=3, duration_ms=280):
        """Pulse the selected row with highlight effect"""
        row = list_box.get_selected_row() or (list_box.get_selected_rows()[0] if list_box.get_selected_rows() else None)
        if not row:
            return
        if not hasattr(row, "_pulse"):
            return
        # Ensure it's realized so opacity changes render
        if not row.get_mapped():
            row.realize()
        
        # Use CSS-based pulse for now
        pulse = row._pulse
        cycle_duration = max(300, duration_ms // repeats)  # Minimum 300ms per cycle for faster pulses
        
        def do_cycle(count):
            if count == 0:
                return False
            pulse.add_css_class("on")
            # Keep the pulse visible for a shorter time for snappier effect
            GLib.timeout_add(cycle_duration // 2, lambda: (
                pulse.remove_css_class("on"),
                # Add a shorter delay before the next pulse
                GLib.timeout_add(cycle_duration // 2, lambda: do_cycle(count - 1)) or True
            ) and False)
            return False

        GLib.idle_add(lambda: do_cycle(repeats))

    def _test_css_pulse(self, action, param):
        """Simple test to manually toggle CSS class"""
        row = self.connection_list.get_selected_row()
        if row and hasattr(row, "_pulse"):
            pulse = row._pulse
            pulse.add_css_class("on")
            GLib.timeout_add(1000, lambda: (
                pulse.remove_css_class("on")
            ) or False)

    def _setup_interaction_stop_pulse(self):
        """Set up event controllers to stop pulse effect on user interaction"""
        # Mouse click controller
        click_ctl = Gtk.GestureClick()
        click_ctl.connect("pressed", self._stop_pulse_on_interaction)
        self.connection_list.add_controller(click_ctl)
        
        # Key controller
        key_ctl = Gtk.EventControllerKey()
        key_ctl.connect("key-pressed", self._on_connection_list_key_pressed)
        self.connection_list.add_controller(key_ctl)
        
        # Scroll controller
        scroll_ctl = Gtk.EventControllerScroll()
        scroll_ctl.connect("scroll", self._stop_pulse_on_interaction)
        self.connection_list.add_controller(scroll_ctl)

    def _on_connection_list_key_pressed(self, controller, keyval, keycode, state):
        """Handle key presses in the connection list"""
        # Stop pulse effect on any key press
        self._stop_pulse_on_interaction(controller)
        
        # Handle Enter key specifically
        if keyval == Gdk.KEY_Return or keyval == Gdk.KEY_KP_Enter:
            selected_row = self.connection_list.get_selected_row()
            if selected_row and hasattr(selected_row, 'connection'):
                connection = selected_row.connection
                self._focus_most_recent_tab_or_open_new(connection)
                return True  # Consume the event to prevent row-activated
            return False  # Allow group rows to be handled by row-activated
        return False

    def _stop_pulse_on_interaction(self, controller, *args):
        """Stop any ongoing pulse effect when user interacts"""
        # Stop pulse on any row that has the 'on' class
        for row in self.connection_list:
            if hasattr(row, "_pulse"):
                pulse = row._pulse
                if "on" in pulse.get_css_classes():
                    pulse.remove_css_class("on")

    def _wire_pulses(self):
        """Wire pulse effects to trigger on focus-in only"""
        # Track if this is the initial startup focus
        self._is_initial_focus = True
        
        # When list gains keyboard focus (e.g., after Ctrl/⌘+L)
        focus_ctl = Gtk.EventControllerFocus()
        def on_focus_enter(*args):
            # Don't pulse on initial startup focus
            if self._is_initial_focus:
                self._is_initial_focus = False
                return
            self.pulse_selected_row(self.connection_list, repeats=1, duration_ms=600)
        focus_ctl.connect("enter", on_focus_enter)
        self.connection_list.add_controller(focus_ctl)
        
        # Stop pulse effect when user interacts with the list
        self._setup_interaction_stop_pulse()
        
        # Sidebar toggle action registered via register_window_actions

    def setup_window(self):
        """Configure main window properties"""
        self.set_title('sshPilot')
        self.set_icon_name('io.github.mfat.sshpilot')
        
        # Load window geometry
        geometry = self.config.get_window_geometry()
        self.set_default_size(geometry['width'], geometry['height'])
        self.set_resizable(True)
        
        # Connect window state signals
        self.connect('notify::default-width', self.on_window_size_changed)
        self.connect('notify::default-height', self.on_window_size_changed)
        # Ensure initial focus after the window is mapped
        try:
            self.connect('map', lambda *a: GLib.timeout_add(50, self._focus_connection_list_first_row))
        except Exception:
            pass

        # Global shortcuts for tab navigation: Alt+Right / Alt+Left
        try:
            nav = Gtk.ShortcutController()
            nav.set_scope(Gtk.ShortcutScope.GLOBAL)
            if hasattr(nav, 'set_propagation_phase'):
                nav.set_propagation_phase(Gtk.PropagationPhase.BUBBLE)

            def _cb_next(widget, *args):
                try:
                    self._select_tab_relative(1)
                except Exception:
                    pass
                return True

            def _cb_prev(widget, *args):
                try:
                    self._select_tab_relative(-1)
                except Exception:
                    pass
                return True

            nav.add_shortcut(Gtk.Shortcut.new(
                Gtk.ShortcutTrigger.parse_string('<Alt>Right'),
                Gtk.CallbackAction.new(_cb_next)
            ))
            nav.add_shortcut(Gtk.Shortcut.new(
                Gtk.ShortcutTrigger.parse_string('<Alt>Left'),
                Gtk.CallbackAction.new(_cb_prev)
            ))
            
            self.add_controller(nav)
        except Exception:
            pass
        
    def on_window_size_changed(self, window, param):
        """Handle window size changes and save the new dimensions"""
        width = self.get_default_width()
        height = self.get_default_height()
        logger.debug(f"Window size changed to: {width}x{height}")
        
        # Save the new window geometry
        self.config.set_window_geometry(width, height)

    def setup_ui(self):
        """Set up the user interface"""
        # Create main container
        main_box = Gtk.Box(orientation=Gtk.Orientation.VERTICAL)
        
        # Create header bar
        self.header_bar = Adw.HeaderBar()
        self.header_bar.set_title_widget(Gtk.Label(label="sshPilot"))
        
        # Add window controls (minimize, maximize, close)
        self.header_bar.set_show_start_title_buttons(True)
        self.header_bar.set_show_end_title_buttons(True)
        
        # Add sidebar toggle button to the left side of header bar
        self.sidebar_toggle_button = Gtk.ToggleButton()
        self.sidebar_toggle_button.set_can_focus(False)  # Remove focus from sidebar toggle
        
        # Sidebar always starts visible
        sidebar_visible = True
        
        self.sidebar_toggle_button.set_icon_name('sidebar-show-symbolic')
        self.sidebar_toggle_button.set_tooltip_text(
            f'Hide Sidebar (F9, {get_primary_modifier_label()}+B)'
        )
        self.sidebar_toggle_button.set_active(sidebar_visible)
        self.sidebar_toggle_button.connect('toggled', self.on_sidebar_toggle)
        self.header_bar.pack_start(self.sidebar_toggle_button)
        
        # Add view toggle button to switch between welcome and tabs
        self.view_toggle_button = Gtk.Button()
        self.view_toggle_button.set_icon_name('go-home-symbolic')
        self.view_toggle_button.set_tooltip_text('Show Start Page')
        self.view_toggle_button.connect('clicked', self.on_view_toggle_clicked)
        self.view_toggle_button.set_visible(False)  # Hidden by default
        self.header_bar.pack_start(self.view_toggle_button)
        
        # Add tab button to header bar (will be created later in setup_content_area)
        # This will be added after the tab view is created
        
        # Add header bar to main container only when using traditional split views
        if not HAS_NAV_SPLIT:
            main_box.append(self.header_bar)
        
        # Create main layout (fallback if split view widgets are unavailable)
        if HAS_NAV_SPLIT:
            self.split_view = Adw.NavigationSplitView()
            try:
                self.split_view.set_sidebar_width_fraction(0.25)
                self.split_view.set_min_sidebar_width(200)
                self.split_view.set_max_sidebar_width(400)
            except Exception:
                pass
            self.split_view.set_vexpand(True)
            self._split_variant = 'navigation'
        elif HAS_OVERLAY_SPLIT:
            self.split_view = Adw.OverlaySplitView()
            try:
                self.split_view.set_sidebar_width_fraction(0.25)
                self.split_view.set_min_sidebar_width(200)
                self.split_view.set_max_sidebar_width(400)
            except Exception:
                pass
            self.split_view.set_vexpand(True)
            self._split_variant = 'overlay'
        else:
            self.split_view = Gtk.Paned.new(Gtk.Orientation.HORIZONTAL)
            self.split_view.set_wide_handle(True)
            self.split_view.set_vexpand(True)
            self._split_variant = 'paned'
        
        # Sidebar always starts visible
        sidebar_visible = True
        
        # Create sidebar
        self.setup_sidebar()

        # Create main content area
        self.setup_content_area()

        # Add split view to main container
        main_box.append(self.split_view)

        # Sidebar is always visible on startup

        # Create toast overlay and set main content
        self.toast_overlay = Adw.ToastOverlay()
        self.toast_overlay.set_child(main_box)
        self.set_content(self.toast_overlay)

    def _set_sidebar_widget(self, widget: Gtk.Widget) -> None:
        if HAS_NAV_SPLIT or HAS_OVERLAY_SPLIT:
            try:
                self.split_view.set_sidebar(widget)
                return
            except Exception:
                pass
        # Fallback for Gtk.Paned
        try:
            self.split_view.set_start_child(widget)
        except Exception:
            pass

    def _set_content_widget(self, widget: Gtk.Widget) -> None:
        if HAS_NAV_SPLIT:
            try:
                if not hasattr(self, "_nav_view"):
                    self._nav_view = Adw.NavigationView()
                    self.split_view.set_content(self._nav_view)
                page = Adw.NavigationPage.new(widget, "")
                self._nav_view.push(page)
                return
            except Exception:
                pass
        elif HAS_OVERLAY_SPLIT:
<<<<<<< HEAD
=======

>>>>>>> c47da7b3
            try:
                self.split_view.set_content(widget)
                return
            except Exception:
                pass
        # Fallback for Gtk.Paned
        try:
            self.split_view.set_end_child(widget)
        except Exception:
            pass

    def _get_sidebar_width(self) -> int:
        try:
            if (HAS_NAV_SPLIT or HAS_OVERLAY_SPLIT) and hasattr(self.split_view, 'get_max_sidebar_width'):
                return int(self.split_view.get_max_sidebar_width())
        except Exception:
            pass
        # Fallback: attempt to read allocation of the first child when using Paned
        try:
            sidebar = self.split_view.get_start_child()
            if sidebar is not None:
                alloc = sidebar.get_allocation()
                return int(alloc.width)
        except Exception:
            pass
        return 0

    def setup_sidebar(self):
        """Set up the sidebar with connection list"""
        sidebar_box = Gtk.Box(orientation=Gtk.Orientation.VERTICAL)
        sidebar_box.add_css_class('sidebar')
        
        # Sidebar header
        header = Gtk.Box(orientation=Gtk.Orientation.HORIZONTAL, spacing=6)
        header.set_margin_start(12)
        header.set_margin_end(12)
        header.set_margin_top(12)
        header.set_margin_bottom(6)
        
        # # Title
        # title_label = Gtk.Label()
        # title_label.set_markup('<b>Connections</b>')
        # title_label.set_halign(Gtk.Align.START)
        # title_label.set_hexpand(True)
        # header.append(title_label)
        
        # Add connection button
        add_button = Gtk.Button.new_from_icon_name('list-add-symbolic')
        add_button.set_tooltip_text(
            f'Add Connection ({get_primary_modifier_label()}+N)'
        )
        add_button.connect('clicked', self.on_add_connection_clicked)
        try:
            add_button.set_can_focus(False)
        except Exception:
            pass
        header.append(add_button)

        # Search button
        search_button = Gtk.Button.new_from_icon_name('system-search-symbolic')
        # Platform-aware shortcut in tooltip
        shortcut = 'Cmd+F' if is_macos() else 'Ctrl+F'
        search_button.set_tooltip_text(f'Search Connections ({shortcut})')
        search_button.connect('clicked', lambda *_: self.focus_search_entry())
        try:
            search_button.set_can_focus(False)
        except Exception:
            pass
        header.append(search_button)

        # Menu button
        menu_button = Gtk.MenuButton()
        menu_button.set_can_focus(False)
        menu_button.set_icon_name('open-menu-symbolic')
        menu_button.set_tooltip_text('Menu')
        menu_button.set_menu_model(self.create_menu())
        header.append(menu_button)

        # Hide/Show hostnames button (eye icon)
        def _update_eye_icon(btn):
            try:
                icon = 'view-conceal-symbolic' if self._hide_hosts else 'view-reveal-symbolic'
                btn.set_icon_name(icon)
                btn.set_tooltip_text('Show hostnames' if self._hide_hosts else 'Hide hostnames')
            except Exception:
                pass

        hide_button = Gtk.Button.new_from_icon_name('view-reveal-symbolic')
        _update_eye_icon(hide_button)
        def _on_toggle_hide(btn):
            try:
                self._hide_hosts = not self._hide_hosts
                # Persist setting
                try:
                    self.config.set_setting('ui.hide_hosts', self._hide_hosts)
                except Exception:
                    pass
                # Update all rows
                for row in self.connection_rows.values():
                    if hasattr(row, 'apply_hide_hosts'):
                        row.apply_hide_hosts(self._hide_hosts)
                # Update icon/tooltip
                _update_eye_icon(btn)
            except Exception:
                pass
        hide_button.connect('clicked', _on_toggle_hide)
        try:
            hide_button.set_can_focus(False)
        except Exception:
            pass
        header.append(hide_button)

        sidebar_box.append(header)

        # Search container
        search_container = Gtk.Box(orientation=Gtk.Orientation.VERTICAL)
        search_container.add_css_class('search-container')
        search_container.set_margin_start(2)
        search_container.set_margin_end(2)
        search_container.set_margin_bottom(6)
        
        # Search entry for filtering connections
        self.search_entry = Gtk.SearchEntry()
        self.search_entry.set_placeholder_text(_('Search connections'))
        self.search_entry.connect('search-changed', self.on_search_changed)
        self.search_entry.connect('stop-search', self.on_search_stopped)
        search_key = Gtk.EventControllerKey()
        search_key.connect('key-pressed', self._on_search_entry_key_pressed)
        self.search_entry.add_controller(search_key)
        # Prevent search entry from being the default focus widget
        self.search_entry.set_can_focus(True)
        self.search_entry.set_focus_on_click(False)
        search_container.append(self.search_entry)
        
        # Store reference to search container for showing/hiding
        self.search_container = search_container
        
        # Hide search container by default
        search_container.set_visible(False)
        
        sidebar_box.append(search_container)

        # Connection list
        scrolled = Gtk.ScrolledWindow()
        scrolled.set_policy(Gtk.PolicyType.NEVER, Gtk.PolicyType.AUTOMATIC)
        scrolled.set_vexpand(True)
        
        self.connection_list = Gtk.ListBox()
        self.connection_list.add_css_class("navigation-sidebar")
        self.connection_list.set_selection_mode(Gtk.SelectionMode.SINGLE)
        try:
            self.connection_list.set_can_focus(True)
        except Exception:
            pass
        
        # Wire pulse effects
        self._wire_pulses()
        
        # Connect signals
        self.connection_list.connect('row-selected', self.on_connection_selected)  # For button sensitivity
        self.connection_list.connect('row-activated', self.on_connection_activated)  # For Enter key/double-click
        
        # Make sure the connection list is focusable and can receive key events
        self.connection_list.set_focusable(True)
        self.connection_list.set_can_focus(True)
        self.connection_list.set_focus_on_click(True)
        self.connection_list.set_activate_on_single_click(False)  # Require double-click to activate
        
        # Set connection list as the default focus widget for the sidebar
        sidebar_box.set_focus_child(self.connection_list)
        
        # Set up drag and drop for reordering
        build_sidebar(self)

        # Right-click context menu to open multiple connections
        try:
            context_click = Gtk.GestureClick()
            context_click.set_button(0)  # handle any button; filter inside
            def _on_list_pressed(gesture, n_press, x, y):
                try:
                    btn = 0
                    try:
                        btn = gesture.get_current_button()
                    except Exception:
                        pass
                    if btn not in (Gdk.BUTTON_SECONDARY, 3):
                        return
                    row = self.connection_list.get_row_at_y(int(y))
                    if not row:
                        return
                    self.connection_list.select_row(row)
                    self._context_menu_connection = getattr(row, 'connection', None)
                    self._context_menu_group_row = row if hasattr(row, 'group_id') else None
                    # Create popover menu
                    pop = Gtk.Popover.new()
                    pop.set_has_arrow(True)
                    
                    # Create listbox for menu items
                    listbox = Gtk.ListBox(margin_top=2, margin_bottom=2, margin_start=2, margin_end=2)
                    listbox.set_selection_mode(Gtk.SelectionMode.NONE)
                    pop.set_child(listbox)
                    
                    # Add menu items based on row type
                    if hasattr(row, 'group_id'):
                        # Group row context menu
                        logger.debug(f"Creating context menu for group row: {row.group_id}")

                        # Edit Group row
                        edit_row = Adw.ActionRow(title=_('Edit Group'))
                        edit_icon = Gtk.Image.new_from_icon_name('document-edit-symbolic')
                        edit_row.add_prefix(edit_icon)
                        edit_row.set_activatable(True)
                        edit_row.connect('activated', lambda *_: (self.on_edit_group_action(None, None), pop.popdown()))
                        listbox.append(edit_row)

                        # Delete Group row
                        delete_row = Adw.ActionRow(title=_('Delete Group'))
                        delete_icon = Gtk.Image.new_from_icon_name('user-trash-symbolic')
                        delete_row.add_prefix(delete_icon)
                        delete_row.set_activatable(True)
                        delete_row.connect('activated', lambda *_: (self.on_delete_group_action(None, None), pop.popdown()))
                        listbox.append(delete_row)
                    else:
                        # Connection row context menu
                        logger.debug(f"Creating context menu for connection row: {getattr(row, 'connection', None)}")

                        # Open New Connection row
                        new_row = Adw.ActionRow(title=_('Open New Connection'))
                        new_icon = Gtk.Image.new_from_icon_name('list-add-symbolic')
                        new_row.add_prefix(new_icon)
                        new_row.set_activatable(True)
                        new_row.connect('activated', lambda *_: (self.on_open_new_connection_action(None, None), pop.popdown()))
                        listbox.append(new_row)

                        # Edit Connection row
                        edit_row = Adw.ActionRow(title=_('Edit Connection'))
                        edit_icon = Gtk.Image.new_from_icon_name('document-edit-symbolic')
                        edit_row.add_prefix(edit_icon)
                        edit_row.set_activatable(True)
                        edit_row.connect('activated', lambda *_: (self.on_edit_connection_action(None, None), pop.popdown()))
                        listbox.append(edit_row)

                        # Manage Files row
                        if not should_hide_file_manager_options():
                            files_row = Adw.ActionRow(title=_('Manage Files'))
                            files_icon = Gtk.Image.new_from_icon_name('folder-symbolic')
                            files_row.add_prefix(files_icon)
                            files_row.set_activatable(True)
                            files_row.connect('activated', lambda *_: (self.on_manage_files_action(None, None), pop.popdown()))
                            listbox.append(files_row)

                        # Only show system terminal option when external terminals are available
                        if not should_hide_external_terminal_options():
                            terminal_row = Adw.ActionRow(title=_('Open in System Terminal'))
                            terminal_icon = Gtk.Image.new_from_icon_name('utilities-terminal-symbolic')
                            terminal_row.add_prefix(terminal_icon)
                            terminal_row.set_activatable(True)
                            terminal_row.connect('activated', lambda *_: (self.on_open_in_system_terminal_action(None, None), pop.popdown()))
                            listbox.append(terminal_row)

                        # Add grouping options
                        current_group_id = self.group_manager.get_connection_group(row.connection.nickname)
                        
                        # Always show "Move to Group" option
                        move_row = Adw.ActionRow(title=_('Move to Group'))
                        move_icon = Gtk.Image.new_from_icon_name('folder-symbolic')
                        move_row.add_prefix(move_icon)
                        move_row.set_activatable(True)
                        move_row.connect('activated', lambda *_: (self.on_move_to_group_action(None, None), pop.popdown()))
                        listbox.append(move_row)
                        
                        # Show "Ungroup" option if connection is currently in a group
                        if current_group_id:
                            ungroup_row = Adw.ActionRow(title=_('Ungroup'))
                            ungroup_icon = Gtk.Image.new_from_icon_name('folder-symbolic')
                            ungroup_row.add_prefix(ungroup_icon)
                            ungroup_row.set_activatable(True)
                            ungroup_row.connect('activated', lambda *_: (self.on_move_to_ungrouped_action(None, None), pop.popdown()))
                            listbox.append(ungroup_row)

                        # Delete Connection row (moved to bottom)
                        delete_row = Adw.ActionRow(title=_('Delete'))
                        delete_icon = Gtk.Image.new_from_icon_name('user-trash-symbolic')
                        delete_row.add_prefix(delete_icon)
                        delete_row.set_activatable(True)
                        delete_row.connect('activated', lambda *_: (self.on_delete_connection_action(None, None), pop.popdown()))
                        listbox.append(delete_row)
                    pop.set_parent(self.connection_list)
                    try:
                        rect = Gdk.Rectangle()
                        rect.x = int(x)
                        rect.y = int(y)
                        rect.width = 1
                        rect.height = 1
                        pop.set_pointing_to(rect)
                    except Exception as e:
                        logger.debug(f"Failed to set popover pointing: {e}")
                    pop.popup()
                except Exception as e:
                    logger.error(f"Failed to create context menu: {e}")
            context_click.connect('pressed', _on_list_pressed)
            self.connection_list.add_controller(context_click)
        except Exception:
            pass
        
        # Add keyboard controller for Ctrl/⌘+Enter to open new connection
        try:
            key_controller = Gtk.ShortcutController()
            key_controller.set_scope(Gtk.ShortcutScope.LOCAL)
            
            def _on_ctrl_enter(widget, *args):
                try:
                    selected_row = self.connection_list.get_selected_row()
                    if selected_row and hasattr(selected_row, 'connection'):
                        connection = selected_row.connection
                        self.terminal_manager.connect_to_host(connection, force_new=True)
                except Exception as e:
                    logger.error(
                        f"Failed to open new connection with {get_primary_modifier_label()}+Enter: {e}"
                    )
                return True
            
            trigger = '<Meta>Return' if is_macos() else '<Primary>Return'
            
            key_controller.add_shortcut(Gtk.Shortcut.new(
                Gtk.ShortcutTrigger.parse_string(trigger),
                Gtk.CallbackAction.new(_on_ctrl_enter)
            ))
            
            self.connection_list.add_controller(key_controller)
        except Exception as e:
            logger.debug(
                f"Failed to add {get_primary_modifier_label()}+Enter shortcut: {e}"
            )
        
        scrolled.set_child(self.connection_list)
        sidebar_box.append(scrolled)
        
        # Sidebar toolbar
        toolbar = Gtk.Box(orientation=Gtk.Orientation.HORIZONTAL, spacing=6)
        toolbar.set_margin_start(6)
        toolbar.set_margin_end(6)
        toolbar.set_margin_top(6)
        toolbar.set_margin_bottom(6)
        toolbar.add_css_class('toolbar')
        try:
            # Expose the computed visual height so terminal banners can match
            min_h, nat_h, min_baseline, nat_baseline = toolbar.measure(Gtk.Orientation.VERTICAL, -1)
            self._toolbar_row_height = max(min_h, nat_h)
            # Also track the real allocated height dynamically
            def _on_toolbar_alloc(widget, allocation):
                try:
                    self._toolbar_row_height = allocation.height
                except Exception:
                    pass
            toolbar.connect('size-allocate', _on_toolbar_alloc)
        except Exception:
            self._toolbar_row_height = 36
        
        # Connection toolbar buttons
        self.connection_toolbar = Gtk.Box(orientation=Gtk.Orientation.HORIZONTAL, spacing=6)
        
        # Edit button
        self.edit_button = Gtk.Button.new_from_icon_name('document-edit-symbolic')
        self.edit_button.set_tooltip_text('Edit Connection')
        self.edit_button.set_sensitive(False)
        self.edit_button.connect('clicked', self.on_edit_connection_clicked)
        self.connection_toolbar.append(self.edit_button)

        # Copy key to server button (ssh-copy-id)
        self.copy_key_button = Gtk.Button.new_from_icon_name('dialog-password-symbolic')
        self.copy_key_button.set_tooltip_text(
            f'Copy public key to server for passwordless login ({get_primary_modifier_label()}+Shift+K)'
        )
        self.copy_key_button.set_sensitive(False)
        self.copy_key_button.connect('clicked', self.on_copy_key_to_server_clicked)
        self.connection_toolbar.append(self.copy_key_button)

        # Upload (scp) button
        self.upload_button = Gtk.Button.new_from_icon_name('document-send-symbolic')
        self.upload_button.set_tooltip_text('Upload file(s) to server (scp)')
        self.upload_button.set_sensitive(False)
        self.upload_button.connect('clicked', self.on_upload_file_clicked)
        self.connection_toolbar.append(self.upload_button)

        # Manage files button
        if not should_hide_file_manager_options():
            self.manage_files_button = Gtk.Button.new_from_icon_name('folder-symbolic')
            self.manage_files_button.set_tooltip_text('Open file manager for remote server')
            self.manage_files_button.set_sensitive(False)
            self.manage_files_button.connect('clicked', self.on_manage_files_button_clicked)
            self.connection_toolbar.append(self.manage_files_button)
        
        # System terminal button (only when external terminals are available)
        if not should_hide_external_terminal_options():
            self.system_terminal_button = Gtk.Button.new_from_icon_name('utilities-terminal-symbolic')
            self.system_terminal_button.set_tooltip_text('Open connection in system terminal')
            self.system_terminal_button.set_sensitive(False)
            self.system_terminal_button.connect('clicked', self.on_system_terminal_button_clicked)
            self.connection_toolbar.append(self.system_terminal_button)
        
        # Delete button
        self.delete_button = Gtk.Button.new_from_icon_name('user-trash-symbolic')
        self.delete_button.set_tooltip_text('Delete Connection')
        self.delete_button.set_sensitive(False)
        self.delete_button.connect('clicked', self.on_delete_connection_clicked)
        self.connection_toolbar.append(self.delete_button)
        
        # Group toolbar buttons
        self.group_toolbar = Gtk.Box(orientation=Gtk.Orientation.HORIZONTAL, spacing=6)
        
        # Rename group button
        self.rename_group_button = Gtk.Button.new_from_icon_name('document-edit-symbolic')
        self.rename_group_button.set_tooltip_text('Rename Group')
        self.rename_group_button.set_sensitive(False)
        self.rename_group_button.connect('clicked', self.on_rename_group_clicked)
        self.group_toolbar.append(self.rename_group_button)
        
        # Delete group button
        self.delete_group_button = Gtk.Button.new_from_icon_name('user-trash-symbolic')
        self.delete_group_button.set_tooltip_text('Delete Group')
        self.delete_group_button.set_sensitive(False)
        self.delete_group_button.connect('clicked', self.on_delete_group_clicked)
        self.group_toolbar.append(self.delete_group_button)
        
        # Add both toolbars to main toolbar
        toolbar.append(self.connection_toolbar)
        toolbar.append(self.group_toolbar)
        
        # Spacer
        spacer = Gtk.Box()
        spacer.set_hexpand(True)
        toolbar.append(spacer)
        
        sidebar_box.append(toolbar)
        
        self._set_sidebar_widget(sidebar_box)

    def setup_content_area(self):
        """Set up the main content area with stack for tabs and welcome view"""
        # Create stack to switch between welcome view and tab view
        self.content_stack = Gtk.Stack()
        self.content_stack.set_hexpand(True)
        self.content_stack.set_vexpand(True)
        
        # Create welcome/help view
        self.welcome_view = WelcomePage(self)
        self.content_stack.add_named(self.welcome_view, "welcome")
        
        # Create tab view
        self.tab_view = Adw.TabView()
        self.tab_view.set_hexpand(True)
        self.tab_view.set_vexpand(True)
        
        # Connect tab signals
        self.tab_view.connect('close-page', self.on_tab_close)
        self.tab_view.connect('page-attached', self.on_tab_attached)
        self.tab_view.connect('page-detached', self.on_tab_detached)

        # Whenever the window layout changes, propagate toolbar height to
        # any TerminalWidget so the reconnect banner exactly matches.
        try:
            # Capture the toolbar variable from this scope for measurement
            local_toolbar = locals().get('toolbar', None)
            def _sync_banner_heights(*args):
                try:
                    # Re-measure toolbar height in case style/theme changed
                    try:
                        if local_toolbar is not None:
                            min_h, nat_h, min_baseline, nat_baseline = local_toolbar.measure(Gtk.Orientation.VERTICAL, -1)
                            self._toolbar_row_height = max(min_h, nat_h)
                    except Exception:
                        pass
                    # Push exact allocated height to all terminal widgets (+5px)
                    for terms in self.connection_to_terminals.values():
                        for term in terms:
                            if hasattr(term, 'set_banner_height'):
                                term.set_banner_height(getattr(self, '_toolbar_row_height', 37) + 55)
                except Exception:
                    pass
            # Call once after UI is built and again after a short delay
            def _push_now():
                try:
                    height = getattr(self, '_toolbar_row_height', 36)
                    for terms in self.connection_to_terminals.values():
                        for term in terms:
                            if hasattr(term, 'set_banner_height'):
                                term.set_banner_height(height + 55)
                except Exception:
                    pass
                return False
            GLib.idle_add(_sync_banner_heights)
            GLib.timeout_add(200, _sync_banner_heights)
            GLib.idle_add(_push_now)
        except Exception:
            pass
        
        # Create tab overview
        self.tab_overview = Adw.TabOverview()
        self.tab_overview.set_view(self.tab_view)
        self.tab_overview.set_enable_new_tab(False)
        self.tab_overview.set_enable_search(True)
        
        # Create tab bar
        self.tab_bar = Adw.TabBar()
        self.tab_bar.set_view(self.tab_view)
        self.tab_bar.set_autohide(False)
        
        # Create tab content box
        tab_content_box = Gtk.Box(orientation=Gtk.Orientation.VERTICAL)
        tab_content_box.append(self.tab_bar)
        tab_content_box.append(self.tab_view)
        # Ensure background matches terminal theme to avoid white flash
        if hasattr(tab_content_box, 'add_css_class'):
            tab_content_box.add_css_class('terminal-bg')
        
        # Set the tab content box as the child of the tab overview
        self.tab_overview.set_child(tab_content_box)
        
        # Create and add tab button to header bar
        self.tab_button = Adw.TabButton()
        self.tab_button.set_view(self.tab_view)
        self.tab_button.connect('clicked', self.on_tab_button_clicked)
        self.tab_button.set_visible(False)  # Hidden by default, shown when tabs exist
        self.header_bar.pack_start(self.tab_button)
        
        self.content_stack.add_named(self.tab_overview, "tabs")
        # Also color the stack background
        if hasattr(self.content_stack, 'add_css_class'):
            self.content_stack.add_css_class('terminal-bg')
        
        # Start with welcome view visible
        self.content_stack.set_visible_child_name("welcome")

        if HAS_NAV_SPLIT:
            content_box = Adw.ToolbarView()
            content_box.add_top_bar(self.header_bar)
            content_box.set_content(self.content_stack)
            self._set_content_widget(content_box)
        else:
            self._set_content_widget(self.content_stack)



    def create_menu(self):
        """Create application menu"""
        menu = Gio.Menu()
        
        # Add all menu items directly to the main menu
        menu.append('New Connection', 'app.new-connection')
        menu.append('Create Group', 'win.create-group')
        menu.append('Local Terminal', 'app.local-terminal')
        menu.append('Copy Key to Server', 'app.new-key')
        menu.append('Known Hosts Editor', 'win.edit-known-hosts')
        menu.append('Broadcast Command', 'app.broadcast-command')
        menu.append('Preferences', 'app.preferences')

        # Help submenu with platform-aware keyboard shortcuts overlay
        help_menu = Gio.Menu()
        help_menu.append('Keyboard Shortcuts', 'app.shortcuts')
        help_menu.append('Documentation', 'app.help')
        menu.append_submenu('Help', help_menu)

        menu.append('About', 'app.about')
        menu.append('Quit', 'app.quit')

        return menu

    def setup_connections(self):
        """Load and display existing connections with grouping"""
        self.rebuild_connection_list()
        
        # Select first connection if available
        connections = self.connection_manager.get_connections()
        if connections:
            first_row = self.connection_list.get_row_at_index(0)
            if first_row:
                self.connection_list.select_row(first_row)
                # Defer focus to the list to ensure keyboard navigation works immediately
                GLib.idle_add(self._focus_connection_list_first_row)
    
    def rebuild_connection_list(self):
        """Rebuild the connection list with groups"""
        # Clear existing rows
        child = self.connection_list.get_first_child()
        while child:
            next_child = child.get_next_sibling()
            self.connection_list.remove(child)
            child = next_child
        self.connection_rows.clear()
        
        # Get all connections
        connections = self.connection_manager.get_connections()
        search_text = ''
        if hasattr(self, 'search_entry') and self.search_entry:
            search_text = self.search_entry.get_text().strip().lower()

        if search_text:
            matches = [c for c in connections if connection_matches(c, search_text)]
            for conn in sorted(matches, key=lambda c: c.nickname.lower()):
                self.add_connection_row(conn)
            self._ungrouped_area_row = None
            return

        connections_dict = {conn.nickname: conn for conn in connections}

        # Get group hierarchy
        hierarchy = self.group_manager.get_group_hierarchy()

        # Build the list with groups
        self._build_grouped_list(hierarchy, connections_dict, 0)

        # Add ungrouped connections at the end
        ungrouped_connections = []
        for conn in connections:
            if not self.group_manager.get_connection_group(conn.nickname):
                ungrouped_connections.append(conn)

        if ungrouped_connections:
            # No separator - just add ungrouped connections directly
            pass

            # Add ungrouped connections
            for conn in sorted(ungrouped_connections, key=lambda c: c.nickname.lower()):
                self.add_connection_row(conn)

        # Store reference to ungrouped area (hidden by default)
        self._ungrouped_area_row = None
    
    def _build_grouped_list(self, hierarchy, connections_dict, level):
        """Recursively build the grouped connection list"""
        for group_info in hierarchy:
            # Add group row
            group_row = GroupRow(group_info, self.group_manager, connections_dict)
            group_row.connect('group-toggled', self._on_group_toggled)
            self.connection_list.append(group_row)
            
            # Add connections in this group if expanded
            if group_info.get('expanded', True):
                group_connections = []
                for conn_nickname in group_info.get('connections', []):
                    if conn_nickname in connections_dict:
                        group_connections.append(connections_dict[conn_nickname])
                
                # Use the order from the group's connections list (preserves custom ordering)
                for conn_nickname in group_info.get('connections', []):
                    if conn_nickname in connections_dict:
                        conn = connections_dict[conn_nickname]
                        self.add_connection_row(conn, level + 1)
            
            # Recursively add child groups
            if group_info.get('children'):
                self._build_grouped_list(group_info['children'], connections_dict, level + 1)
    
    def _on_group_toggled(self, group_row, group_id, expanded):
        """Handle group expand/collapse"""
        self.rebuild_connection_list()

        # Reselect the toggled group so focus doesn't jump to another row
        for row in self.connection_list:
            if hasattr(row, "group_id") and row.group_id == group_id:
                self.connection_list.select_row(row)
                break
    
    def add_connection_row(self, connection: Connection, indent_level: int = 0):
        """Add a connection row to the list with optional indentation"""
        row = ConnectionRow(connection)
        
        # Apply indentation for grouped connections
        if indent_level > 0:
            content = row.get_child()
            if hasattr(content, 'get_child'):  # Handle overlay
                content = content.get_child()
            content.set_margin_start(12 + (indent_level * 20))
        
        self.connection_list.append(row)
        self.connection_rows[connection] = row
        
        # Apply current hide-hosts setting to new row
        if hasattr(row, 'apply_hide_hosts'):
            row.apply_hide_hosts(getattr(self, '_hide_hosts', False))

    def on_search_changed(self, entry):
        """Handle search text changes and update connection list."""
        self.rebuild_connection_list()
        first_row = self.connection_list.get_row_at_index(0)
        if first_row:
            self.connection_list.select_row(first_row)

    def on_search_stopped(self, entry):
        """Handle search stop (Esc key)."""
        entry.set_text('')
        self.rebuild_connection_list()
        # Hide the search container
        if hasattr(self, 'search_container') and self.search_container:
            self.search_container.set_visible(False)
        # Return focus to connection list
        if hasattr(self, 'connection_list') and self.connection_list:
            self.connection_list.grab_focus()

    def _on_search_entry_key_pressed(self, controller, keyval, keycode, state):
        """Handle key presses in search entry."""
        if keyval == Gdk.KEY_Down:
            # Move focus to connection list
            if hasattr(self, 'connection_list') and self.connection_list:
                first_row = self.connection_list.get_row_at_index(0)
                if first_row:
                    self.connection_list.select_row(first_row)
                self.connection_list.grab_focus()
            return True
        elif keyval == Gdk.KEY_Return:
            # If there's search text, move to first result
            if hasattr(self, 'search_entry') and self.search_entry:
                search_text = self.search_entry.get_text().strip()
                if search_text:
                    first_row = self.connection_list.get_row_at_index(0)
                    if first_row:
                        self.connection_list.select_row(first_row)
                        self.connection_list.grab_focus()
                    return True
                else:
                    # No search text, just move to connection list
                    if hasattr(self, 'connection_list') and self.connection_list:
                        first_row = self.connection_list.get_row_at_index(0)
                        if first_row:
                            self.connection_list.select_row(first_row)
                        self.connection_list.grab_focus()
                    return True
        return False

    def setup_signals(self):
        """Connect to manager signals"""
        # Connection manager signals - use connect_after to avoid conflict with GObject.connect
        self.connection_manager.connect_after('connection-added', self.on_connection_added)
        self.connection_manager.connect_after('connection-removed', self.on_connection_removed)
        self.connection_manager.connect_after('connection-status-changed', self.on_connection_status_changed)
        
        # Config signals
        self.config.connect('setting-changed', self.on_setting_changed)



    def show_welcome_view(self):
        """Show the welcome/help view when no connections are active"""
        # Remove terminal background styling so welcome uses app theme colors
        if hasattr(self.content_stack, 'remove_css_class'):
            try:
                self.content_stack.remove_css_class('terminal-bg')
            except Exception:
                pass
        # Ensure welcome fills the pane
        if hasattr(self, 'welcome_view'):
            try:
                self.welcome_view.set_hexpand(True)
                self.welcome_view.set_vexpand(True)
            except Exception:
                pass
        self.content_stack.set_visible_child_name("welcome")
        GLib.idle_add(self._focus_connection_list_first_row)

        # Update view toggle button
        if hasattr(self, 'view_toggle_button'):
            # Check if there are any active tabs
            has_tabs = len(self.tab_view.get_pages()) > 0
            if has_tabs:
                self.view_toggle_button.set_icon_name('go-home-symbolic')
                self.view_toggle_button.set_tooltip_text('Leave Start Page')
                self.view_toggle_button.set_visible(True)
            else:
                self.view_toggle_button.set_visible(False)  # Hide button when no tabs
        
        logger.info("Showing welcome view")

    def _focus_connection_list_first_row(self):
        """Focus the connection list and ensure the first row is selected."""
        try:
            if not hasattr(self, 'connection_list') or self.connection_list is None:
                return False
            # If the list has no selection, select the first row
            selected = self.connection_list.get_selected_row() if hasattr(self.connection_list, 'get_selected_row') else None
            first_row = self.connection_list.get_row_at_index(0)
            if not selected and first_row:
                self.connection_list.select_row(first_row)
            
            # Always focus the connection list on startup, regardless of current focus
            # This ensures the connection list gets focus instead of the search entry
            if first_row:
                self.connection_list.grab_focus()
        except Exception:
            pass
        return False

    def focus_connection_list(self):
        """Focus the connection list and show a toast notification."""
        try:
            if hasattr(self, 'connection_list') and self.connection_list:
                # If sidebar is hidden, show it first
                if hasattr(self, 'sidebar_toggle_button') and self.sidebar_toggle_button:
                    if not self.sidebar_toggle_button.get_active():
                        self.sidebar_toggle_button.set_active(True)
                
                # Ensure a row is selected before focusing
                selected = self.connection_list.get_selected_row()
                logger.debug(f"Focus connection list - current selection: {selected}")
                if not selected:
                    # Select the first row regardless of type
                    first_row = self.connection_list.get_row_at_index(0)
                    logger.debug(f"Focus connection list - first row: {first_row}")
                    if first_row:
                        self.connection_list.select_row(first_row)
                        logger.debug(f"Focus connection list - selected first row: {first_row}")
                
                self.connection_list.grab_focus()
                
                # Pulse the selected row
                self.pulse_selected_row(self.connection_list, repeats=1, duration_ms=600)
                
                # Show toast notification
                toast = Adw.Toast.new(
                    f"Switched to connection list — ↑/↓ navigate, Enter open, {get_primary_modifier_label()}+Enter new tab"
                )
                toast.set_timeout(3)  # seconds
                if hasattr(self, 'toast_overlay'):
                    self.toast_overlay.add_toast(toast)
        except Exception as e:
            logger.error(f"Error focusing connection list: {e}")

    def focus_search_entry(self):
        """Toggle search on/off and show appropriate toast notification."""
        try:
            if hasattr(self, 'search_entry') and self.search_entry:
                # If sidebar is hidden, show it first
                if hasattr(self, 'sidebar_toggle_button') and self.sidebar_toggle_button:
                    if not self.sidebar_toggle_button.get_active():
                        self.sidebar_toggle_button.set_active(True)
                
                # Toggle search container visibility
                if hasattr(self, 'search_container') and self.search_container:
                    is_visible = self.search_container.get_visible()
                    self.search_container.set_visible(not is_visible)
                    
                    if not is_visible:
                        # Search was hidden, now showing it
                        # Focus the search entry
                        self.search_entry.grab_focus()
                        
                        # Select all text if there's any
                        text = self.search_entry.get_text()
                        if text:
                            self.search_entry.select_region(0, len(text))
                        
                        # Show toast notification
                        toast = Adw.Toast.new(
                            "Search mode — Type to filter connections, Esc to clear and hide"
                        )
                        toast.set_timeout(3)  # seconds
                        if hasattr(self, 'toast_overlay'):
                            self.toast_overlay.add_toast(toast)
                    else:
                        # Search was visible, now hiding it
                        # Clear search text
                        self.search_entry.set_text('')
                        self.rebuild_connection_list()
                        
                        # Return focus to connection list
                        if hasattr(self, 'connection_list') and self.connection_list:
                            self.connection_list.grab_focus()
                        
                        # Show toast notification
                        toast = Adw.Toast.new(
                            f"Search hidden — {get_primary_modifier_label()}+F to search again"
                        )
                        toast.set_timeout(2)  # seconds
                        if hasattr(self, 'toast_overlay'):
                            self.toast_overlay.add_toast(toast)
        except Exception as e:
            logger.error(f"Failed to toggle search entry: {e}")
    
    def show_tab_view(self):
        """Show the tab view when connections are active"""
        # Re-apply terminal background when switching back to tabs
        if hasattr(self.content_stack, 'add_css_class'):
            try:
                self.content_stack.add_css_class('terminal-bg')
            except Exception:
                pass
        self.content_stack.set_visible_child_name("tabs")
        
        # Update view toggle button
        if hasattr(self, 'view_toggle_button'):
            self.view_toggle_button.set_icon_name('go-home-symbolic')
            self.view_toggle_button.set_tooltip_text('Show Start Page')
            self.view_toggle_button.set_visible(True)  # Show button when tabs are active
        
        logger.info("Showing tab view")

    def show_connection_dialog(self, connection: Connection = None):
        """Show connection dialog for adding/editing connections"""
        logger.info(f"Show connection dialog for: {connection}")

        # Refresh connection from disk to ensure latest auth method
        if connection is not None:
            try:
                self.connection_manager.load_ssh_config()
                refreshed = self.connection_manager.find_connection_by_nickname(connection.nickname)
                if refreshed:
                    connection = refreshed
            except Exception:
                pass

        # Create connection dialog
        dialog = ConnectionDialog(self, connection, self.connection_manager)
        dialog.connect('connection-saved', self.on_connection_saved)
        dialog.present()

    def show_connection_selection_for_ssh_copy(self):
        """Show a dialog to select a connection for SSH key copy"""
        logger.info("Showing connection selection dialog for SSH key copy")
        
        # Get all connections
        connections = self.connection_manager.get_connections()
        if not connections:
            # No connections available, show new connection dialog instead
            logger.info("No connections available, showing new connection dialog")
            self.show_connection_dialog()
            return
        
        # Create a simple selection dialog
        dialog = Adw.MessageDialog(
            transient_for=self,
            modal=True,
            heading=_("Select Server for SSH Key Copy"),
            body=_("Choose a server to copy your SSH key to:")
        )
        
        # Add a list box with connections
        list_box = Gtk.ListBox()
        list_box.set_selection_mode(Gtk.SelectionMode.SINGLE)
        
        for connection in connections:
            row = Gtk.ListBoxRow()
            box = Gtk.Box(orientation=Gtk.Orientation.HORIZONTAL, spacing=12)
            
            # Connection info
            info_box = Gtk.Box(orientation=Gtk.Orientation.VERTICAL, spacing=4)
            name_label = Gtk.Label(label=connection.nickname)
            name_label.set_halign(Gtk.Align.START)
            name_label.set_css_classes(['title-4'])
            
            host_label = Gtk.Label(label=f"{connection.username}@{connection.host}:{connection.port}")
            host_label.set_halign(Gtk.Align.START)
            host_label.set_css_classes(['dim-label'])
            
            info_box.append(name_label)
            info_box.append(host_label)
            box.append(info_box)
            
            row.set_child(box)
            row.connection = connection
            list_box.append(row)
        
        # Add the list box to the dialog
        dialog.set_extra_child(list_box)
        
        # Add response buttons
        dialog.add_response('cancel', _('Cancel'))
        dialog.add_response('new', _('New Connection'))
        dialog.add_response('select', _('Select'))
        dialog.set_response_appearance('new', Adw.ResponseAppearance.SUGGESTED)
        dialog.set_response_appearance('select', Adw.ResponseAppearance.DEFAULT)
        
        def on_response(dialog, response):
            if response == 'new':
                # Show new connection dialog
                self.show_connection_dialog()
            elif response == 'select':
                # Get selected connection and proceed with SSH key copy
                selected_row = list_box.get_selected_row()
                if selected_row and hasattr(selected_row, 'connection'):
                    connection = selected_row.connection
                    logger.info(f"Selected connection for SSH key copy: {connection.nickname}")
                    try:
                        from .sshcopyid_window import SshCopyIdWindow
                        win = SshCopyIdWindow(self, connection, self.key_manager, self.connection_manager)
                        win.present()
                    except Exception as e:
                        logger.error(f"Failed to show SSH key copy dialog: {e}")
            dialog.destroy()
        
        dialog.connect('response', on_response)
        dialog.present()

    # --- Helpers (use your existing ones if already present) ---------------------

    def _error_dialog(self, heading: str, body: str, detail: str = ""):
        try:
            msg = Adw.MessageDialog(transient_for=self, modal=True,
                                    heading=heading, body=(body + (f"\n\n{detail}" if detail else "")))
            msg.add_response("ok", _("OK"))
            msg.set_default_response("ok")
            msg.set_close_response("ok")
            msg.present()
        except Exception:
            pass

    def _info_dialog(self, heading: str, body: str):
        try:
            msg = Adw.MessageDialog(transient_for=self, modal=True,
                                    heading=heading, body=body)
            msg.add_response("ok", _("OK"))
            msg.set_default_response("ok")
            msg.set_close_response("ok")
            msg.present()
        except Exception:
            pass


    # --- Single, simplified key generator (no copy-to-server inside) ------------

    def show_key_dialog(self, on_success=None):
        """
        Single key generation dialog (Adw). Optional passphrase.
        No copy-to-server in this dialog. If provided, `on_success(key)` is called.
        """
        try:
            dlg = Adw.Dialog.new()
            dlg.set_title(_("Generate SSH Key"))

            tv = Adw.ToolbarView()
            hb = Adw.HeaderBar()
            hb.set_title_widget(Gtk.Label(label=_("New SSH Key")))
            tv.add_top_bar(hb)

            content = Gtk.Box(orientation=Gtk.Orientation.VERTICAL, spacing=12)
            content.set_margin_top(18); content.set_margin_bottom(18)
            content.set_margin_start(18); content.set_margin_end(18)
            content.set_size_request(500, -1)

            form = Adw.PreferencesGroup()

            name_row = Adw.EntryRow()
            name_row.set_title(_("Key file name"))
            name_row.set_text("id_ed25519")
            
            # Add real-time validation
            def on_name_changed(entry):
                key_name = (entry.get_text() or "").strip()
                if key_name and not key_name.startswith(".") and "/" not in key_name:
                    key_path = self.key_manager.ssh_dir / key_name
                    if key_path.exists():
                        entry.add_css_class("error")
                        entry.set_title(_("Key file name (already exists)"))
                    else:
                        entry.remove_css_class("error")
                        entry.set_title(_("Key file name"))
                else:
                    entry.remove_css_class("error")
                    entry.set_title(_("Key file name"))
            
            name_row.connect("changed", on_name_changed)
            form.add(name_row)

            type_row = Adw.ComboRow()
            type_row.set_title(_("Key type"))
            types = Gtk.StringList.new(["ed25519", "rsa"])
            type_row.set_model(types)
            type_row.set_selected(0)
            form.add(type_row)

            pass_switch = Adw.SwitchRow()
            pass_switch.set_title(_("Encrypt with passphrase"))
            pass_switch.set_active(False)
            form.add(pass_switch)

            pass_box = Gtk.Box(orientation=Gtk.Orientation.VERTICAL, spacing=6)
            pass1 = Gtk.PasswordEntry()
            pass1.set_property("placeholder-text", _("Passphrase"))
            pass2 = Gtk.PasswordEntry()
            pass2.set_property("placeholder-text", _("Confirm passphrase"))
            pass_box.append(pass1); pass_box.append(pass2)
            pass_box.set_visible(False)



            def on_pass_toggle(*_):
                pass_box.set_visible(pass_switch.get_active())
            pass_switch.connect("notify::active", on_pass_toggle)

            # Buttons
            btn_box = Gtk.Box(orientation=Gtk.Orientation.HORIZONTAL, spacing=12)
            btn_box.set_halign(Gtk.Align.END)
            btn_cancel = Gtk.Button.new_with_label(_("Cancel"))
            btn_primary = Gtk.Button.new_with_label(_("Generate"))
            try:
                btn_primary.add_css_class("suggested-action")
            except Exception:
                pass
            btn_box.append(btn_cancel); btn_box.append(btn_primary)

            # Compose
            content.append(form)
            content.append(pass_box)
            content.append(btn_box)
            tv.set_content(content)
            dlg.set_child(tv)

            def close_dialog(*args):
                try:
                    dlg.force_close()
                except Exception:
                    pass

            btn_cancel.connect("clicked", close_dialog)

            def do_generate(*args):
                try:
                    key_name = (name_row.get_text() or "").strip()
                    if not key_name:
                        raise ValueError(_("Enter a key file name (e.g. id_ed25519)"))
                    if "/" in key_name or key_name.startswith("."):
                        raise ValueError(_("Key file name must not contain '/' or start with '.'"))

                    # Check if key already exists before attempting generation
                    key_path = self.key_manager.ssh_dir / key_name
                    if key_path.exists():
                        # Suggest alternative names
                        base_name = key_name
                        counter = 1
                        while (self.key_manager.ssh_dir / f"{base_name}_{counter}").exists():
                            counter += 1
                        suggestion = f"{base_name}_{counter}"
                        
                        raise ValueError(_("A key named '{}' already exists. Try '{}' instead.").format(key_name, suggestion))

                    kt = "ed25519" if type_row.get_selected() == 0 else "rsa"

                    passphrase = None
                    if pass_switch.get_active():
                        p1 = pass1.get_text() or ""
                        p2 = pass2.get_text() or ""
                        logger.debug(f"SshCopyIdWindow: Passphrase lengths - p1: {len(p1)}, p2: {len(p2)}")
                        if p1 != p2:
                            logger.debug("SshCopyIdWindow: Passphrases do not match")
                            raise ValueError("Passphrases do not match")
                        passphrase = p1
                        logger.info("SshCopyIdWindow: Passphrase enabled")
                        logger.debug("SshCopyIdWindow: Passphrase validation successful")

                    logger.info(f"SshCopyIdWindow: Calling key_manager.generate_key with name='{key_name}', type='{kt}'")
                    logger.debug(f"SshCopyIdWindow: Key generation parameters - name='{key_name}', type='{kt}', "
                               f"size={3072 if kt == 'rsa' else 0}, passphrase={'<set>' if passphrase else 'None'}")
                    
                    new_key = self._km.generate_key(
                        key_name=key_name,
                        key_type=kt,
                        key_size=3072 if kt == "rsa" else 0,
                        comment=None,
                        passphrase=passphrase,
                    )
                    
                    if not new_key:
                        logger.debug("SshCopyIdWindow: Key generation returned None")
                        raise RuntimeError("Key generation failed. See logs for details.")

                    logger.info(f"SshCopyIdWindow: Key generated successfully: {new_key.private_path}")
                    logger.debug(f"SshCopyIdWindow: Generated key details - private_path='{new_key.private_path}', "
                               f"public_path='{new_key.public_path}'")
                    
                    # Ensure the key files are properly written and accessible
                    import time
                    logger.debug("SshCopyIdWindow: Waiting 0.5s for files to be written")
                    time.sleep(0.5)  # Small delay to ensure files are written
                    
                    # Verify the key files exist and are accessible
                    private_exists = os.path.exists(new_key.private_path)
                    public_exists = os.path.exists(new_key.public_path)
                    logger.debug(f"SshCopyIdWindow: File existence check - private: {private_exists}, public: {public_exists}")
                    
                    if not private_exists:
                        logger.debug(f"SshCopyIdWindow: Private key file missing: {new_key.private_path}")
                        raise RuntimeError(f"Private key file not found: {new_key.private_path}")
                    if not public_exists:
                        logger.debug(f"SshCopyIdWindow: Public key file missing: {new_key.public_path}")
                        raise RuntimeError(f"Public key file not found: {new_key.public_path}")
                    
                    logger.info(f"SshCopyIdWindow: Key files verified, starting ssh-copy-id")
                    logger.debug("SshCopyIdWindow: All key files verified successfully")
                    
                    # Run your terminal ssh-copy-id flow
                    logger.debug("SshCopyIdWindow: Calling _show_ssh_copy_id_terminal_using_main_widget()")
                    self._parent._show_ssh_copy_id_terminal_using_main_widget(self._conn, new_key)
                    logger.debug("SshCopyIdWindow: Terminal window launched, closing dialog")
                    self.close()

                except Exception as e:
                    logger.error(f"SshCopyIdWindow: Generate and copy failed: {e}")
                    logger.debug(f"SshCopyIdWindow: Exception details: {type(e).__name__}: {str(e)}")
                    self._error("Generate & Copy failed",
                                "Could not generate a new key and copy it to the server.",
                                str(e))

            btn_primary.connect("clicked", do_generate)
            dlg.present()
            return dlg
        except Exception as e:
            logger.error("Failed to present key generator: %s", e)


    # --- Integrate generator into ssh-copy-id chooser ---------------------------

    def on_copy_key_to_server_clicked(self, _button):
        logger.info("Main window: ssh-copy-id button clicked")
        logger.debug("Main window: Starting ssh-copy-id process")
        
        selected_row = self.connection_list.get_selected_row()
        if not selected_row or not getattr(selected_row, "connection", None):
            logger.warning("Main window: No connection selected for ssh-copy-id")
            # Show message dialog
            try:
                error_dialog = Adw.MessageDialog(
                    transient_for=self,
                    modal=True,
                    heading=_("No Server Selected"),
                    body=_("Select a server first!")
                )
                error_dialog.add_response('ok', _('OK'))
                error_dialog.present()
            except Exception as e:
                logger.error(f"Failed to show error dialog: {e}")
            return
        connection = selected_row.connection
        logger.info(f"Main window: Selected connection: {getattr(connection, 'nickname', 'unknown')}")
        logger.debug(f"Main window: Connection details - host: {getattr(connection, 'host', 'unknown')}, "
                    f"username: {getattr(connection, 'username', 'unknown')}, "
                    f"port: {getattr(connection, 'port', 22)}")

        try:
            logger.info("Main window: Creating SshCopyIdWindow")
            logger.debug("Main window: Initializing SshCopyIdWindow with key_manager and connection_manager")
            win = SshCopyIdWindow(self, connection, self.key_manager, self.connection_manager)
            logger.info("Main window: SshCopyIdWindow created successfully, presenting")
            win.present()
        except Exception as e:
            logger.error(f"Main window: ssh-copy-id window failed: {e}")
            logger.debug(f"Main window: Exception details: {type(e).__name__}: {str(e)}")
            # Fallback error if window cannot be created
            try:
                md = Adw.MessageDialog(transient_for=self, modal=True,
                                       heading="Error",
                                       body=f"Could not open the Copy Key window.\n\n{e}")
                md.add_response("ok", "OK")
                md.present()
            except Exception:
                pass

    def show_known_hosts_editor(self):
        """Show known hosts editor window"""
        logger.info("Show known hosts editor window")
        try:
            from .known_hosts_editor import KnownHostsEditorWindow
            editor = KnownHostsEditorWindow(self, self.connection_manager)
            editor.present()
        except Exception as e:
            logger.error(f"Failed to open known hosts editor: {e}")

    def show_preferences(self):
        """Show preferences dialog"""
        logger.info("Show preferences dialog")
        try:
            preferences_window = PreferencesWindow(self, self.config)
            preferences_window.present()
        except Exception as e:
            logger.error(f"Failed to show preferences dialog: {e}")


    def show_about_dialog(self):
        """Show about dialog"""
        # Use Gtk.AboutDialog so we can force a logo even without icon theme entries
        about = Gtk.AboutDialog()
        about.set_transient_for(self)
        about.set_modal(True)
        about.set_program_name('sshPilot')
        try:
            from . import __version__ as APP_VERSION
        except Exception:
            APP_VERSION = "0.0.0"
        about.set_version(APP_VERSION)
        about.set_comments('SSH connection manager with integrated terminal')
        about.set_website('https://sshpilot.app')
        # Gtk.AboutDialog in GTK4 has no set_issue_url; include issue link in website label
        about.set_website_label('sshPilot Website')
        about.set_license_type(Gtk.License.GPL_3_0)
        about.set_authors(['mFat <newmfat@gmail.com>'])
        
        # Attempt to load logo from GResource; fall back to local files
        logo_texture = None
        # 1) From GResource bundle
        for resource_path in (
            '/io/github/mfat/sshpilot/sshpilot.svg',
        ):
            try:
                logo_texture = Gdk.Texture.new_from_resource(resource_path)
                if logo_texture:
                    break
            except Exception:
                logo_texture = None
        # 2) From project-local files
        if logo_texture is None:
            candidate_files = []
            # repo root (user added io.github.mfat.sshpilot.png)
            try:
                path = os.path.abspath(os.path.dirname(__file__))
                repo_root = path
                while True:
                    if os.path.exists(os.path.join(repo_root, '.git')):
                        break
                    parent = os.path.dirname(repo_root)
                    if parent == repo_root:
                        break
                    repo_root = parent
                candidate_files.extend([
                    os.path.join(repo_root, 'io.github.mfat.sshpilot.svg'),
                    os.path.join(repo_root, 'sshpilot.svg'),
                ])
                # package resources folder (when running from source)
                candidate_files.append(os.path.join(os.path.dirname(__file__), 'resources', 'sshpilot.svg'))
            except Exception:
                pass
            for png_path in candidate_files:
                try:
                    if os.path.exists(png_path):
                        logo_texture = Gdk.Texture.new_from_filename(png_path)
                        if logo_texture:
                            break
                except Exception:
                    logo_texture = None
        # Apply if loaded
        if logo_texture is not None:
            try:
                about.set_logo(logo_texture)
            except Exception:
                pass
        
        about.present()

    def open_help_url(self):
        """Open the SSH Pilot wiki in the default browser"""
        try:
            import subprocess
            import webbrowser
            
            # Try to open the URL using the default browser
            url = "https://github.com/mfat/sshpilot/wiki"
            
            # Use webbrowser module which handles platform differences
            webbrowser.open(url)
            
            logger.info(f"Opened help URL: {url}")
        except Exception as e:
            logger.error(f"Failed to open help URL: {e}")
            # Fallback: show an error dialog
            try:
                dialog = Gtk.MessageDialog(
                    transient_for=self,
                    modal=True,
                    message_type=Gtk.MessageType.ERROR,
                    buttons=Gtk.ButtonsType.OK,
                    text="Failed to open help",
                    secondary_text=f"Could not open the help URL. Please visit:\n{url}"
                )
                dialog.present()
            except Exception:
                pass

    def show_shortcuts_window(self):
        """Display keyboard shortcuts using Gtk.ShortcutsWindow"""
        if not hasattr(self, '_shortcuts_window') or self._shortcuts_window is None:
            self._shortcuts_window = self._build_shortcuts_window()
            try:
                self.set_help_overlay(self._shortcuts_window)
            except Exception:
                pass
        self._shortcuts_window.present()

    def _build_shortcuts_window(self):
        mac = is_macos()
        primary = '<Meta>' if mac else '<primary>'

        win = Gtk.ShortcutsWindow(transient_for=self, modal=True)

        section = Gtk.ShortcutsSection()
        section.set_property('title', _('Keyboard Shortcuts'))

        # General shortcuts
        group_general = Gtk.ShortcutsGroup()
        group_general.add_shortcut(Gtk.ShortcutsShortcut(
            title=_('Toggle Sidebar'), accelerator='F9'))
        group_general.add_shortcut(Gtk.ShortcutsShortcut(
            title=_('Toggle Sidebar'), accelerator=f"{primary}b"))
        group_general.add_shortcut(Gtk.ShortcutsShortcut(
            title=_('Preferences'), accelerator=f"{primary}comma"))
        group_general.add_shortcut(Gtk.ShortcutsShortcut(
            title=_('Documentation'), accelerator='F1'))
        group_general.add_shortcut(Gtk.ShortcutsShortcut(
            title=_('Keyboard Shortcuts'), accelerator=f"{primary}<Shift>slash"))
        group_general.add_shortcut(Gtk.ShortcutsShortcut(
            title=_('Quit'), accelerator=f"{primary}<Shift>q"))
        section.add_group(group_general)

        # Connection management shortcuts
        group_connections = Gtk.ShortcutsGroup()
        group_connections.add_shortcut(Gtk.ShortcutsShortcut(
            title=_('New Connection'), accelerator=f"{primary}n"))
        group_connections.add_shortcut(Gtk.ShortcutsShortcut(
            title=_('Local Terminal'), accelerator=f"{primary}<Shift>t"))
        group_connections.add_shortcut(Gtk.ShortcutsShortcut(
            title=_('Copy Key to Server'), accelerator=f"{primary}<Shift>k"))
        group_connections.add_shortcut(Gtk.ShortcutsShortcut(
            title=_('Broadcast Command'), accelerator=f"{primary}<Shift>b"))
        group_connections.add_shortcut(Gtk.ShortcutsShortcut(
            title=_('Search Connections'), accelerator=f"{primary}f"))
        group_connections.add_shortcut(Gtk.ShortcutsShortcut(
            title=_('Focus Connection List'), accelerator=f"{primary}l"))
        group_connections.add_shortcut(Gtk.ShortcutsShortcut(
            title=_('Quick Connect'), accelerator=f"{primary}<Alt>c"))
        section.add_group(group_connections)

        # Tab navigation shortcuts
        group_tabs = Gtk.ShortcutsGroup()

        group_tabs.add_shortcut(Gtk.ShortcutsShortcut(
            title=_('Open New Tab'), accelerator=f"{primary}<Alt>n"))
        group_tabs.add_shortcut(Gtk.ShortcutsShortcut(
            title=_('Next Tab'), accelerator='<Alt>Right'))
        group_tabs.add_shortcut(Gtk.ShortcutsShortcut(
            title=_('Previous Tab'), accelerator='<Alt>Left'))
        group_tabs.add_shortcut(Gtk.ShortcutsShortcut(
            title=_('Close Tab'), accelerator=f"{primary}F4"))
        group_tabs.add_shortcut(Gtk.ShortcutsShortcut(
            title=_('Tab Overview'), accelerator=f"{primary}<Shift>Tab"))
        section.add_group(group_tabs)

        win.add_section(section)


        return win

    def toggle_list_focus(self):
        """Toggle focus between connection list and terminal"""
        if self.connection_list.has_focus():
            # Focus current terminal
            current_page = self.tab_view.get_selected_page()
            if current_page:
                child = current_page.get_child()
                if hasattr(child, 'vte'):
                    child.vte.grab_focus()
        else:
            # Focus connection list with toast notification
            self.focus_connection_list()

    def _select_tab_relative(self, delta: int):
        """Select tab relative to current index, wrapping around."""
        try:
            n = self.tab_view.get_n_pages()
            if n <= 0:
                return
            current = self.tab_view.get_selected_page()
            # If no current selection, pick first
            if not current:
                page = self.tab_view.get_nth_page(0)
                if page:
                    self.tab_view.set_selected_page(page)
                return
            # Find current index
            idx = 0
            for i in range(n):
                if self.tab_view.get_nth_page(i) == current:
                    idx = i
                    break
            new_index = (idx + delta) % n
            page = self.tab_view.get_nth_page(new_index)
            if page:
                self.tab_view.set_selected_page(page)
        except Exception:
            pass


    # Signal handlers
    def on_connection_click(self, gesture, n_press, x, y):
        """Handle clicks on the connection list"""
        # Get the row that was clicked
        row = self.connection_list.get_row_at_y(int(y))
        if row is None:
            return
        
        if n_press == 1:  # Single click - just select
            self.connection_list.select_row(row)
            gesture.set_state(Gtk.EventSequenceState.CLAIMED)
        elif n_press == 2:  # Double click - connect
            if hasattr(row, 'connection'):
                self._cycle_connection_tabs_or_open(row.connection)
            gesture.set_state(Gtk.EventSequenceState.CLAIMED)

    def on_connection_activated(self, list_box, row):
        """Handle connection activation (Enter key)"""
        logger.debug(f"Connection activated - row: {row}, has connection: {hasattr(row, 'connection') if row else False}")
        if row and hasattr(row, 'connection'):
            self._cycle_connection_tabs_or_open(row.connection)
        elif row and hasattr(row, 'group_id'):
            # Handle group row activation - toggle expand/collapse
            logger.debug(f"Group row activated - toggling expand/collapse for group: {row.group_id}")
            row._toggle_expand()
            

        
    def on_connection_activate(self, list_box, row):
        """Handle connection activation (Enter key or double-click)"""
        if row and hasattr(row, 'connection'):
            self._cycle_connection_tabs_or_open(row.connection)
            return True  # Stop event propagation
        return False
        
    def on_activate_connection(self, action, param):
        """Handle the activate-connection action"""
        row = self.connection_list.get_selected_row()
        if row and hasattr(row, 'connection'):
            self._cycle_connection_tabs_or_open(row.connection)
            


    def _focus_most_recent_tab_or_open_new(self, connection: Connection):
        """If there are open tabs for this server, focus the most recent one.
        Otherwise open a new tab for the server.
        """
        try:
            # Check if there are open tabs for this connection
            terms_for_conn = []
            try:
                n = self.tab_view.get_n_pages()
            except Exception:
                n = 0
            for i in range(n):
                page = self.tab_view.get_nth_page(i)
                child = page.get_child() if hasattr(page, 'get_child') else None
                if child is not None and self.terminal_to_connection.get(child) == connection:
                    terms_for_conn.append(child)

            if terms_for_conn:
                # Focus the most recent tab for this connection
                most_recent_term = self.active_terminals.get(connection)
                if most_recent_term and most_recent_term in terms_for_conn:
                    # Use the most recent terminal
                    target_term = most_recent_term
                else:
                    # Fallback to the first tab for this connection
                    target_term = terms_for_conn[0]
                
                page = self.tab_view.get_page(target_term)
                if page is not None:
                    self.tab_view.set_selected_page(page)
                    # Update most-recent mapping
                    self.active_terminals[connection] = target_term
                    # Give focus to the VTE terminal so user can start typing immediately
                    target_term.vte.grab_focus()
                    return

            # No existing tabs for this connection -> open a new one
            self.terminal_manager.connect_to_host(connection, force_new=False)
        except Exception as e:
            logger.error(f"Failed to focus most recent tab or open new for {getattr(connection, 'nickname', '')}: {e}")

    def _cycle_connection_tabs_or_open(self, connection: Connection):
        """If there are open tabs for this server, cycle to the next one (wrap).
        Otherwise open a new tab for the server.
        """
        try:
            # Collect current pages in visual/tab order
            terms_for_conn = []
            try:
                n = self.tab_view.get_n_pages()
            except Exception:
                n = 0
            for i in range(n):
                page = self.tab_view.get_nth_page(i)
                child = page.get_child() if hasattr(page, 'get_child') else None
                if child is not None and self.terminal_to_connection.get(child) == connection:
                    terms_for_conn.append(child)

            if terms_for_conn:
                # Determine current index among this connection's tabs
                selected = self.tab_view.get_selected_page()
                current_idx = -1
                if selected is not None:
                    current_child = selected.get_child()
                    for i, t in enumerate(terms_for_conn):
                        if t == current_child:
                            current_idx = i
                            break
                # Compute next index (wrap)
                next_idx = (current_idx + 1) % len(terms_for_conn) if current_idx >= 0 else 0
                next_term = terms_for_conn[next_idx]
                page = self.tab_view.get_page(next_term)
                if page is not None:
                    self.tab_view.set_selected_page(page)
                    # Update most-recent mapping
                    self.active_terminals[connection] = next_term
                    return

            # No existing tabs for this connection -> open a new one
            self.terminal_manager.connect_to_host(connection, force_new=False)
        except Exception as e:
            logger.error(f"Failed to cycle or open for {getattr(connection, 'nickname', '')}: {e}")

    def on_connection_selected(self, list_box, row):
        """Handle connection list selection change"""
        has_selection = row is not None
        
        if has_selection:
            # Check if selected item is a group or connection
            is_group = hasattr(row, 'group_id')
            
            if is_group:
                # Show group toolbar, hide connection toolbar
                self.connection_toolbar.set_visible(False)
                self.group_toolbar.set_visible(True)
                self.rename_group_button.set_sensitive(True)
                self.delete_group_button.set_sensitive(True)
            else:
                # Show connection toolbar, hide group toolbar
                self.connection_toolbar.set_visible(True)
                self.group_toolbar.set_visible(False)
                self.edit_button.set_sensitive(True)
                if hasattr(self, 'copy_key_button'):
                    self.copy_key_button.set_sensitive(True)
                if hasattr(self, 'upload_button'):
                    self.upload_button.set_sensitive(True)
                if hasattr(self, 'manage_files_button'):
                    self.manage_files_button.set_sensitive(True)
                if hasattr(self, 'system_terminal_button') and self.system_terminal_button:
                    self.system_terminal_button.set_sensitive(True)
                self.delete_button.set_sensitive(True)
        else:
            # No selection - hide both toolbars
            self.connection_toolbar.set_visible(False)
            self.group_toolbar.set_visible(False)

    def on_add_connection_clicked(self, button):
        """Handle add connection button click"""
        self.show_connection_dialog()

    def on_edit_connection_clicked(self, button):
        """Handle edit connection button click"""
        selected_row = self.connection_list.get_selected_row()
        if selected_row:
            if hasattr(selected_row, 'connection'):
                self.show_connection_dialog(selected_row.connection)
            else:
                logger.debug("Cannot edit group row")

    def on_sidebar_toggle(self, button):
        """Handle sidebar toggle button click"""
        try:
            is_visible = button.get_active()
            self._toggle_sidebar_visibility(is_visible)
            
            # Update button icon and tooltip
            if is_visible:
                button.set_icon_name('sidebar-show-symbolic')
                button.set_tooltip_text(
                    f'Hide Sidebar (F9, {get_primary_modifier_label()}+B)'
                )
            else:
                button.set_icon_name('sidebar-show-symbolic')
                button.set_tooltip_text(
                    f'Show Sidebar (F9, {get_primary_modifier_label()}+B)'
                )
            
            # No need to save state - sidebar always starts visible
                
        except Exception as e:
            logger.error(f"Failed to toggle sidebar: {e}")

    def on_view_toggle_clicked(self, button):
        """Handle view toggle button click to switch between welcome and tabs"""
        try:
            # Check which view is currently visible
            current_view = self.content_stack.get_visible_child_name()
            
            if current_view == "welcome":
                # Switch to tab view
                self.show_tab_view()
            else:
                # Switch to welcome view
                self.show_welcome_view()
                
        except Exception as e:
            logger.error(f"Failed to toggle view: {e}")

    def _toggle_sidebar_visibility(self, is_visible):
        """Helper method to toggle sidebar visibility"""
        try:
            if HAS_NAV_SPLIT or HAS_OVERLAY_SPLIT:
                # For Adw split view widgets
                self.split_view.set_show_sidebar(is_visible)
            else:
                # For Gtk.Paned fallback
                sidebar_widget = self.split_view.get_start_child()
                if sidebar_widget:
                    sidebar_widget.set_visible(is_visible)
        except Exception as e:
            logger.error(f"Failed to toggle sidebar visibility: {e}")



    def on_upload_file_clicked(self, button):
        """Show SCP intro dialog and start upload to selected server."""
        try:
            selected_row = self.connection_list.get_selected_row()
            if not selected_row:
                return
            connection = getattr(selected_row, 'connection', None)
            if not connection:
                return

            intro = Adw.MessageDialog(
                transient_for=self,
                modal=True,
                heading=_('Upload files to server'),
                body=_('We will use scp to upload file(s) to the selected server. You will be prompted to choose files and a destination path on the server.')
            )
            intro.add_response('cancel', _('Cancel'))
            intro.add_response('choose', _('Choose files…'))
            intro.set_default_response('choose')
            intro.set_close_response('cancel')

            def _on_intro(dlg, response):
                dlg.close()
                if response != 'choose':
                    return
                # Choose local files
                file_chooser = Gtk.FileChooserDialog(
                    title=_('Select files to upload'),
                    action=Gtk.FileChooserAction.OPEN,
                )
                file_chooser.set_transient_for(self)
                file_chooser.set_modal(True)
                file_chooser.add_button(_('Cancel'), Gtk.ResponseType.CANCEL)
                file_chooser.add_button(_('Open'), Gtk.ResponseType.ACCEPT)
                file_chooser.set_select_multiple(True)
                file_chooser.connect('response', lambda fc, resp: self._on_files_chosen(fc, resp, connection))
                file_chooser.show()

            intro.connect('response', _on_intro)
            intro.present()
        except Exception as e:
            logger.error(f'Upload dialog failed: {e}')

    def on_manage_files_button_clicked(self, button):
        """Handle manage files button click from toolbar"""
        try:
            selected_row = self.connection_list.get_selected_row()
            if not selected_row:
                return
            connection = getattr(selected_row, 'connection', None)
            if not connection:
                return
            
            # Use the same logic as the context menu action
            try:
                # Define error callback for async operation
                def error_callback(error_msg):
                    logger.error(f"Failed to open file manager for {connection.nickname}: {error_msg}")
                    # Show error dialog to user
                    self._show_manage_files_error(connection.nickname, error_msg or "Failed to open file manager")
                
                success, error_msg = open_remote_in_file_manager(
                    user=connection.username,
                    host=connection.host,
                    port=connection.port if connection.port != 22 else None,
                    error_callback=error_callback,
                    parent_window=self
                )
                if success:
                    logger.info(f"Started file manager process for {connection.nickname}")
                else:
                    logger.error(f"Failed to start file manager process for {connection.nickname}: {error_msg}")
                    # Show error dialog to user
                    self._show_manage_files_error(connection.nickname, error_msg or "Failed to start file manager process")
            except Exception as e:
                logger.error(f"Error opening file manager: {e}")
                # Show error dialog to user
                self._show_manage_files_error(connection.nickname, str(e))
        except Exception as e:
            logger.error(f"Manage files button click failed: {e}")

    def on_system_terminal_button_clicked(self, button):
        """Handle system terminal button click from toolbar"""
        try:
            selected_row = self.connection_list.get_selected_row()
            if not selected_row:
                return
            connection = getattr(selected_row, 'connection', None)
            if not connection:
                return
            
            # Use the same logic as the context menu action
            self.open_in_system_terminal(connection)
        except Exception as e:
            logger.error(f"System terminal button click failed: {e}")

    def _show_ssh_copy_id_terminal_using_main_widget(self, connection, ssh_key, force=False):
        """Show a window with header bar and embedded terminal running ssh-copy-id.

        Requirements:
        - Terminal expands horizontally, no borders around it
        - Header bar contains Cancel and Close buttons
        """
        logger.info("Main window: Starting ssh-copy-id terminal window creation")
        logger.debug(f"Main window: Connection details - host: {getattr(connection, 'host', 'unknown')}, "
                    f"username: {getattr(connection, 'username', 'unknown')}, "
                    f"port: {getattr(connection, 'port', 22)}")
        logger.debug(f"Main window: SSH key details - private_path: {getattr(ssh_key, 'private_path', 'unknown')}, "
                    f"public_path: {getattr(ssh_key, 'public_path', 'unknown')}")
        
        try:
            target = f"{connection.username}@{connection.host}" if getattr(connection, 'username', '') else str(connection.host)
            pub_name = os.path.basename(getattr(ssh_key, 'public_path', '') or '')
            body_text = _('This will add your public key to the server\'s ~/.ssh/authorized_keys so future logins can use SSH keys.')
            logger.debug(f"Main window: Target: {target}, public key name: {pub_name}")
            
            dlg = Adw.Window()
            dlg.set_transient_for(self)
            dlg.set_modal(True)
            logger.debug("Main window: Created modal window")
            try:
                dlg.set_title(_('ssh-copy-id'))
            except Exception:
                pass
            try:
                dlg.set_default_size(920, 520)
            except Exception:
                pass

            # Header bar with Cancel
            header = Adw.HeaderBar()
            title_widget = Gtk.Box(orientation=Gtk.Orientation.VERTICAL, spacing=2)
            title_label = Gtk.Label(label=_('ssh-copy-id'))
            title_label.set_halign(Gtk.Align.START)
            subtitle_label = Gtk.Label(label=_('Copying {key} to {target}').format(key=pub_name or _('selected key'), target=target))
            subtitle_label.set_halign(Gtk.Align.START)
            try:
                title_label.add_css_class('title-2')
                subtitle_label.add_css_class('dim-label')
            except Exception:
                pass
            title_widget.append(title_label)
            title_widget.append(subtitle_label)
            header.set_title_widget(title_widget)

            # Close button is omitted; window has native close (X)

            # Content: TerminalWidget without connecting spinner/banner
            content_box = Gtk.Box(orientation=Gtk.Orientation.VERTICAL, spacing=8)
            content_box.set_hexpand(True)
            content_box.set_vexpand(True)
            try:
                content_box.set_margin_top(12)
                content_box.set_margin_bottom(12)
                content_box.set_margin_start(6)
                content_box.set_margin_end(6)
            except Exception:
                pass
            # Optional info text under header bar
            info_lbl = Gtk.Label(label=body_text)
            info_lbl.set_halign(Gtk.Align.START)
            try:
                info_lbl.add_css_class('dim-label')
                info_lbl.set_wrap(True)
            except Exception:
                pass
            content_box.append(info_lbl)

            term_widget = TerminalWidget(connection, self.config, self.connection_manager)
            # Hide connecting overlay and suppress disconnect banner for this non-SSH task
            try:
                term_widget._set_connecting_overlay_visible(False)
                setattr(term_widget, '_suppress_disconnect_banner', True)
                term_widget._set_disconnected_banner_visible(False)
            except Exception:
                pass
            term_widget.set_hexpand(True)
            term_widget.set_vexpand(True)
            # No frame: avoid borders around the terminal
            content_box.append(term_widget)

            # Bottom button area with Close button
            button_box = Gtk.Box(orientation=Gtk.Orientation.HORIZONTAL, spacing=12)
            button_box.set_halign(Gtk.Align.END)
            button_box.set_margin_top(12)
            
            cancel_btn = Gtk.Button(label=_('Close'))
            try:
                cancel_btn.add_css_class('suggested-action')
            except Exception:
                pass
            button_box.append(cancel_btn)
            
            content_box.append(button_box)

            # Root container combines header and content
            root_box = Gtk.Box(orientation=Gtk.Orientation.VERTICAL)
            root_box.append(header)
            root_box.append(content_box)
            dlg.set_content(root_box)

            def _on_cancel(btn):
                try:
                    if hasattr(term_widget, 'disconnect'):
                        term_widget.disconnect()
                except Exception:
                    pass
                dlg.close()
            cancel_btn.connect('clicked', _on_cancel)
            # No explicit close button; use window close (X)

            # Build ssh-copy-id command with options derived from connection settings
            logger.debug("Main window: Building ssh-copy-id command arguments")
            argv = self._build_ssh_copy_id_argv(connection, ssh_key, force)
            cmdline = ' '.join([GLib.shell_quote(a) for a in argv])
            logger.info("Starting ssh-copy-id: %s", ' '.join(argv))
            logger.info("Full command line: %s", cmdline)
            logger.debug(f"Main window: Command argv: {argv}")
            logger.debug(f"Main window: Shell-quoted command: {cmdline}")

            # Helper to write colored lines into the terminal
            def _feed_colored_line(text: str, color: str):
                colors = {
                    'red': '\x1b[31m',
                    'green': '\x1b[32m',
                    'yellow': '\x1b[33m',
                    'blue': '\x1b[34m',
                }
                prefix = colors.get(color, '')
                try:
                    term_widget.vte.feed(("\r\n" + prefix + text + "\x1b[0m\r\n").encode('utf-8'))
                except Exception:
                    pass

            # Initial info line
            _feed_colored_line(_('Running ssh-copy-id…'), 'yellow')

            # Handle password authentication consistently with terminal connections
            logger.debug("Main window: Setting up authentication environment")
            env = os.environ.copy()
            logger.debug(f"Main window: Environment variables count: {len(env)}")
            
            # Determine auth method and check for saved password
            logger.debug("Main window: Determining authentication preferences")
            try:
                auth_method = int(getattr(connection, 'auth_method', 0) or 0)
                prefer_password = (auth_method == 1)
            except Exception as e2:
                logger.debug(f"Main window: Failed to get auth method from connection object: {e2}")
                auth_method = 0
                prefer_password = False

            has_saved_password = bool(self.connection_manager.get_password(connection.host, connection.username))
            combined_auth = (auth_method == 0 and has_saved_password)
            logger.debug(f"Main window: Has saved password: {has_saved_password}")
            logger.debug(
                f"Main window: Authentication setup - prefer_password={prefer_password}, combined_auth={combined_auth}, has_saved_password={has_saved_password}"
            )

            if (prefer_password or combined_auth) and has_saved_password:
                # Use sshpass for password authentication
                logger.debug("Main window: Using sshpass for password authentication")
                import shutil
                sshpass_path = None
                
                # Check if sshpass is available and executable
                logger.debug("Main window: Checking for sshpass availability")
                if os.path.exists('/app/bin/sshpass') and os.access('/app/bin/sshpass', os.X_OK):
                    sshpass_path = '/app/bin/sshpass'
                    logger.debug("Found sshpass at /app/bin/sshpass")
                elif shutil.which('sshpass'):
                    sshpass_path = shutil.which('sshpass')
                    logger.debug(f"Found sshpass in PATH: {sshpass_path}")
                else:
                    logger.debug("sshpass not found or not executable")
                
                if sshpass_path:
                    # Use the same approach as ssh_password_exec.py for consistency
                    logger.debug("Main window: Setting up sshpass with FIFO")
                    from .ssh_password_exec import _mk_priv_dir, _write_once_fifo
                    import threading
                    
                    # Create private temp directory and FIFO
                    logger.debug("Main window: Creating private temp directory")
                    tmpdir = _mk_priv_dir()
                    fifo = os.path.join(tmpdir, "pw.fifo")
                    logger.debug(f"Main window: FIFO path: {fifo}")
                    os.mkfifo(fifo, 0o600)
                    logger.debug("Main window: FIFO created with permissions 0o600")
                    
                    # Start writer thread that writes the password exactly once
                    saved_password = self.connection_manager.get_password(connection.host, connection.username)
                    logger.debug(f"Main window: Retrieved saved password, length: {len(saved_password) if saved_password else 0}")
                    t = threading.Thread(target=_write_once_fifo, args=(fifo, saved_password), daemon=True)
                    t.start()
                    logger.debug("Main window: Password writer thread started")
                    
                    # Use sshpass with FIFO
                    original_argv = argv.copy()
                    argv = [sshpass_path, "-f", fifo] + argv
                    logger.debug(f"Main window: Modified argv - added sshpass: {argv}")
                    
                    # Important: strip askpass vars so OpenSSH won't try the askpass helper for passwords
                    env.pop("SSH_ASKPASS", None)
                    env.pop("SSH_ASKPASS_REQUIRE", None)
                    logger.debug("Main window: Removed SSH_ASKPASS environment variables")
                    
                    logger.debug("Using sshpass with FIFO for ssh-copy-id password authentication")
                    
                    # Store tmpdir for cleanup (will be cleaned up when process exits)
                    def cleanup_tmpdir():
                        try:
                            import shutil
                            shutil.rmtree(tmpdir, ignore_errors=True)
                        except Exception:
                            pass
                    import atexit
                    atexit.register(cleanup_tmpdir)
                else:
                    # sshpass not available, fallback to askpass
                    logger.debug("Main window: sshpass not available, falling back to askpass")
                    from .askpass_utils import get_ssh_env_with_askpass
                    askpass_env = get_ssh_env_with_askpass()
                    logger.debug(f"Main window: Askpass environment variables: {list(askpass_env.keys())}")
                    env.update(askpass_env)
            elif (prefer_password or combined_auth) and not has_saved_password:
                # Password may be required but none saved - let SSH prompt interactively
                # Don't set any askpass environment variables
                logger.debug("Main window: Password auth selected but no saved password - using interactive prompt")
            else:
                # Use askpass for passphrase prompts (key-based auth)
                logger.debug("Main window: Using askpass for key-based authentication")
                from .askpass_utils import get_ssh_env_with_askpass
                askpass_env = get_ssh_env_with_askpass()
                logger.debug(f"Main window: Askpass environment variables: {list(askpass_env.keys())}")
                env.update(askpass_env)

            # Ensure /app/bin is first in PATH for Flatpak compatibility
            logger.debug("Main window: Setting up PATH for Flatpak compatibility")
            if os.path.exists('/app/bin'):
                current_path = env.get('PATH', '')
                logger.debug(f"Main window: Current PATH: {current_path}")
                if '/app/bin' not in current_path:
                    env['PATH'] = f"/app/bin:{current_path}"
                    logger.debug(f"Main window: Updated PATH: {env['PATH']}")
                else:
                    logger.debug("Main window: /app/bin already in PATH")
            else:
                logger.debug("Main window: /app/bin does not exist, skipping PATH modification")
            
            cmdline = ' '.join([GLib.shell_quote(a) for a in argv])
            logger.info("Starting ssh-copy-id: %s", ' '.join(argv))
            logger.debug(f"Main window: Final command line: {cmdline}")
            envv = [f"{k}={v}" for k, v in env.items()]
            logger.debug(f"Main window: Environment variables count: {len(envv)}")

            try:
                logger.debug("Main window: Spawning ssh-copy-id process in VTE terminal")
                logger.debug(f"Main window: Working directory: {os.path.expanduser('~') or '/'}")
                logger.debug(f"Main window: Command: ['bash', '-lc', '{cmdline}']")
                
                term_widget.vte.spawn_async(
                    Vte.PtyFlags.DEFAULT,
                    os.path.expanduser('~') or '/',
                    ['bash', '-lc', cmdline],
                    envv,  # <— use merged env
                    GLib.SpawnFlags.DEFAULT,
                    None,
                    None,
                    -1,
                    None,
                    None
                )
                logger.debug("Main window: ssh-copy-id process spawned successfully")

                # Show result modal when the command finishes
                def _on_copyid_exited(vte, status):
                    logger.debug(f"Main window: ssh-copy-id process exited with raw status: {status}")
                    # Normalize exit code
                    exit_code = None
                    try:
                        if os.WIFEXITED(status):
                            exit_code = os.WEXITSTATUS(status)
                            logger.debug(f"Main window: Process exited normally, exit code: {exit_code}")
                        else:
                            exit_code = status if 0 <= int(status) < 256 else ((int(status) >> 8) & 0xFF)
                            logger.debug(f"Main window: Process did not exit normally, normalized exit code: {exit_code}")
                    except Exception as e:
                        logger.debug(f"Main window: Error normalizing exit status: {e}")
                        try:
                            exit_code = int(status)
                            logger.debug(f"Main window: Converted status to int: {exit_code}")
                        except Exception as e2:
                            logger.debug(f"Main window: Failed to convert status to int: {e2}")
                            exit_code = status

                    logger.info(f"ssh-copy-id exited with status: {status}, normalized exit_code: {exit_code}")
                    
                    # Simple verification: just check exit code like default ssh-copy-id
                    ok = (exit_code == 0)
                    
                    # Get error details from output if failed
                    error_details = None
                    if not ok:
                        try:
                            content = term_widget.vte.get_text_range(0, 0, -1, -1, None)
                            if content:
                                # Look for common error patterns in the output
                                content_lower = content.lower()
                                if 'permission denied' in content_lower:
                                    error_details = 'Permission denied - check user credentials and server permissions'
                                elif 'connection refused' in content_lower:
                                    error_details = 'Connection refused - check server address and SSH service'
                                elif 'authentication failed' in content_lower:
                                    error_details = 'Authentication failed - check username and password/key'
                                elif 'no such file or directory' in content_lower:
                                    error_details = 'File not found - check if SSH directory exists on server'
                                elif 'operation not permitted' in content_lower:
                                    error_details = 'Operation not permitted - check server permissions'
                                else:
                                    # Extract the last few lines of output for context
                                    lines = content.strip().split('\n')
                                    if lines:
                                        error_details = f"Error details: {lines[-1]}"
                        except Exception as e:
                            logger.debug(f"Main window: Error extracting error details: {e}")
                    
                    if ok:
                        logger.info("ssh-copy-id completed successfully")
                        logger.debug("Main window: ssh-copy-id succeeded, showing success message")
                        _feed_colored_line(_('Public key was installed successfully.'), 'green')
                    else:
                        logger.error(f"ssh-copy-id failed with exit code: {exit_code}")
                        logger.debug(f"Main window: ssh-copy-id failed with exit code {exit_code}")
                        _feed_colored_line(_('Failed to install the public key.'), 'red')
                        if error_details:
                            _feed_colored_line(error_details, 'red')

                    def _present_result_dialog():
                        logger.debug(f"Main window: Presenting result dialog - success: {ok}")
                        msg = Adw.MessageDialog(
                            transient_for=dlg,
                            modal=True,
                            heading=_('Success') if ok else _('Error'),
                            body=(_('Public key copied to {}@{}').format(connection.username, connection.host)
                                  if ok else _('Failed to copy the public key. Check logs for details.')),
                        )
                        msg.add_response('ok', _('OK'))
                        msg.set_default_response('ok')
                        msg.set_close_response('ok')
                        msg.present()
                        logger.debug("Main window: Result dialog presented")
                        return False

                    GLib.idle_add(_present_result_dialog)

                try:
                    term_widget.vte.connect('child-exited', _on_copyid_exited)
                except Exception:
                    pass
            except Exception as e:
                logger.error(f'Failed to spawn ssh-copy-id in TerminalWidget: {e}')
                logger.debug(f'Main window: Exception details: {type(e).__name__}: {str(e)}')
                dlg.close()
                # No fallback method available
                logger.error(f'Terminal ssh-copy-id failed: {e}')
                self._error_dialog(_("SSH Key Copy Error"),
                                  _("Failed to copy SSH key to server."), 
                                  f"Terminal error: {str(e)}\n\nPlease check:\n• Network connectivity\n• SSH server configuration\n• User permissions")
                return

            dlg.present()
            logger.debug("Main window: ssh-copy-id terminal window presented successfully")
        except Exception as e:
            logger.error(f'VTE ssh-copy-id window failed: {e}')
            logger.debug(f'Main window: Exception details: {type(e).__name__}: {str(e)}')
            self._error_dialog(_("SSH Key Copy Error"),
                              _("Failed to create ssh-copy-id terminal window."), 
                              f"Error: {str(e)}\n\nThis could be due to:\n• Missing VTE terminal widget\n• Display/GTK issues\n• System resource limitations")



    def _build_ssh_copy_id_argv(self, connection, ssh_key, force=False):
        """Construct argv for ssh-copy-id honoring saved UI auth preferences."""
        logger.info(f"Building ssh-copy-id argv for key: {getattr(ssh_key, 'public_path', 'unknown')}")
        logger.debug(f"Main window: Building ssh-copy-id command arguments")
        logger.debug(f"Main window: Connection object: {type(connection)}")
        logger.debug(f"Main window: SSH key object: {type(ssh_key)}")
        logger.debug(f"Main window: Force option: {force}")
        logger.info(f"Key object attributes: private_path={getattr(ssh_key, 'private_path', 'unknown')}, public_path={getattr(ssh_key, 'public_path', 'unknown')}")
        
        # Verify the public key file exists
        logger.debug(f"Main window: Checking if public key file exists: {ssh_key.public_path}")
        if not os.path.exists(ssh_key.public_path):
            logger.error(f"Public key file does not exist: {ssh_key.public_path}")
            logger.debug(f"Main window: Public key file missing: {ssh_key.public_path}")
            raise RuntimeError(f"Public key file not found: {ssh_key.public_path}")
        
        logger.debug(f"Main window: Public key file verified: {ssh_key.public_path}")
        argv = ['ssh-copy-id']
        
        # Add force option if enabled
        if force:
            argv.append('-f')
            logger.debug("Main window: Added force option (-f) to ssh-copy-id")
        
        argv.extend(['-i', ssh_key.public_path])
        logger.debug(f"Main window: Base command: {argv}")
        try:
            port = getattr(connection, 'port', 22)
            logger.debug(f"Main window: Connection port: {port}")
            if port and port != 22:
                argv += ['-p', str(connection.port)]
                logger.debug(f"Main window: Added port option: -p {connection.port}")
        except Exception as e:
            logger.debug(f"Main window: Error getting port: {e}")
            pass
        # Honor app SSH settings: strict host key checking / auto-add
        logger.debug("Main window: Loading SSH configuration")
        try:
            cfg = Config()
            ssh_cfg = cfg.get_ssh_config() if hasattr(cfg, 'get_ssh_config') else {}
            logger.debug(f"Main window: SSH config: {ssh_cfg}")
            strict_val = str(ssh_cfg.get('strict_host_key_checking', '') or '').strip()
            auto_add = bool(ssh_cfg.get('auto_add_host_keys', True))
            logger.debug(f"Main window: SSH settings - strict_val='{strict_val}', auto_add={auto_add}")
            if strict_val:
                argv += ['-o', f'StrictHostKeyChecking={strict_val}']
                logger.debug(f"Main window: Added strict host key checking: {strict_val}")
            elif auto_add:
                argv += ['-o', 'StrictHostKeyChecking=accept-new']
                logger.debug("Main window: Added auto-accept new host keys")
        except Exception as e:
            logger.debug(f"Main window: Error loading SSH config: {e}")
            argv += ['-o', 'StrictHostKeyChecking=accept-new']
            logger.debug("Main window: Using default strict host key checking: accept-new")
        # Derive auth prefs from saved config and connection
        logger.debug("Main window: Determining authentication preferences")
        prefer_password = False
        key_mode = 0
        keyfile = getattr(connection, 'keyfile', '') or ''
        logger.debug(f"Main window: Connection keyfile: '{keyfile}'")

        try:
            auth_method = int(getattr(connection, 'auth_method', 0) or 0)
            prefer_password = (auth_method == 1)
        except Exception as e2:
            logger.debug(f"Main window: Error getting auth method from connection object: {e2}")
            auth_method = 0
            prefer_password = False

        has_saved_password = bool(self.connection_manager.get_password(connection.host, connection.username))
        combined_auth = (auth_method == 0 and has_saved_password)

        try:
            # key_select_mode is saved in ssh config, our connection object should have it post-load
            key_mode = int(getattr(connection, 'key_select_mode', 0) or 0)
            logger.debug(f"Main window: Key select mode: {key_mode}")
        except Exception as e:
            logger.debug(f"Main window: Error getting key select mode: {e}")
            key_mode = 0

        # Validate keyfile path
        try:
            keyfile_ok = bool(keyfile) and os.path.isfile(keyfile)
            logger.debug(f"Main window: Keyfile validation - keyfile='{keyfile}', exists={keyfile_ok}")
        except Exception as e:
            logger.debug(f"Main window: Error validating keyfile: {e}")
            keyfile_ok = False

        # Priority: if UI selected a specific key and it exists, use it; otherwise fall back to password prefs/try-all
        logger.debug(f"Main window: Applying authentication options - key_mode={key_mode}, keyfile_ok={keyfile_ok}, prefer_password={prefer_password}, combined_auth={combined_auth}")
        
        # For ssh-copy-id, we should NOT add IdentityFile options because:
        # 1. ssh-copy-id should use the same key for authentication that it's copying
        # 2. The -i parameter already specifies which key to copy
        # 3. Adding IdentityFile would cause ssh-copy-id to use a different key for auth
        
        if key_mode == 1 and keyfile_ok:
            # Don't add IdentityFile for ssh-copy-id - it should use the key being copied
            logger.debug(f"Main window: Skipping IdentityFile for ssh-copy-id - using key being copied for authentication")
        else:
            # Apply authentication preferences
            if prefer_password:
                argv += ['-o', 'PreferredAuthentications=password']
                if getattr(connection, 'pubkey_auth_no', False):
                    argv += ['-o', 'PubkeyAuthentication=no']
                    logger.debug("Main window: Added password authentication options - PubkeyAuthentication=no, PreferredAuthentications=password")
                else:
                    logger.debug("Main window: Added password authentication option - PreferredAuthentications=password")
            elif combined_auth:
                argv += [
                    '-o',
                    'PreferredAuthentications=gssapi-with-mic,hostbased,publickey,keyboard-interactive,password'
                ]
                logger.debug(
                    "Main window: Added combined authentication options - "
                    "PreferredAuthentications=gssapi-with-mic,hostbased,publickey,keyboard-interactive,password"
                )
        
        # Target
        target = f"{connection.username}@{connection.host}" if getattr(connection, 'username', '') else str(connection.host)
        argv.append(target)
        logger.debug(f"Main window: Added target: {target}")
        logger.debug(f"Main window: Final argv: {argv}")
        return argv

    def _on_files_chosen(self, chooser, response, connection):
        try:
            if response != Gtk.ResponseType.ACCEPT:
                chooser.destroy()
                return
            files = chooser.get_files()
            chooser.destroy()
            if not files:
                return
            # Ask remote destination path
            prompt = Adw.MessageDialog(
                transient_for=self,
                modal=True,
                heading=_('Remote destination'),
                body=_('Enter a remote directory (e.g., ~/ or /var/tmp). Files will be uploaded using scp.')
            )
            box = Gtk.Box(orientation=Gtk.Orientation.VERTICAL, spacing=6)
            dest_row = Adw.EntryRow(title=_('Remote directory'))
            dest_row.set_text('~')
            box.append(dest_row)
            prompt.set_extra_child(box)
            prompt.add_response('cancel', _('Cancel'))
            prompt.add_response('upload', _('Upload'))
            prompt.set_default_response('upload')
            prompt.set_close_response('cancel')

            def _go(d, resp):
                d.close()
                if resp != 'upload':
                    return
                remote_dir = dest_row.get_text().strip() or '~'
                self._start_scp_upload(connection, [f.get_path() for f in files], remote_dir)

            prompt.connect('response', _go)
            prompt.present()
        except Exception as e:
            logger.error(f'File selection failed: {e}')

    def _start_scp_upload(self, connection, local_paths, remote_dir):
        """Run scp using the same terminal window layout as ssh-copy-id."""
        try:
            self._show_scp_upload_terminal_window(connection, local_paths, remote_dir)
        except Exception as e:
            logger.error(f'scp upload failed to start: {e}')

    def _show_scp_upload_terminal_window(self, connection, local_paths, remote_dir):
        try:
            target = f"{connection.username}@{connection.host}"
            info_text = _('We will use scp to upload file(s) to the selected server.')

            dlg = Adw.Window()
            dlg.set_transient_for(self)
            dlg.set_modal(True)
            try:
                dlg.set_title(_('Upload files (scp)'))
            except Exception:
                pass
            try:
                dlg.set_default_size(920, 520)
            except Exception:
                pass

            # Header bar with Cancel
            header = Adw.HeaderBar()
            title_widget = Gtk.Box(orientation=Gtk.Orientation.VERTICAL, spacing=2)
            title_label = Gtk.Label(label=_('Upload files (scp)'))
            title_label.set_halign(Gtk.Align.START)
            subtitle_label = Gtk.Label(label=_('Uploading to {target}:{dir}').format(target=target, dir=remote_dir))
            subtitle_label.set_halign(Gtk.Align.START)
            try:
                title_label.add_css_class('title-2')
                subtitle_label.add_css_class('dim-label')
            except Exception:
                pass
            title_widget.append(title_label)
            title_widget.append(subtitle_label)
            header.set_title_widget(title_widget)

            cancel_btn = Gtk.Button(label=_('Cancel'))
            try:
                cancel_btn.add_css_class('flat')
            except Exception:
                pass
            header.pack_start(cancel_btn)

            # Content area
            content_box = Gtk.Box(orientation=Gtk.Orientation.VERTICAL, spacing=8)
            content_box.set_hexpand(True)
            content_box.set_vexpand(True)
            try:
                content_box.set_margin_top(12)
                content_box.set_margin_bottom(12)
                content_box.set_margin_start(6)
                content_box.set_margin_end(6)
            except Exception:
                pass

            info_lbl = Gtk.Label(label=info_text)
            info_lbl.set_halign(Gtk.Align.START)
            try:
                info_lbl.add_css_class('dim-label')
                info_lbl.set_wrap(True)
            except Exception:
                pass
            content_box.append(info_lbl)

            term_widget = TerminalWidget(connection, self.config, self.connection_manager)
            try:
                term_widget._set_connecting_overlay_visible(False)
                setattr(term_widget, '_suppress_disconnect_banner', True)
                term_widget._set_disconnected_banner_visible(False)
            except Exception:
                pass
            term_widget.set_hexpand(True)
            term_widget.set_vexpand(True)
            content_box.append(term_widget)

            root_box = Gtk.Box(orientation=Gtk.Orientation.VERTICAL)
            root_box.append(header)
            root_box.append(content_box)
            dlg.set_content(root_box)

            def _on_cancel(btn):
                # Clean up askpass helper scripts
                try:
                    if hasattr(self, '_scp_askpass_helpers'):
                        for helper_path in self._scp_askpass_helpers:
                            try:
                                os.unlink(helper_path)
                            except Exception:
                                pass
                        self._scp_askpass_helpers.clear()
                except Exception:
                    pass
                
                try:
                    if hasattr(term_widget, 'disconnect'):
                        term_widget.disconnect()
                except Exception:
                    pass
                dlg.close()
            cancel_btn.connect('clicked', _on_cancel)

            # Build and run scp command in the terminal
            argv = self._build_scp_argv(connection, local_paths, remote_dir)

            # Handle environment variables for authentication
            env = os.environ.copy()
            
            # Check if we have stored askpass environment from key passphrase handling
            if hasattr(self, '_scp_askpass_env') and self._scp_askpass_env:
                env.update(self._scp_askpass_env)
                logger.debug(f"SCP: Using askpass environment for key passphrase: {list(self._scp_askpass_env.keys())}")
                # Clear the stored environment after use
                self._scp_askpass_env = {}
                
                # For key-based auth, ensure the key is loaded in SSH agent first
                try:
                    keyfile = getattr(connection, 'keyfile', '') or ''
                    if keyfile and os.path.isfile(keyfile):
                        # Prepare key for connection (add to ssh-agent if needed)
                        if hasattr(self, 'connection_manager') and self.connection_manager:
                            key_prepared = self.connection_manager.prepare_key_for_connection(keyfile)
                            if key_prepared:
                                logger.debug(f"SCP: Key prepared for connection: {keyfile}")
                            else:
                                logger.warning(f"SCP: Failed to prepare key for connection: {keyfile}")
                except Exception as e:
                    logger.warning(f"SCP: Error preparing key for connection: {e}")
            else:
                # Handle password authentication - sshpass is already handled in _build_scp_argv
                # No additional environment setup needed here
                logger.debug("SCP: Password authentication handled by sshpass in command line")

            # Ensure /app/bin is first in PATH for Flatpak compatibility
            if os.path.exists('/app/bin'):
                current_path = env.get('PATH', '')
                if '/app/bin' not in current_path:
                    env['PATH'] = f"/app/bin:{current_path}"
            
            cmdline = ' '.join([GLib.shell_quote(a) for a in argv])
            envv = [f"{k}={v}" for k, v in env.items()]
            logger.debug(f"SCP: Final environment variables: SSH_ASKPASS={env.get('SSH_ASKPASS', 'NOT_SET')}, SSH_ASKPASS_REQUIRE={env.get('SSH_ASKPASS_REQUIRE', 'NOT_SET')}")
            logger.debug(f"SCP: Command line: {cmdline}")

            # Helper to write colored lines
            def _feed_colored_line(text: str, color: str):
                colors = {
                    'red': '\x1b[31m',
                    'green': '\x1b[32m',
                    'yellow': '\x1b[33m',
                    'blue': '\x1b[34m',
                }
                prefix = colors.get(color, '')
                try:
                    term_widget.vte.feed(("\r\n" + prefix + text + "\x1b[0m\r\n").encode('utf-8'))
                except Exception:
                    pass

            _feed_colored_line(_('Starting upload…'), 'yellow')

            try:
                term_widget.vte.spawn_async(
                    Vte.PtyFlags.DEFAULT,
                    os.path.expanduser('~') or '/',
                    ['bash', '-lc', cmdline],
                    envv,  # <— use merged env (ASKPASS + DISPLAY + SSHPILOT_* )
                    GLib.SpawnFlags.DEFAULT,
                    None,
                    None,
                    -1,
                    None,
                    None
                )

                def _on_scp_exited(vte, status):
                    # Normalize exit code
                    exit_code = None
                    try:
                        if os.WIFEXITED(status):
                            exit_code = os.WEXITSTATUS(status)
                        else:
                            exit_code = status if 0 <= int(status) < 256 else ((int(status) >> 8) & 0xFF)
                    except Exception:
                        try:
                            exit_code = int(status)
                        except Exception:
                            exit_code = status
                    ok = (exit_code == 0)
                    if ok:
                        _feed_colored_line(_('Upload finished successfully.'), 'green')
                    else:
                        _feed_colored_line(_('Upload failed. See output above.'), 'red')

                    def _present_result_dialog():
                        # Clean up askpass helper scripts
                        try:
                            if hasattr(self, '_scp_askpass_helpers'):
                                for helper_path in self._scp_askpass_helpers:
                                    try:
                                        os.unlink(helper_path)
                                    except Exception:
                                        pass
                                self._scp_askpass_helpers.clear()
                        except Exception:
                            pass
                        
                        msg = Adw.MessageDialog(
                            transient_for=dlg,
                            modal=True,
                            heading=_('Upload complete') if ok else _('Upload failed'),
                            body=(_('Files uploaded to {target}:{dir}').format(target=target, dir=remote_dir)
                                  if ok else _('scp exited with an error. Please review the log output.')),
                        )
                        msg.add_response('ok', _('OK'))
                        msg.set_default_response('ok')
                        msg.set_close_response('ok')
                        msg.present()
                        return False

                    GLib.idle_add(_present_result_dialog)

                try:
                    term_widget.vte.connect('child-exited', _on_scp_exited)
                except Exception:
                    pass
            except Exception as e:
                logger.error(f'Failed to spawn scp in TerminalWidget: {e}')
                dlg.close()
                # Fallback could be implemented here if needed
                return

            dlg.present()
        except Exception as e:
            logger.error(f'Failed to open scp terminal window: {e}')

    def _build_scp_argv(self, connection, local_paths, remote_dir):
        argv = ['scp', '-v']
        # Port
        try:
            if getattr(connection, 'port', 22) and connection.port != 22:
                argv += ['-P', str(connection.port)]
        except Exception:
            pass
        # Auth/SSH options similar to ssh-copy-id
        try:
            cfg = Config()
            ssh_cfg = cfg.get_ssh_config() if hasattr(cfg, 'get_ssh_config') else {}
            strict_val = str(ssh_cfg.get('strict_host_key_checking', '') or '').strip()
            auto_add = bool(ssh_cfg.get('auto_add_host_keys', True))
            if strict_val:
                argv += ['-o', f'StrictHostKeyChecking={strict_val}']
            elif auto_add:
                argv += ['-o', 'StrictHostKeyChecking=accept-new']
        except Exception:
            argv += ['-o', 'StrictHostKeyChecking=accept-new']
        # Prefer password if selected
        prefer_password = False
        key_mode = 0
        keyfile = getattr(connection, 'keyfile', '') or ''
        try:
            auth_method = int(getattr(connection, 'auth_method', 0) or 0)
            prefer_password = (auth_method == 1)
        except Exception:
            auth_method = 0
            prefer_password = False
        has_saved_password = bool(self.connection_manager.get_password(connection.host, connection.username)) if hasattr(self, 'connection_manager') and self.connection_manager else False
        combined_auth = (auth_method == 0 and has_saved_password)
        try:
            key_mode = int(getattr(connection, 'key_select_mode', 0) or 0)
        except Exception:
            key_mode = 0
        try:
            keyfile_ok = bool(keyfile) and os.path.isfile(keyfile)
        except Exception:
            keyfile_ok = False
        # Handle authentication with saved credentials
        if key_mode == 1 and keyfile_ok:
            argv += ['-i', keyfile, '-o', 'IdentitiesOnly=yes']
            
            # Try to get saved passphrase for the key
            try:
                if hasattr(self, 'connection_manager') and self.connection_manager:
                    saved_passphrase = self.connection_manager.get_key_passphrase(keyfile)
                    if saved_passphrase:
                        # Use the secure askpass script for passphrase authentication
                        # This avoids storing passphrases in plain text temporary files
                        from .askpass_utils import get_ssh_env_with_forced_askpass, get_scp_ssh_options
                        askpass_env = get_ssh_env_with_forced_askpass()
                        # Store for later use in the main execution
                        if not hasattr(self, '_scp_askpass_env'):
                            self._scp_askpass_env = {}
                        self._scp_askpass_env.update(askpass_env)
                        logger.debug(f"SCP: Stored askpass environment for key passphrase: {list(askpass_env.keys())}")
                        
                        # Add SSH options to force public key authentication and prevent password fallback
                        argv += get_scp_ssh_options()
            except Exception as e:
                logger.debug(f"Failed to get saved passphrase for SCP: {e}")
                
        elif prefer_password or combined_auth:
            if prefer_password:
                argv += ['-o', 'PreferredAuthentications=password']
                if getattr(connection, 'pubkey_auth_no', False):
                    argv += ['-o', 'PubkeyAuthentication=no']
            else:
                argv += [
                    '-o',
                    'PreferredAuthentications=gssapi-with-mic,hostbased,publickey,keyboard-interactive,password'
                ]
            
            # Try to get saved password
            try:
                if hasattr(self, 'connection_manager') and self.connection_manager:
                    saved_password = self.connection_manager.get_password(connection.host, connection.username)
                    if saved_password:
                        # Use sshpass for password authentication
                        import shutil
                        sshpass_path = None
                        
                        # Check if sshpass is available and executable
                        if os.path.exists('/app/bin/sshpass') and os.access('/app/bin/sshpass', os.X_OK):
                            sshpass_path = '/app/bin/sshpass'
                            logger.debug("Found sshpass at /app/bin/sshpass")
                        elif shutil.which('sshpass'):
                            sshpass_path = shutil.which('sshpass')
                            logger.debug(f"Found sshpass in PATH: {sshpass_path}")
                        else:
                            logger.debug("sshpass not found or not executable")
                        
                        if sshpass_path:
                            # Use the same approach as ssh_password_exec.py for consistency
                            from .ssh_password_exec import _mk_priv_dir, _write_once_fifo
                            import threading
                            
                            # Create private temp directory and FIFO
                            tmpdir = _mk_priv_dir()
                            fifo = os.path.join(tmpdir, "pw.fifo")
                            os.mkfifo(fifo, 0o600)
                            
                            # Start writer thread that writes the password exactly once
                            t = threading.Thread(target=_write_once_fifo, args=(fifo, saved_password), daemon=True)
                            t.start()
                            
                            # Use sshpass with FIFO
                            argv = [sshpass_path, "-f", fifo] + argv
                            
                            logger.debug("Using sshpass with FIFO for SCP password authentication")
                            
                            # Store tmpdir for cleanup (will be cleaned up when process exits)
                            def cleanup_tmpdir():
                                try:
                                    import shutil
                                    shutil.rmtree(tmpdir, ignore_errors=True)
                                except Exception:
                                    pass
                            import atexit
                            atexit.register(cleanup_tmpdir)
                        else:
                            # sshpass not available → use askpass env (same pattern as in ssh-copy-id path)
                            from .askpass_utils import get_ssh_env_with_askpass
                            askpass_env = get_ssh_env_with_askpass("force")
                            # Store for later use in the main execution
                            if not hasattr(self, '_scp_askpass_env'):
                                self._scp_askpass_env = {}
                            self._scp_askpass_env.update(askpass_env)
                            logger.debug("SCP: sshpass unavailable, using SSH_ASKPASS fallback")
                    else:
                        # No saved password - will use interactive prompt
                        logger.debug("SCP: Password auth selected but no saved password - using interactive prompt")
            except Exception as e:
                logger.debug(f"Failed to get saved password for SCP: {e}")
        
        # Paths
        for p in local_paths:
            argv.append(p)
        target = f"{connection.username}@{connection.host}" if getattr(connection, 'username', '') else str(connection.host)
        argv.append(f"{target}:{remote_dir}")
        return argv

    def on_delete_connection_clicked(self, button):
        """Handle delete connection button click"""
        selected_row = self.connection_list.get_selected_row()
        if not selected_row:
            return
        
        if not hasattr(selected_row, 'connection'):
            logger.debug("Cannot delete group row")
            return
        
        connection = selected_row.connection
        
        # If host has active connections/tabs, warn about closing them first
        has_active_terms = bool(self.connection_to_terminals.get(connection, []))
        if getattr(connection, 'is_connected', False) or has_active_terms:
            dialog = Adw.MessageDialog(
                transient_for=self,
                modal=True,
                heading=_('Remove host?'),
                body=_('Close connections and remove host?')
            )
            dialog.add_response('cancel', _('Cancel'))
            dialog.add_response('close_remove', _('Close and Remove'))
            dialog.set_response_appearance('close_remove', Adw.ResponseAppearance.DESTRUCTIVE)
            dialog.set_default_response('close')
            dialog.set_close_response('cancel')
        else:
            # Simple delete confirmation when not connected
            dialog = Adw.MessageDialog.new(self, _('Delete Connection?'),
                                         _('Are you sure you want to delete "{}"?').format(connection.nickname))
            dialog.add_response('cancel', _('Cancel'))
            dialog.add_response('delete', _('Delete'))
            dialog.set_response_appearance('delete', Adw.ResponseAppearance.DESTRUCTIVE)
            dialog.set_default_response('cancel')
            dialog.set_close_response('cancel')

        dialog.connect('response', self.on_delete_connection_response, connection)
        dialog.present()

    def on_rename_group_clicked(self, button):
        """Handle rename group button click"""
        selected_row = self.connection_list.get_selected_row()
        if selected_row and hasattr(selected_row, 'group_id'):
            self.on_edit_group_action(None, None)

    def on_delete_group_clicked(self, button):
        """Handle delete group button click"""
        selected_row = self.connection_list.get_selected_row()
        if selected_row and hasattr(selected_row, 'group_id'):
            self.on_delete_group_action(None, None)

    def on_delete_connection_response(self, dialog, response, connection):
        """Handle delete connection dialog response"""
        if response == 'delete':
            # Simple deletion when not connected
            self.connection_manager.remove_connection(connection)
        elif response == 'close_remove':
            # Close connections immediately (no extra confirmation), then remove
            try:
                # Disconnect all terminals for this connection
                for term in list(self.connection_to_terminals.get(connection, [])):
                    try:
                        if hasattr(term, 'disconnect'):
                            term.disconnect()
                    except Exception:
                        pass
                # Also disconnect the active terminal if tracked separately
                term = self.active_terminals.get(connection)
                if term and hasattr(term, 'disconnect'):
                    try:
                        term.disconnect()
                    except Exception:
                        pass
            finally:
                # Remove connection without further prompts
                self.connection_manager.remove_connection(connection)

    def _on_tab_close_confirmed(self, dialog, response_id, tab_view, page):
        """Handle response from tab close confirmation dialog"""
        dialog.destroy()
        if response_id == 'close':
            self._close_tab(tab_view, page)
        # If cancelled, do nothing - the tab remains open
    
    def _close_tab(self, tab_view, page):
        """Close the tab and clean up resources"""
        if hasattr(page, 'get_child'):
            child = page.get_child()
            if hasattr(child, 'disconnect'):
                # Get the connection associated with this terminal using reverse map
                connection = self.terminal_to_connection.get(child)
                # Disconnect the terminal
                child.disconnect()
                # Clean up multi-tab tracking maps
                try:
                    if connection is not None:
                        # Remove from list for this connection
                        if connection in self.connection_to_terminals and child in self.connection_to_terminals[connection]:
                            self.connection_to_terminals[connection].remove(child)
                            if not self.connection_to_terminals[connection]:
                                del self.connection_to_terminals[connection]
                        # Update most-recent mapping
                        if connection in self.active_terminals and self.active_terminals[connection] is child:
                            remaining = self.connection_to_terminals.get(connection)
                            if remaining:
                                self.active_terminals[connection] = remaining[-1]
                            else:
                                del self.active_terminals[connection]
                    if child in self.terminal_to_connection:
                        del self.terminal_to_connection[child]
                except Exception:
                    pass
        
        # Close the tab page
        tab_view.close_page(page)
        
        # Update the UI based on the number of remaining tabs
        GLib.idle_add(self._update_ui_after_tab_close)
    
    def on_tab_close(self, tab_view, page):
        """Handle tab close - THE KEY FIX: Never call close_page ourselves"""
        # If we are closing pages programmatically (e.g., after deleting a
        # connection), suppress the confirmation dialog and allow the default
        # close behavior to proceed.
        if getattr(self, '_suppress_close_confirmation', False):
            return False
        # Get the connection for this tab
        connection = None
        terminal = None
        if hasattr(page, 'get_child'):
            child = page.get_child()
            if hasattr(child, 'disconnect'):
                terminal = child
                connection = self.terminal_to_connection.get(child)
        
        if not connection:
            # For non-terminal tabs, allow immediate close
            return False  # Allow the default close behavior
        
        # Check if confirmation is required
        confirm_disconnect = self.config.get_setting('confirm-disconnect', True)
        
        if confirm_disconnect:
            # Store tab view and page as instance variables
            self._pending_close_tab_view = tab_view
            self._pending_close_page = page
            self._pending_close_connection = connection
            self._pending_close_terminal = terminal
            
            # Show confirmation dialog
            dialog = Adw.MessageDialog(
                transient_for=self,
                modal=True,
                heading=_("Close connection to {}").format(connection.nickname or connection.host),
                body=_("Are you sure you want to close this connection?")
            )
            dialog.add_response('cancel', _("Cancel"))
            dialog.add_response('close', _("Close"))
            dialog.set_response_appearance('close', Adw.ResponseAppearance.DESTRUCTIVE)
            dialog.set_default_response('close')
            dialog.set_close_response('cancel')
            
            # Connect to response signal before showing the dialog
            dialog.connect('response', self._on_tab_close_response)
            dialog.present()
            
            # Prevent the default close behavior while we show confirmation
            return True
        else:
            # If no confirmation is needed, just allow the default close behavior.
            # The default handler will close the page, which in turn triggers the
            # terminal disconnection via the page's 'unmap' or 'destroy' signal.
            return False

    def _on_tab_close_response(self, dialog, response_id):
        """Handle the response from the close confirmation dialog."""
        # Retrieve the pending tab info
        tab_view = self._pending_close_tab_view
        page = self._pending_close_page
        terminal = self._pending_close_terminal

        if response_id == 'close':
            # User confirmed, disconnect the terminal. The tab will be removed
            # by the AdwTabView once we finish the close operation.
            if terminal and hasattr(terminal, 'disconnect'):
                terminal.disconnect()
            # Now, tell the tab view to finish closing the page.
            tab_view.close_page_finish(page, True)
            
            # Update tab button visibility after closing
            self._update_tab_button_visibility()
            
            # Check if this was the last tab and show welcome screen if needed
            if tab_view.get_n_pages() == 0:
                self.show_welcome_view()
        else:
            # User cancelled, so we reject the close request.
            # This is the critical step that makes the close button work again.
            tab_view.close_page_finish(page, False)

        dialog.destroy()
        # Clear pending state to avoid memory leaks
        self._pending_close_tab_view = None
        self._pending_close_page = None
        self._pending_close_connection = None
        self._pending_close_terminal = None
    
    def on_tab_attached(self, tab_view, page, position):
        """Handle tab attached"""
        self._update_tab_button_visibility()

    def _update_tab_button_visibility(self):
        """Update TabButton visibility based on number of tabs"""
        try:
            if hasattr(self, 'tab_button'):
                has_tabs = self.tab_view.get_n_pages() > 0
                self.tab_button.set_visible(has_tabs)
        except Exception as e:
            logger.error(f"Failed to update tab button visibility: {e}")

    def on_tab_detached(self, tab_view, page, position):
        """Handle tab detached"""
        # Cleanup terminal-to-connection maps when a page is detached
        try:
            if hasattr(page, 'get_child'):
                child = page.get_child()
                if child in self.terminal_to_connection:
                    connection = self.terminal_to_connection.get(child)
                    # Remove reverse map
                    del self.terminal_to_connection[child]
                    # Remove from per-connection list
                    if connection in self.connection_to_terminals and child in self.connection_to_terminals[connection]:
                        self.connection_to_terminals[connection].remove(child)
                        if not self.connection_to_terminals[connection]:
                            del self.connection_to_terminals[connection]
                    # Update most recent mapping if needed
                    if connection in self.active_terminals and self.active_terminals[connection] is child:
                        remaining = self.connection_to_terminals.get(connection)
                        if remaining:
                            self.active_terminals[connection] = remaining[-1]
                        else:
                            del self.active_terminals[connection]
        except Exception:
            pass

        # Update tab button visibility
        self._update_tab_button_visibility()
        
        # Show welcome view if no more tabs are left
        if tab_view.get_n_pages() == 0:
            self.show_welcome_view()
        else:
            # Update button visibility when tabs remain
            if hasattr(self, 'view_toggle_button'):
                self.view_toggle_button.set_visible(True)

    def on_tab_button_clicked(self, button):
        """Handle tab button click to open/close tab overview"""
        try:
            # Toggle the tab overview
            is_open = self.tab_overview.get_open()
            self.tab_overview.set_open(not is_open)
        except Exception as e:
            logger.error(f"Failed to toggle tab overview: {e}")


            
    def on_connection_added(self, manager, connection):
        """Handle new connection added to the connection manager"""
        logger.info(f"New connection added: {connection.nickname}")
        self.rebuild_connection_list()
        
                
    def on_connection_removed(self, manager, connection):
        """Handle connection removed from the connection manager"""
        logger.info(f"Connection removed: {connection.nickname}")

        # Remove from UI if it exists
        if connection in self.connection_rows:
            row = self.connection_rows[connection]
            self.connection_list.remove(row)
            del self.connection_rows[connection]
        
        # Remove from group manager
        self.group_manager.connections.pop(connection.nickname, None)
        self.group_manager._save_groups()

        # Close all terminals for this connection and clean up maps
        terminals = list(self.connection_to_terminals.get(connection, []))
        # Suppress confirmation while we programmatically close pages
        self._suppress_close_confirmation = True
        try:
            for term in terminals:
                try:
                    page = self.tab_view.get_page(term)
                    if page:
                        self.tab_view.close_page(page)
                except Exception:
                    pass
                try:
                    if hasattr(term, 'disconnect'):
                        term.disconnect()
                except Exception:
                    pass
                # Remove reverse map entry for each terminal
                try:
                    if term in self.terminal_to_connection:
                        del self.terminal_to_connection[term]
                except Exception:
                    pass
        finally:
            self._suppress_close_confirmation = False
        if connection in self.connection_to_terminals:
            del self.connection_to_terminals[connection]
        if connection in self.active_terminals:
            del self.active_terminals[connection]



    def on_connection_added(self, manager, connection):
        """Handle new connection added"""
        self.rebuild_connection_list()

    def on_connection_removed(self, manager, connection):
        """Handle connection removed (multi-tab aware)"""
        # Remove from UI
        if connection in self.connection_rows:
            row = self.connection_rows[connection]
            self.connection_list.remove(row)
            del self.connection_rows[connection]
        
        # Remove from group manager
        self.group_manager.connections.pop(connection.nickname, None)
        self.group_manager._save_groups()

        # Close all terminals for this connection and clean up maps
        terminals = list(self.connection_to_terminals.get(connection, []))
        # Suppress confirmation while we programmatically close pages
        self._suppress_close_confirmation = True
        try:
            for term in terminals:
                try:
                    page = self.tab_view.get_page(term)
                    if page:
                        self.tab_view.close_page(page)
                except Exception:
                    pass
                try:
                    if hasattr(term, 'disconnect'):
                        term.disconnect()
                except Exception:
                    pass
                # Remove reverse map entry for each terminal
                try:
                    if term in self.terminal_to_connection:
                        del self.terminal_to_connection[term]
                except Exception:
                    pass
        finally:
            self._suppress_close_confirmation = False
        if connection in self.connection_to_terminals:
            del self.connection_to_terminals[connection]
        if connection in self.active_terminals:
            del self.active_terminals[connection]

    def on_connection_status_changed(self, manager, connection, is_connected):
        """Handle connection status change"""
        logger.debug(f"Connection status changed: {connection.nickname} - {'Connected' if is_connected else 'Disconnected'}")
        if connection in self.connection_rows:
            row = self.connection_rows[connection]
            # Force update the connection's is_connected state
            connection.is_connected = is_connected
            # Update the row's status
            row.update_status()
            # Force a redraw of the row
            row.queue_draw()

        # If this was a controlled reconnect and we are now connected, reset the flag
        if is_connected and getattr(self, '_is_controlled_reconnect', False):
            self._is_controlled_reconnect = False

        # Use the same reliable status to control terminal banners
        try:
            for term in self.connection_to_terminals.get(connection, []) or []:
                if hasattr(term, '_set_disconnected_banner_visible'):
                    if is_connected:
                        term._set_disconnected_banner_visible(False)
                    else:
                        # Do not force-show here to avoid duplicate messages; terminals handle showing on failure/loss
                        pass
        except Exception:
            pass

    def on_setting_changed(self, config, key, value):
        """Handle configuration setting change"""
        logger.debug(f"Setting changed: {key} = {value}")
        
        # Apply relevant changes
        if key.startswith('terminal.'):
            # Update terminal themes/fonts
            for terms in self.connection_to_terminals.values():
                for terminal in terms:
                    terminal.apply_theme()

    def on_window_size_changed(self, window, param):
        """Handle window size change"""
        width = self.get_default_size()[0]
        height = self.get_default_size()[1]
        sidebar_width = self._get_sidebar_width()
        
        self.config.save_window_geometry(width, height, sidebar_width)

    def simple_close_handler(self, window):
        """Handle window close - distinguish between tab close and window close"""
        logger.info("")
        
        try:
            # Check if we have any tabs open
            n_pages = self.tab_view.get_n_pages()
            logger.info(f" Number of tabs: {n_pages}")
            
            # If we have tabs, close all tabs first and then quit
            if n_pages > 0:
                logger.info(" CLOSING ALL TABS FIRST")
                # Close all tabs
                while self.tab_view.get_n_pages() > 0:
                    page = self.tab_view.get_nth_page(0)
                    self.tab_view.close_page(page)
            
            # Now quit the application
            logger.info(" QUITTING APPLICATION")
            app = self.get_application()
            if app:
                app.quit()
                
        except Exception as e:
            logger.error(f" ERROR IN WINDOW CLOSE: {e}")
            # Force quit even if there's an error
            app = self.get_application()
            self.show_quit_confirmation_dialog()
            return False  # Don't quit yet, let dialog handle it
        
        # No active connections, safe to quit
        self._do_quit()
        return True  # Safe to quit

    def on_close_request(self, window):
        """Handle window close request - MAIN ENTRY POINT"""
        if self._is_quitting:
            return False  # Already quitting, allow close
            
        # Check for active connections across all tabs
        actually_connected = {}
        for conn, terms in self.connection_to_terminals.items():
            for term in terms:
                if getattr(term, 'is_connected', False):
                    actually_connected.setdefault(conn, []).append(term)
        if actually_connected:
            self.show_quit_confirmation_dialog()
            return True  # Prevent close, let dialog handle it
        
        # No active connections, safe to close
        return False  # Allow close

    def show_quit_confirmation_dialog(self):
        """Show confirmation dialog when quitting with active connections"""
        # Bring the main window to the foreground first
        try:
            self.present()
        except Exception as e:
            logger.debug(f"Failed to bring window to foreground: {e}")
        
        # Only count terminals that are actually connected across all tabs
        connected_items = []
        for conn, terms in self.connection_to_terminals.items():
            for term in terms:
                if getattr(term, 'is_connected', False):
                    connected_items.append((conn, term))
        active_count = len(connected_items)
        connection_names = [conn.nickname for conn, _ in connected_items]
        
        if active_count == 1:
            message = f"You have 1 active SSH connection to '{connection_names[0]}'."
            detail = "Closing the application will disconnect this connection."
        else:
            message = f"You have {active_count} active SSH connections."
            detail = f"Closing the application will disconnect all connections:\n• " + "\n• ".join(connection_names)
        
        dialog = Adw.AlertDialog()
        dialog.set_heading("Active SSH Connections")
        dialog.set_body(f"{message}\n\n{detail}")
        
        dialog.add_response('cancel', 'Cancel')
        dialog.add_response('quit', 'Quit Anyway')
        dialog.set_response_appearance('quit', Adw.ResponseAppearance.DESTRUCTIVE)
        dialog.set_default_response('quit')
        dialog.set_close_response('cancel')
        
        dialog.connect('response', self.on_quit_confirmation_response)
        app = self.get_application()
        if app is not None:
            app.hold()

        dialog.present(self)

    def on_quit_confirmation_response(self, dialog, response):
        """Handle quit confirmation dialog response"""
        app = self.get_application()
        try:
            if response == 'quit':
                # Start cleanup process
                shutdown.cleanup_and_quit(self)
        finally:
            if app is not None:
                app.release()
            dialog.close()



    def on_open_new_connection_action(self, action, param=None):
        """Open a new tab for the selected connection via context menu."""
        try:
            connection = getattr(self, '_context_menu_connection', None)
            if connection is None:
                # Fallback to selected row if any
                row = self.connection_list.get_selected_row()
                connection = getattr(row, 'connection', None) if row else None
            if connection is None:
                return
            self.terminal_manager.connect_to_host(connection, force_new=True)
        except Exception as e:
            logger.error(f"Failed to open new connection tab: {e}")

    def on_open_new_connection_tab_action(self, action, param=None):
        """Open a new tab for the selected connection via global shortcut (Ctrl/⌘+Alt+N)."""
        try:
            # Get the currently selected connection
            row = self.connection_list.get_selected_row()
            if row and hasattr(row, 'connection'):
                connection = row.connection
                self.terminal_manager.connect_to_host(connection, force_new=True)
            else:
                # If no connection is selected, show a message or fall back to new connection dialog
                logger.debug(
                    f"No connection selected for {get_primary_modifier_label()}+Alt+N, opening new connection dialog"
                )
                self.show_connection_dialog()
        except Exception as e:
            logger.error(
                f"Failed to open new connection tab with {get_primary_modifier_label()}+Alt+N: {e}"
            )

    def on_manage_files_action(self, action, param=None):
        """Handle manage files action from context menu"""
        if hasattr(self, '_context_menu_connection') and self._context_menu_connection:
            connection = self._context_menu_connection
            try:
                # Define error callback for async operation
                def error_callback(error_msg):
                    logger.error(f"Failed to open file manager for {connection.nickname}: {error_msg}")
                    # Show error dialog to user
                    self._show_manage_files_error(connection.nickname, error_msg or "Failed to open file manager")
                
                success, error_msg = open_remote_in_file_manager(
                    user=connection.username,
                    host=connection.host,
                    port=connection.port if connection.port != 22 else None,
                    error_callback=error_callback,
                    parent_window=self
                )
                if success:
                    logger.info(f"Started file manager process for {connection.nickname}")
                else:
                    logger.error(f"Failed to start file manager process for {connection.nickname}: {error_msg}")
                    # Show error dialog to user
                    self._show_manage_files_error(connection.nickname, error_msg or "Failed to start file manager process")
            except Exception as e:
                logger.error(f"Error opening file manager: {e}")
                # Show error dialog to user
                self._show_manage_files_error(connection.nickname, str(e))

    def on_edit_connection_action(self, action, param=None):
        """Handle edit connection action from context menu"""
        try:
            connection = getattr(self, '_context_menu_connection', None)
            if connection is None:
                # Fallback to selected row if any
                row = self.connection_list.get_selected_row()
                connection = getattr(row, 'connection', None) if row else None
            if connection is None:
                return
            self.show_connection_dialog(connection)
        except Exception as e:
            logger.error(f"Failed to edit connection: {e}")

    def on_delete_connection_action(self, action, param=None):
        """Handle delete connection action from context menu"""
        try:
            connection = getattr(self, '_context_menu_connection', None)
            if connection is None:
                # Fallback to selected row if any
                row = self.connection_list.get_selected_row()
                connection = getattr(row, 'connection', None) if row else None
            if connection is None:
                return
            
            # Use the same logic as the button click handler
            # If host has active connections/tabs, warn about closing them first
            has_active_terms = bool(self.connection_to_terminals.get(connection, []))
            if getattr(connection, 'is_connected', False) or has_active_terms:
                dialog = Adw.MessageDialog(
                    transient_for=self,
                    modal=True,
                    heading=_('Remove host?'),
                    body=_('Close connections and remove host?')
                )
                dialog.add_response('cancel', _('Cancel'))
                dialog.add_response('close_remove', _('Close and Remove'))
                dialog.set_response_appearance('close_remove', Adw.ResponseAppearance.DESTRUCTIVE)
                dialog.set_default_response('close')
                dialog.set_close_response('cancel')
            else:
                # Simple delete confirmation when not connected
                dialog = Adw.MessageDialog.new(self, _('Delete Connection?'),
                                             _('Are you sure you want to delete "{}"?').format(connection.nickname))
                dialog.add_response('cancel', _('Cancel'))
                dialog.add_response('delete', _('Delete'))
                dialog.set_response_appearance('delete', Adw.ResponseAppearance.DESTRUCTIVE)
                dialog.set_default_response('cancel')
                dialog.set_close_response('cancel')

            dialog.connect('response', self.on_delete_connection_response, connection)
            dialog.present()
        except Exception as e:
            logger.error(f"Failed to delete connection: {e}")

    def on_open_in_system_terminal_action(self, action, param=None):
        """Handle open in system terminal action from context menu"""
        try:
            connection = getattr(self, '_context_menu_connection', None)
            if connection is None:
                # Fallback to selected row if any
                row = self.connection_list.get_selected_row()
                connection = getattr(row, 'connection', None) if row else None
            if connection is None:
                return
            
            self.open_in_system_terminal(connection)
        except Exception as e:
            logger.error(f"Failed to open in system terminal: {e}")

    def on_broadcast_command_action(self, action, param=None):
        """Handle broadcast command action - shows dialog to input command"""
        try:
            # Check if there are any SSH terminals open
            ssh_terminals_count = 0
            for i in range(self.tab_view.get_n_pages()):
                page = self.tab_view.get_nth_page(i)
                if page is None:
                    continue
                terminal_widget = page.get_child()
                if terminal_widget is None or not hasattr(terminal_widget, 'vte'):
                    continue
                if hasattr(terminal_widget, 'connection'):
                    if (hasattr(terminal_widget.connection, 'nickname') and
                            terminal_widget.connection.nickname == "Local Terminal"):
                        continue
                    if hasattr(terminal_widget.connection, 'host'):
                        ssh_terminals_count += 1
            
            if ssh_terminals_count == 0:
                # Show message dialog
                try:
                    error_dialog = Adw.MessageDialog(
                        transient_for=self,
                        modal=True,
                        heading=_("No SSH Terminals Open"),
                        body=_("Connect to your server first!")
                    )
                    error_dialog.add_response('ok', _('OK'))
                    error_dialog.present()
                except Exception as e:
                    logger.error(f"Failed to show error dialog: {e}")
                return
            
            # Create a custom dialog window instead of using Adw.MessageDialog
            dialog = Gtk.Dialog(
                title=_("Broadcast Command"),
                transient_for=self,
                modal=True,
                destroy_with_parent=True
            )
            
            # Set dialog properties
            dialog.set_default_size(400, 150)
            dialog.set_resizable(False)
            
            # Get the content area
            content_area = dialog.get_content_area()
            content_area.set_margin_start(20)
            content_area.set_margin_end(20)
            content_area.set_margin_top(20)
            content_area.set_margin_bottom(20)
            content_area.set_spacing(12)
            
            # Add label
            label = Gtk.Label(label=_("Enter a command to send to all open SSH terminals:"))
            label.set_wrap(True)
            label.set_xalign(0)
            content_area.append(label)
            
            # Add text entry
            entry = Gtk.Entry()
            entry.set_placeholder_text(_("e.g., ls -la"))
            entry.set_activates_default(True)
            entry.set_hexpand(True)
            content_area.append(entry)
            
            # Add buttons
            dialog.add_button(_('Cancel'), Gtk.ResponseType.CANCEL)
            send_button = dialog.add_button(_('Send'), Gtk.ResponseType.OK)
            send_button.get_style_context().add_class('suggested-action')
            
            # Set default button
            dialog.set_default_response(Gtk.ResponseType.OK)
            
            # Connect to response signal
            def on_response(dialog, response):
                if response == Gtk.ResponseType.OK:
                    command = entry.get_text().strip()
                    if command:
                        sent_count, failed_count = self.terminal_manager.broadcast_command(command)
                        
                        # Show result dialog
                        result_dialog = Adw.MessageDialog(
                            transient_for=self,
                            modal=True,
                            heading=_("Command Sent"),
                            body=_("Command sent to {} SSH terminals. {} failed.").format(sent_count, failed_count)
                        )
                        result_dialog.add_response('ok', _('OK'))
                        result_dialog.present()
                    else:
                        # Show error for empty command
                        error_dialog = Adw.MessageDialog(
                            transient_for=self,
                            modal=True,
                            heading=_("Error"),
                            body=_("Please enter a command to send.")
                        )
                        error_dialog.add_response('ok', _('OK'))
                        error_dialog.present()
                dialog.destroy()
            
            dialog.connect('response', on_response)
            
            # Show the dialog
            dialog.present()
            
            # Focus the entry after the dialog is shown
            def focus_entry():
                entry.grab_focus()
                return False
            
            GLib.idle_add(focus_entry)
            
        except Exception as e:
            logger.error(f"Failed to show broadcast command dialog: {e}")
            # Show error dialog
            try:
                error_dialog = Adw.MessageDialog(
                    transient_for=self,
                    modal=True,
                    heading=_("Error"),
                    body=_("Failed to open broadcast command dialog: {}").format(str(e))
                )
                error_dialog.add_response('ok', _('OK'))
                error_dialog.present()
            except Exception:
                pass
    
    def on_create_group_action(self, action, param=None):
        """Handle create group action"""
        try:
            # Create dialog for group name input
            dialog = Gtk.Dialog(
                title=_("Create New Group"),
                transient_for=self,
                modal=True,
                destroy_with_parent=True
            )
            
            dialog.set_default_size(400, 150)
            dialog.set_resizable(False)
            
            content_area = dialog.get_content_area()
            content_area.set_margin_start(20)
            content_area.set_margin_end(20)
            content_area.set_margin_top(20)
            content_area.set_margin_bottom(20)
            content_area.set_spacing(12)
            
            # Add label
            label = Gtk.Label(label=_("Enter a name for the new group:"))
            label.set_wrap(True)
            label.set_xalign(0)
            content_area.append(label)
            
            # Add text entry
            entry = Gtk.Entry()
            entry.set_placeholder_text(_("e.g., Production Servers"))
            entry.set_activates_default(True)
            entry.set_hexpand(True)
            content_area.append(entry)
            
            # Add buttons
            dialog.add_button(_('Cancel'), Gtk.ResponseType.CANCEL)
            create_button = dialog.add_button(_('Create'), Gtk.ResponseType.OK)
            create_button.get_style_context().add_class('suggested-action')
            
            dialog.set_default_response(Gtk.ResponseType.OK)
            
            def on_response(dialog, response):
                if response == Gtk.ResponseType.OK:
                    group_name = entry.get_text().strip()
                    if group_name:
                        self.group_manager.create_group(group_name)
                        self.rebuild_connection_list()
                    else:
                        # Show error for empty name
                        error_dialog = Adw.MessageDialog(
                            transient_for=self,
                            modal=True,
                            heading=_("Error"),
                            body=_("Please enter a group name.")
                        )
                        error_dialog.add_response('ok', _('OK'))
                        error_dialog.present()
                dialog.destroy()
            
            dialog.connect('response', on_response)
            dialog.present()
            
            def focus_entry():
                entry.grab_focus()
                return False
            
            GLib.idle_add(focus_entry)
            
        except Exception as e:
            logger.error(f"Failed to show create group dialog: {e}")
    
    def on_edit_group_action(self, action, param=None):
        """Handle edit group action"""
        try:
            logger.debug("Edit group action triggered")
            # Get the group row from context menu or selected row
            selected_row = getattr(self, '_context_menu_group_row', None)
            if not selected_row:
                selected_row = self.connection_list.get_selected_row()
            logger.debug(f"Selected row: {selected_row}")
            if not selected_row:
                logger.debug("No selected row")
                return
            if not hasattr(selected_row, 'group_id'):
                logger.debug("Selected row is not a group row")
                return
            
            group_id = selected_row.group_id
            logger.debug(f"Group ID: {group_id}")
            group_info = self.group_manager.groups.get(group_id)
            if not group_info:
                logger.debug(f"Group info not found for ID: {group_id}")
                return
            
            # Create dialog for group name editing
            dialog = Gtk.Dialog(
                title=_("Edit Group"),
                transient_for=self,
                modal=True,
                destroy_with_parent=True
            )
            
            dialog.set_default_size(400, 150)
            dialog.set_resizable(False)
            
            content_area = dialog.get_content_area()
            content_area.set_margin_start(20)
            content_area.set_margin_end(20)
            content_area.set_margin_top(20)
            content_area.set_margin_bottom(20)
            content_area.set_spacing(12)
            
            # Add label
            label = Gtk.Label(label=_("Enter a new name for the group:"))
            label.set_wrap(True)
            label.set_xalign(0)
            content_area.append(label)
            
            # Add text entry
            entry = Gtk.Entry()
            entry.set_text(group_info['name'])
            entry.set_activates_default(True)
            entry.set_hexpand(True)
            content_area.append(entry)
            
            # Add buttons
            dialog.add_button(_('Cancel'), Gtk.ResponseType.CANCEL)
            save_button = dialog.add_button(_('Save'), Gtk.ResponseType.OK)
            save_button.get_style_context().add_class('suggested-action')
            
            dialog.set_default_response(Gtk.ResponseType.OK)
            
            def on_response(dialog, response):
                if response == Gtk.ResponseType.OK:
                    new_name = entry.get_text().strip()
                    if new_name:
                        group_info['name'] = new_name
                        self.group_manager._save_groups()
                        self.rebuild_connection_list()
                    else:
                        # Show error for empty name
                        error_dialog = Adw.MessageDialog(
                            transient_for=self,
                            modal=True,
                            heading=_("Error"),
                            body=_("Please enter a group name.")
                        )
                        error_dialog.add_response('ok', _('OK'))
                        error_dialog.present()
                dialog.destroy()
            
            dialog.connect('response', on_response)
            dialog.present()
            
            def focus_entry():
                entry.grab_focus()
                entry.select_region(0, -1)
                return False
            
            GLib.idle_add(focus_entry)
            
        except Exception as e:
            logger.error(f"Failed to show edit group dialog: {e}")
    
    def on_delete_group_action(self, action, param=None):
        """Handle delete group action"""
        try:
            # Get the group row from context menu or selected row
            selected_row = getattr(self, '_context_menu_group_row', None)
            if not selected_row:
                selected_row = self.connection_list.get_selected_row()
            if not selected_row or not hasattr(selected_row, 'group_id'):
                return
            
            group_id = selected_row.group_id
            group_info = self.group_manager.groups.get(group_id)
            if not group_info:
                return
            
            # Show confirmation dialog
            dialog = Adw.MessageDialog(
                transient_for=self,
                modal=True,
                heading=_("Delete Group"),
                body=_("Are you sure you want to delete the group '{}'?\n\nThis will move all connections in this group to the parent group or make them ungrouped.").format(group_info['name'])
            )
            
            dialog.add_response('cancel', _('Cancel'))
            dialog.add_response('delete', _('Delete'))
            dialog.set_response_appearance('delete', Adw.ResponseAppearance.DESTRUCTIVE)
            dialog.set_default_response('cancel')
            
            def on_response(dialog, response):
                if response == 'delete':
                    self.group_manager.delete_group(group_id)
                    self.rebuild_connection_list()
                dialog.destroy()
            
            dialog.connect('response', on_response)
            dialog.present()
            
        except Exception as e:
            logger.error(f"Failed to show delete group dialog: {e}")
    
    def on_move_to_ungrouped_action(self, action, param=None):
        """Handle move to ungrouped action"""
        try:
            # Get the connection from context menu or selected row
            selected_row = getattr(self, '_context_menu_connection', None)
            if not selected_row:
                selected_row = self.connection_list.get_selected_row()
                if selected_row and hasattr(selected_row, 'connection'):
                    selected_row = selected_row.connection
            
            if not selected_row:
                return
            
            connection_nickname = selected_row.nickname if hasattr(selected_row, 'nickname') else selected_row
            
            # Move to ungrouped (None group)
            self.group_manager.move_connection(connection_nickname, None)
            self.rebuild_connection_list()
            
        except Exception as e:
            logger.error(f"Failed to move connection to ungrouped: {e}")
    
    def on_move_to_group_action(self, action, param=None):
        """Handle move to group action"""
        try:
            # Get the connection from context menu or selected row
            selected_row = getattr(self, '_context_menu_connection', None)
            if not selected_row:
                selected_row = self.connection_list.get_selected_row()
                if selected_row and hasattr(selected_row, 'connection'):
                    selected_row = selected_row.connection
            
            if not selected_row:
                return
            
            connection_nickname = selected_row.nickname if hasattr(selected_row, 'nickname') else selected_row
            
            # Get available groups
            available_groups = self.get_available_groups()
            logger.debug(f"Available groups for move dialog: {len(available_groups)} groups")
            
            # Show group selection dialog
            dialog = Gtk.Dialog(
                title=_("Move to Group"),
                transient_for=self,
                modal=True,
                destroy_with_parent=True
            )
            
            dialog.set_default_size(400, 300)
            dialog.set_resizable(False)
            
            content_area = dialog.get_content_area()
            content_area.set_margin_start(20)
            content_area.set_margin_end(20)
            content_area.set_margin_top(20)
            content_area.set_margin_bottom(20)
            content_area.set_spacing(12)
            
            # Add label
            label = Gtk.Label(label=_("Select a group to move the connection to:"))
            label.set_wrap(True)
            label.set_xalign(0)
            content_area.append(label)
            
            # Add list box for groups
            listbox = Gtk.ListBox()
            listbox.set_selection_mode(Gtk.SelectionMode.SINGLE)
            listbox.set_vexpand(True)
            
            # Add inline group creation section
            create_section_box = Gtk.Box(orientation=Gtk.Orientation.VERTICAL, spacing=6)
            create_section_box.set_margin_start(12)
            create_section_box.set_margin_end(12)
            create_section_box.set_margin_top(6)
            create_section_box.set_margin_bottom(6)
            
            # Create new group label
            create_label = Gtk.Label(label=_("Create New Group"))
            create_label.set_xalign(0)
            create_label.add_css_class("heading")
            create_section_box.append(create_label)
            
            # Create new group entry and button
            create_box = Gtk.Box(orientation=Gtk.Orientation.HORIZONTAL, spacing=6)
            
            self.create_group_entry = Gtk.Entry()
            self.create_group_entry.set_placeholder_text(_("Enter group name"))
            self.create_group_entry.set_hexpand(True)
            create_box.append(self.create_group_entry)
            
            self.create_group_button = Gtk.Button(label=_("Create"))
            self.create_group_button.add_css_class("suggested-action")
            self.create_group_button.set_sensitive(False)
            create_box.append(self.create_group_button)
            
            create_section_box.append(create_box)
            
            # Add the create section to content area
            content_area.append(create_section_box)
            
            # Add separator
            separator = Gtk.Separator(orientation=Gtk.Orientation.HORIZONTAL)
            content_area.append(separator)
            
            # Add existing groups label
            if available_groups:
                existing_label = Gtk.Label(label=_("Existing Groups"))
                existing_label.set_xalign(0)
                existing_label.add_css_class("heading")
                content_area.append(existing_label)
            
            # Add groups to list
            selected_group_id = None
            for group in available_groups:
                row = Gtk.ListBoxRow()
                box = Gtk.Box(orientation=Gtk.Orientation.HORIZONTAL, spacing=12)
                
                # Add group icon
                icon = Gtk.Image.new_from_icon_name('folder-symbolic')
                icon.set_pixel_size(16)
                box.append(icon)
                
                # Add group name
                label = Gtk.Label(label=group['name'])
                label.set_xalign(0)
                label.set_hexpand(True)
                box.append(label)
                
                row.set_child(box)
                row.group_id = group['id']
                listbox.append(row)
            
            content_area.append(listbox)
            
            # Add buttons
            dialog.add_button(_('Cancel'), Gtk.ResponseType.CANCEL)
            move_button = dialog.add_button(_('Move'), Gtk.ResponseType.OK)
            move_button.get_style_context().add_class('suggested-action')
            
            dialog.set_default_response(Gtk.ResponseType.OK)
            
            # Connect entry and button events
            def on_entry_changed(entry):
                text = entry.get_text().strip()
                self.create_group_button.set_sensitive(bool(text))
            
            def on_entry_activated(entry):
                text = entry.get_text().strip()
                if text:
                    on_create_group_clicked()
            
            def on_create_group_clicked():
                group_name = self.create_group_entry.get_text().strip()
                if group_name:
                    try:
                        # Create the new group
                        new_group_id = self.group_manager.create_group(group_name)
                        # Move the connection to the new group
                        self.group_manager.move_connection(connection_nickname, new_group_id)
                        # Rebuild the connection list
                        self.rebuild_connection_list()
                        # Close the dialog
                        dialog.destroy()
                    except ValueError as e:
                        # Show error dialog for duplicate group name
                        error_dialog = Gtk.Dialog(
                            title=_("Group Already Exists"),
                            transient_for=dialog,
                            modal=True,
                            destroy_with_parent=True
                        )
                        error_dialog.set_default_size(400, 150)
                        error_dialog.set_resizable(False)
                        
                        content_area = error_dialog.get_content_area()
                        content_area.set_margin_start(20)
                        content_area.set_margin_end(20)
                        content_area.set_margin_top(20)
                        content_area.set_margin_bottom(20)
                        
                        # Add error message
                        error_label = Gtk.Label(label=str(e))
                        error_label.set_wrap(True)
                        error_label.set_xalign(0)
                        content_area.append(error_label)
                        
                        # Add OK button
                        error_dialog.add_button(_('OK'), Gtk.ResponseType.OK)
                        error_dialog.set_default_response(Gtk.ResponseType.OK)
                        
                        def on_error_response(dialog, response):
                            dialog.destroy()
                        
                        error_dialog.connect('response', on_error_response)
                        error_dialog.present()
                        
                        # Clear the entry and focus it for retry
                        self.create_group_entry.set_text("")
                        self.create_group_entry.grab_focus()
            
            self.create_group_entry.connect('changed', on_entry_changed)
            self.create_group_entry.connect('activate', on_entry_activated)
            self.create_group_button.connect('clicked', lambda btn: on_create_group_clicked())
            
            def on_response(dialog, response):
                if response == Gtk.ResponseType.OK:
                    selected_row = listbox.get_selected_row()
                    if selected_row:
                        target_group_id = selected_row.group_id
                        self.group_manager.move_connection(connection_nickname, target_group_id)
                        self.rebuild_connection_list()
                dialog.destroy()
            
            dialog.connect('response', on_response)
            dialog.present()
            
        except Exception as e:
            logger.error(f"Failed to show move to group dialog: {e}")
    

    

    def move_connection_to_group(self, connection_nickname: str, target_group_id: str = None):
        """Move a connection to a specific group"""
        try:
            self.group_manager.move_connection(connection_nickname, target_group_id)
            self.rebuild_connection_list()
        except Exception as e:
            logger.error(f"Failed to move connection {connection_nickname} to group: {e}")
    
    def get_available_groups(self) -> List[Dict]:
        """Get list of available groups for selection"""
        return self.group_manager.get_all_groups()

    def open_in_system_terminal(self, connection):
        """Open the connection in the system's default terminal"""
        try:
            port_text = f" -p {connection.port}" if hasattr(connection, 'port') and connection.port != 22 else ""
            ssh_command = f"ssh{port_text} {connection.username}@{connection.host}"

            use_external = self.config.get_setting('use-external-terminal', False)
            if use_external:
                terminal_command = self._get_user_preferred_terminal()
            else:
                terminal_command = self._get_default_terminal_command()

            if not terminal_command:
                common_terminals = [
                    'gnome-terminal', 'konsole', 'xterm', 'alacritty',
                    'kitty', 'terminator', 'tilix', 'xfce4-terminal'
                ]
                for term in common_terminals:
                    try:
                        result = subprocess.run(['which', term], capture_output=True, text=True, timeout=2)
                        if result.returncode == 0:
                            terminal_command = [term]
                            break
                    except Exception:
                        continue

            if not terminal_command:
                try:
                    result = subprocess.run(['which', 'xdg-terminal'], capture_output=True, text=True, timeout=2)
                    if result.returncode == 0:
                        terminal_command = ['xdg-terminal']
                except Exception:
                    pass

            if not terminal_command:
                self._show_terminal_error_dialog()
                return

            self._open_system_terminal(terminal_command, ssh_command)

        except Exception as e:
            logger.error(f"Failed to open system terminal: {e}")
            self._show_terminal_error_dialog()

    def _open_system_terminal(self, terminal_command: List[str], ssh_command: str):
        """Launch a terminal command with an SSH command."""
        try:
            if is_macos():
                app = None
                if terminal_command and terminal_command[0] == 'open':
                    # handle commands like ['open', '-a', 'App']
                    if len(terminal_command) >= 3 and terminal_command[1] == '-a':
                        app = os.path.basename(terminal_command[2])
                if app:
                    app_lower = app.lower()
                    if app_lower in ['terminal', 'terminal.app']:
                        script = f'tell app "Terminal" to do script "{ssh_command}"\ntell app "Terminal" to activate'
                        cmd = ['osascript', '-e', script]
                    elif app_lower in ['iterm', 'iterm2', 'iterm.app']:
                        script = (
                            'tell application "iTerm"\n'
                            '    if (count of windows) = 0 then\n'
                            '        create window with default profile\n'
                            '    end if\n'
                            '    tell current window\n'
                            '        create tab with default profile\n'
                            f'        tell current session to write text "{ssh_command}"\n'
                            '    end tell\n'
                            '    activate\n'
                            'end tell'
                        )
                        cmd = ['osascript', '-e', script]
                    elif app_lower == 'warp':
                        cmd = ['open', f'warp://{ssh_command}']
                        # Warp handles focus automatically via URL scheme
                    elif app_lower in ['alacritty', 'kitty']:
                        cmd = ['open', '-a', app, '--args', '-e', 'bash', '-lc', f'{ssh_command}; exec bash']
                        # Launch terminal and then activate it
                        subprocess.Popen(cmd, start_new_session=True)
                        time.sleep(0.5)  # Give the app time to launch
                        activate_script = f'tell application "{app}" to activate'
                        subprocess.Popen(['osascript', '-e', activate_script])
                        return
                    elif app_lower == 'ghostty':
                        cmd = ['open', '-na', app, '--args', '-e', ssh_command]
                        # Launch terminal and then activate it
                        subprocess.Popen(cmd, start_new_session=True)
                        time.sleep(0.5)  # Give the app time to launch
                        activate_script = f'tell application "{app}" to activate'
                        subprocess.Popen(['osascript', '-e', activate_script])
                        return
                    else:
                        cmd = ['open', '-a', app, '--args', 'bash', '-lc', f'{ssh_command}; exec bash']
                        # Launch terminal and then activate it
                        subprocess.Popen(cmd, start_new_session=True)
                        time.sleep(0.5)  # Give the app time to launch
                        activate_script = f'tell application "{app}" to activate'
                        subprocess.Popen(['osascript', '-e', activate_script])
                        return
                else:
                    cmd = terminal_command + ['--args', 'bash', '-lc', f'{ssh_command}; exec bash']
            else:
                terminal_basename = os.path.basename(terminal_command[0])
                if terminal_basename in ['gnome-terminal', 'tilix', 'xfce4-terminal']:
                    cmd = terminal_command + ['--', 'bash', '-c', f'{ssh_command}; exec bash']
                elif terminal_basename in ['konsole', 'terminator', 'guake']:
                    cmd = terminal_command + ['-e', f'bash -c "{ssh_command}; exec bash"']
                elif terminal_basename in ['alacritty', 'kitty']:
                    cmd = terminal_command + ['-e', 'bash', '-c', f'{ssh_command}; exec bash']
                elif terminal_basename == 'xterm':
                    cmd = terminal_command + ['-e', f'bash -c "{ssh_command}; exec bash"']
                elif terminal_basename == 'xdg-terminal':
                    cmd = terminal_command + [ssh_command]
                else:
                    cmd = terminal_command + [ssh_command]

            logger.info(f"Launching system terminal: {' '.join(cmd)}")
            subprocess.Popen(cmd, start_new_session=True)
            
            # Try to bring the terminal to front on Linux
            if not is_macos():
                try:
                    # Try wmctrl first (more reliable)
                    result = subprocess.run(['which', 'wmctrl'], capture_output=True, timeout=1)
                    if result.returncode == 0:
                        time.sleep(0.5)  # Give the terminal time to launch
                        terminal_basename = os.path.basename(terminal_command[0])
                        subprocess.Popen(['wmctrl', '-a', terminal_basename], 
                                       stdout=subprocess.DEVNULL, stderr=subprocess.DEVNULL)
                    else:
                        # Fallback to xdotool
                        result = subprocess.run(['which', 'xdotool'], capture_output=True, timeout=1)
                        if result.returncode == 0:
                            time.sleep(0.5)  # Give the terminal time to launch
                            terminal_basename = os.path.basename(terminal_command[0])
                            subprocess.Popen(['xdotool', 'search', '--name', terminal_basename, 'windowactivate'], 
                                           stdout=subprocess.DEVNULL, stderr=subprocess.DEVNULL)
                except Exception:
                    # Ignore focus errors - terminal launching is more important
                    pass

        except Exception as e:
            logger.error(f"Failed to open system terminal: {e}")
            self._show_terminal_error_dialog()

    def _open_connection_in_external_terminal(self, connection):
        """Open the connection in the user's preferred external terminal"""
        try:
            port_text = f" -p {connection.port}" if hasattr(connection, 'port') and connection.port != 22 else ""
            ssh_command = f"ssh{port_text} {connection.username}@{connection.host}"

            terminal = self._get_user_preferred_terminal()
            if not terminal:
                terminal = self._get_default_terminal_command()

            if not terminal:
                self._show_terminal_error_dialog()
                return

            self._open_system_terminal(terminal, ssh_command)

        except Exception as e:
            logger.error(f"Failed to open connection in external terminal: {e}")
            self._show_terminal_error_dialog()

    def _get_default_terminal_command(self) -> Optional[List[str]]:
        """Get the default terminal command from desktop environment"""
        try:
            if is_macos():
                # Map bundle identifiers to display names in preference order.
                mac_terms = {
                    'com.apple.Terminal': 'Terminal',
                    'com.googlecode.iterm2': 'iTerm',

                    'dev.warp.Warp': 'Warp',
                    'io.alacritty': 'Alacritty',
                    'net.kovidgoyal.kitty': 'Kitty',
                    'com.mitmaro.ghostty': 'Ghostty',
                }

                for bundle_id, name in mac_terms.items():
                    # First try AppleScript lookup by app name
                    try:
                        result = subprocess.run(
                            ['osascript', '-e', f'id of app "{name}"'],
                            capture_output=True,
                            text=True,
                            timeout=2,
                        )
                        if result.returncode == 0 and bundle_id in result.stdout:
                            return ['open', '-a', name]
                    except Exception:
                        pass

                    # Fallback to Spotlight metadata search by bundle identifier
                    try:
                        result = subprocess.run(
                            ['mdfind', f'kMDItemCFBundleIdentifier=={bundle_id}'],
                            capture_output=True,
                            text=True,
                            timeout=2,
                        )
                        if result.returncode == 0 and result.stdout.strip():
                            return ['open', '-a', name]
                    except Exception:
                        pass

                return None

            desktop = os.environ.get('XDG_CURRENT_DESKTOP', '').lower()

            if 'gnome' in desktop:
                return ['gnome-terminal']
            elif 'kde' in desktop or 'plasma' in desktop:
                return ['konsole']
            elif 'xfce' in desktop:
                return ['xfce4-terminal']
            elif 'cinnamon' in desktop:
                return ['gnome-terminal']
            elif 'mate' in desktop:
                return ['mate-terminal']
            elif 'lxqt' in desktop:
                return ['qterminal']
            elif 'lxde' in desktop:
                return ['lxterminal']

            common_terminals = [
                'gnome-terminal', 'konsole', 'xfce4-terminal', 'alacritty',
                'kitty', 'terminator', 'tilix', 'guake'
            ]

            for term in common_terminals:
                try:
                    result = subprocess.run(['which', term], capture_output=True, text=True, timeout=2)
                    if result.returncode == 0:
                        return [term]
                except Exception:
                    continue

            return None

        except Exception as e:
            logger.error(f"Failed to get default terminal: {e}")
            return None
    
    def _get_user_preferred_terminal(self) -> Optional[List[str]]:
        """Get the user's preferred terminal from settings"""
        try:
            preferred_terminal = self.config.get_setting('external-terminal', 'gnome-terminal')

            if preferred_terminal == 'custom':
                custom_path = self.config.get_setting('custom-terminal-path', '')
                if custom_path:
                    if is_macos():
                        return ['open', '-a', custom_path]
                    return [custom_path]
                else:
                    logger.warning("Custom terminal path is not set, falling back to built-in terminal")
                    return None

            if is_macos():
                # Preferences may store either an app name ("iTerm") or a full
                # command ("open -a iTerm").  If the value already starts with
                # "open" use it verbatim, otherwise build an "open -a" command
                # for the specified app.
                if preferred_terminal.startswith('open'):
                    return shlex.split(preferred_terminal)

                return ['open', '-a', preferred_terminal]

            try:
                result = subprocess.run(['which', preferred_terminal], capture_output=True, text=True, timeout=2)
                if result.returncode == 0:
                    return [preferred_terminal]
                else:
                    logger.warning(f"Preferred terminal '{preferred_terminal}' not found, falling back to built-in terminal")
                    return None
            except Exception as e:
                logger.error(f"Failed to check preferred terminal '{preferred_terminal}': {e}")
                return None

        except Exception as e:
            logger.error(f"Failed to get user preferred terminal: {e}")
            return None



    def _show_terminal_error_dialog(self):
        """Show error dialog when no terminal is found"""
        try:
            dialog = Adw.MessageDialog(
                transient_for=self,
                modal=True,
                heading=_("No Terminal Found"),
                body=_("Could not find a suitable terminal application. Please install a terminal like gnome-terminal, konsole, or xterm.")
            )
            
            dialog.add_response("ok", _("OK"))
            dialog.set_default_response("ok")
            dialog.set_close_response("ok")
            dialog.present()
            
        except Exception as e:
            logger.error(f"Failed to show terminal error dialog: {e}")

    def _show_manage_files_error(self, connection_name: str, error_message: str):
        """Show error dialog for manage files failure"""
        try:
            # Determine error type for appropriate messaging
            is_ssh_error = "ssh connection" in error_message.lower() or "connection failed" in error_message.lower()
            is_timeout_error = "timeout" in error_message.lower()
            
            if is_ssh_error or is_timeout_error:
                heading = _("SSH Connection Failed")
                body = _("Could not establish SSH connection to the server. Please check:")
                
                suggestions = [
                    _("• Server is running and accessible"),
                    _("• SSH service is enabled on the server"),
                    _("• Firewall allows SSH connections"),
                    _("• Your SSH keys or credentials are correct"),
                    _("• Network connectivity to the server")
                ]
            else:
                heading = _("File Manager Error")
                body = _("Failed to open file manager for remote server.")
                suggestions = [
                    _("• Try again in a moment"),
                    _("• Check if the server is accessible"),
                    _("• Ensure you have proper permissions")
                ]
            
            # Create suggestions box
            suggestions_box = Gtk.Box(orientation=Gtk.Orientation.VERTICAL, spacing=8)
            suggestions_box.set_margin_top(12)
            
            for suggestion in suggestions:
                label = Gtk.Label(label=suggestion)
                label.set_halign(Gtk.Align.START)
                label.set_wrap(True)
                suggestions_box.append(label)
            
            msg = Adw.MessageDialog(
                transient_for=self,
                modal=True,
                heading=heading,
                body=body
            )
            msg.set_extra_child(suggestions_box)
            
            # Add technical details if available
            if error_message and error_message.strip():
                detail_label = Gtk.Label(label=error_message)
                detail_label.add_css_class("dim-label")
                detail_label.set_wrap(True)
                detail_label.set_margin_top(8)
                suggestions_box.append(detail_label)
            
            msg.add_response("ok", _("OK"))
            msg.set_default_response("ok")
            msg.set_close_response("ok")
            msg.present()
            
        except Exception as e:
            logger.error(f"Failed to show manage files error dialog: {e}")

    def _do_quit(self):
        """Actually quit the application - FINAL STEP"""
        try:
            logger.info("Quitting application")
            
            # Save window geometry
            self._save_window_state()
            
            # Get the application and quit
            app = self.get_application()
            if app:
                app.quit()
            else:
                # Fallback: close the window directly
                self.close()
                
        except Exception as e:
            logger.error(f"Error during final quit: {e}")
            # Force exit as last resort
            import sys
            sys.exit(0)
        
        return False  # Don't repeat timeout

    def _save_window_state(self):
        """Save window state before quitting"""
        try:
            width, height = self.get_default_size()
            sidebar_width = getattr(self.split_view, 'get_sidebar_width', lambda: 250)()
            self.config.save_window_geometry(width, height, sidebar_width)
            logger.debug(f"Saved window geometry: {width}x{height}, sidebar: {sidebar_width}")
        except Exception as e:
            logger.error(f"Failed to save window state: {e}")
            self.welcome_view.set_visible(False)
            self.tab_view.set_visible(True)
            # Update tab titles in case they've changed
            self._update_tab_titles()
    
    def _update_tab_titles(self):
        """Update tab titles"""
        for page in self.tab_view.get_pages():
            child = page.get_child()
            if hasattr(child, 'connection'):
                page.set_title(child.connection.nickname)
    
    def on_connection_saved(self, dialog, connection_data):
        """Handle connection saved from dialog"""
        try:
            if dialog.is_editing:
                # Update existing connection
                old_connection = dialog.connection
                is_connected = old_connection in self.active_terminals
                
                # Store the current terminal instance if connected
                terminal = self.active_terminals.get(old_connection) if is_connected else None
                
                try:
                    logger.info(
                        "Window.on_connection_saved(edit): saving '%s' with %d forwarding rules",
                        old_connection.nickname, len(connection_data.get('forwarding_rules', []) or [])
                    )
                except Exception:
                    pass
                
                # Detect if anything actually changed; avoid unnecessary writes/prompts
                def _norm_str(v):
                    try:
                        s = ('' if v is None else str(v)).strip()
                        # Treat keyfile placeholders as empty
                        if s.lower().startswith('select key file') or 'select key file or leave empty' in s.lower():
                            return ''
                        return s
                    except Exception:
                        return ''
                def _norm_rules(rules):
                    try:
                        return list(rules or [])
                    except Exception:
                        return []
                existing = {
                    'nickname': _norm_str(getattr(old_connection, 'nickname', '')),
                    'host': _norm_str(getattr(old_connection, 'host', '')),
                    'username': _norm_str(getattr(old_connection, 'username', '')),
                    'port': int(getattr(old_connection, 'port', 22) or 22),
                    'auth_method': int(getattr(old_connection, 'auth_method', 0) or 0),
                    'keyfile': _norm_str(getattr(old_connection, 'keyfile', '')),
                    'certificate': _norm_str(getattr(old_connection, 'certificate', '')),
                    'key_select_mode': int(getattr(old_connection, 'key_select_mode', 0) or 0),
                    'password': _norm_str(getattr(old_connection, 'password', '')),
                    'key_passphrase': _norm_str(getattr(old_connection, 'key_passphrase', '')),
                    'x11_forwarding': bool(getattr(old_connection, 'x11_forwarding', False)),
                    'forwarding_rules': _norm_rules(getattr(old_connection, 'forwarding_rules', [])),
                    'local_command': _norm_str(getattr(old_connection, 'local_command', '') or (getattr(old_connection, 'data', {}).get('local_command') if hasattr(old_connection, 'data') else '')),
                    'remote_command': _norm_str(getattr(old_connection, 'remote_command', '') or (getattr(old_connection, 'data', {}).get('remote_command') if hasattr(old_connection, 'data') else '')),
                    'extra_ssh_config': _norm_str(getattr(old_connection, 'extra_ssh_config', '') or (getattr(old_connection, 'data', {}).get('extra_ssh_config') if hasattr(old_connection, 'data') else '')),
                }
                incoming = {
                    'nickname': _norm_str(connection_data.get('nickname')),
                    'host': _norm_str(connection_data.get('host')),
                    'username': _norm_str(connection_data.get('username')),
                    'port': int(connection_data.get('port') or 22),
                    'auth_method': int(connection_data.get('auth_method') or 0),
                    'keyfile': _norm_str(connection_data.get('keyfile')),
                    'certificate': _norm_str(connection_data.get('certificate')),
                    'key_select_mode': int(connection_data.get('key_select_mode') or 0),
                    'password': _norm_str(connection_data.get('password')),
                    'key_passphrase': _norm_str(connection_data.get('key_passphrase')),
                    'x11_forwarding': bool(connection_data.get('x11_forwarding', False)),
                    'forwarding_rules': _norm_rules(connection_data.get('forwarding_rules')),
                    'local_command': _norm_str(connection_data.get('local_command')),
                    'remote_command': _norm_str(connection_data.get('remote_command')),
                    'extra_ssh_config': _norm_str(connection_data.get('extra_ssh_config')),
                }
                # Determine if anything meaningful changed by comparing canonical SSH config blocks
                try:
                    existing_block = self.connection_manager.format_ssh_config_entry(existing)
                    incoming_block = self.connection_manager.format_ssh_config_entry(incoming)
                    # Also include auth_method/password/key_select_mode delta in change detection
                    pw_changed_flag = bool(connection_data.get('password_changed', False))
                    ksm_changed = (existing.get('key_select_mode', 0) != incoming.get('key_select_mode', 0))
                    changed = (existing_block != incoming_block) or (existing['auth_method'] != incoming['auth_method']) or pw_changed_flag or ksm_changed or (existing['password'] != incoming['password'])
                except Exception:
                    # Fallback to dict comparison if formatter fails
                    changed = existing != incoming

                # Extra guard: if key_select_mode or auth_method differs from the object's current value, force changed
                try:
                    if int(connection_data.get('key_select_mode', -1)) != int(getattr(old_connection, 'key_select_mode', -1)):
                        changed = True
                    if int(connection_data.get('auth_method', -1)) != int(getattr(old_connection, 'auth_method', -1)):
                        changed = True
                except Exception:
                    pass

                # Always force update when editing connections - skip change detection entirely for forwarding rules
                logger.info("Editing connection '%s' - forcing update to ensure forwarding rules are synced", existing['nickname'])

                logger.debug(f"Updating connection '{old_connection.nickname}'")

                # Ensure auth_method always present and normalized
                try:
                    connection_data['auth_method'] = int(connection_data.get('auth_method', getattr(old_connection, 'auth_method', 0)) or 0)
                except Exception:
                    connection_data['auth_method'] = 0

                # Update connection in manager first
                if not self.connection_manager.update_connection(old_connection, connection_data):
                    logger.error("Failed to update connection in SSH config")
                    return

                # Update connection attributes in memory (ensure forwarding rules kept)
                old_connection.nickname = connection_data['nickname']
                old_connection.host = connection_data['host']
                old_connection.username = connection_data['username']
                old_connection.port = connection_data['port']
                old_connection.keyfile = connection_data['keyfile']
                old_connection.certificate = connection_data.get('certificate', '')
                old_connection.password = connection_data['password']
                old_connection.key_passphrase = connection_data['key_passphrase']
                old_connection.auth_method = connection_data['auth_method']
                # Persist key selection mode in-memory so the dialog reflects it without restart
                try:
                    old_connection.key_select_mode = int(connection_data.get('key_select_mode', getattr(old_connection, 'key_select_mode', 0)) or 0)
                except Exception:
                    pass
                old_connection.x11_forwarding = connection_data['x11_forwarding']
                old_connection.forwarding_rules = list(connection_data.get('forwarding_rules', []))
                # Update commands
                try:
                    old_connection.local_command = connection_data.get('local_command', '')
                    old_connection.remote_command = connection_data.get('remote_command', '')
                    old_connection.extra_ssh_config = connection_data.get('extra_ssh_config', '')
                except Exception:
                    pass
                
                # The connection has already been updated in-place, so we don't need to reload from disk
                # The forwarding rules are already updated in the connection_data
                


                # Update UI
                if old_connection in self.connection_rows:
                    # Get the row before potentially modifying the dictionary
                    row = self.connection_rows[old_connection]
                    # Remove the old connection from the dictionary
                    del self.connection_rows[old_connection]
                    # Add it back with the updated connection object
                    self.connection_rows[old_connection] = row
                    # Update the display
                    row.update_display()
                else:
                    # If the connection is not in the rows, rebuild the list
                    self.rebuild_connection_list()
                
                logger.info(f"Updated connection: {old_connection.nickname}")
                
                # If the connection is active, ask if user wants to reconnect
                if is_connected and terminal is not None:
                    # Store the terminal in the connection for later use
                    old_connection._terminal_instance = terminal
                    self._prompt_reconnect(old_connection)
                
            else:
                # Create new connection
                connection = Connection(connection_data)
                # Ensure the in-memory object has the chosen auth_method immediately
                try:
                    connection.auth_method = int(connection_data.get('auth_method', 0))
                except Exception:
                    connection.auth_method = 0
                # Ensure key selection mode is applied immediately
                try:
                    connection.key_select_mode = int(connection_data.get('key_select_mode', 0) or 0)
                except Exception:
                    connection.key_select_mode = 0
                # Ensure certificate is applied immediately
                try:
                    connection.certificate = connection_data.get('certificate', '')
                except Exception:
                    connection.certificate = ''
                # Ensure extra SSH config settings are applied immediately
                try:
                    connection.extra_ssh_config = connection_data.get('extra_ssh_config', '')
                except Exception:
                    connection.extra_ssh_config = ''
                # Add the new connection to the manager's connections list
                self.connection_manager.connections.append(connection)
                

                
                # Save the connection to SSH config and emit the connection-added signal
                if self.connection_manager.update_connection(connection, connection_data):
                    # Reload from SSH config and rebuild list immediately
                    try:
                        self.connection_manager.load_ssh_config()
                        self.rebuild_connection_list()
                    except Exception:
                        pass
                    # Reload config after saving
                    try:

                        self.connection_manager.load_ssh_config()
                        self.rebuild_connection_list()

                    except Exception:
                        pass
                    # Sync forwarding rules from a fresh reload to ensure UI matches disk
                    try:
                        reloaded_new = self.connection_manager.find_connection_by_nickname(connection.nickname)
                        if reloaded_new:
                            connection.forwarding_rules = list(reloaded_new.forwarding_rules or [])
                            logger.info("New connection '%s' has %d rules after write", connection.nickname, len(connection.forwarding_rules))
                    except Exception:
                        pass
                    # Manually add the connection to the UI since we're not using the signal
                    # Row list was rebuilt from config; no manual add required
                    logger.info(f"Created new connection: {connection_data['nickname']}")
                else:
                    logger.error("Failed to save connection to SSH config")
                
        except Exception as e:
            logger.error(f"Failed to save connection: {e}")
            # Show error dialog
            error_dialog = Gtk.MessageDialog(
                transient_for=self,
                modal=True,
                message_type=Gtk.MessageType.ERROR,
                buttons=Gtk.ButtonsType.OK,
                text=_("Failed to save connection"),
                secondary_text=str(e)
            )
            error_dialog.present()
    
    def _rebuild_connections_list(self):
        """Rebuild the sidebar connections list from manager state, avoiding duplicates."""
        try:
            self.rebuild_connection_list()
        except Exception:
            pass
    def _prompt_reconnect(self, connection):
        """Show a dialog asking if user wants to reconnect with new settings"""
        dialog = Gtk.MessageDialog(
            transient_for=self,
            modal=True,
            message_type=Gtk.MessageType.QUESTION,
            buttons=Gtk.ButtonsType.YES_NO,
            text=_("Settings Changed"),
            secondary_text=_("The connection settings have been updated.\n"
                           "Would you like to reconnect with the new settings?")
        )
        dialog.connect("response", self._on_reconnect_response, connection)
        dialog.present()
    
    def _on_reconnect_response(self, dialog, response_id, connection):
        """Handle response from reconnect prompt"""
        dialog.destroy()
        
        # Only proceed if user clicked Yes and the connection is still active
        if response_id != Gtk.ResponseType.YES or connection not in self.active_terminals:
            # Clean up the stored terminal instance if it exists
            if hasattr(connection, '_terminal_instance'):
                delattr(connection, '_terminal_instance')
            return
            
        # Get the terminal instance either from active_terminals or the stored instance
        terminal = self.active_terminals.get(connection) or getattr(connection, '_terminal_instance', None)
        if not terminal:
            logger.warning("No terminal instance found for reconnection")
            return
            
        # Set controlled reconnect flag
        self._is_controlled_reconnect = True


        
        try:
            # Disconnect first (defer to avoid blocking)
            logger.debug("Disconnecting terminal before reconnection")
            def _safe_disconnect():
                try:
                    terminal.disconnect()
                    logger.debug("Terminal disconnected, scheduling reconnect")
                    # Store the connection temporarily in active_terminals if not present
                    if connection not in self.active_terminals:
                        self.active_terminals[connection] = terminal
                    # Reconnect after disconnect completes
                    GLib.timeout_add(1000, self._reconnect_terminal, connection)  # Increased delay
                except Exception as e:
                    logger.error(f"Error during disconnect: {e}")
                    GLib.idle_add(self._show_reconnect_error, connection, str(e))
                return False
            
            # Defer disconnect to avoid blocking the UI thread
            GLib.idle_add(_safe_disconnect)
            
        except Exception as e:
            logger.error(f"Error during reconnection: {e}")
            # Remove from active terminals if reconnection fails
            if connection in self.active_terminals:
                del self.active_terminals[connection]
                
            # Show error to user
            error_dialog = Gtk.MessageDialog(
                transient_for=self,
                modal=True,
                message_type=Gtk.MessageType.ERROR,
                buttons=Gtk.ButtonsType.OK,
                text=_("Reconnection Failed"),
                secondary_text=_("Failed to reconnect with the new settings. Please try connecting again manually.")
            )
            error_dialog.present()
            
        finally:
            # Clean up the stored terminal instance
            if hasattr(connection, '_terminal_instance'):
                delattr(connection, '_terminal_instance')
                
            # Reset the flag after a delay to ensure it's not set during normal operations
            GLib.timeout_add(1000, self._reset_controlled_reconnect)
    
    def _reset_controlled_reconnect(self):
        """Reset the controlled reconnect flag"""
        self._is_controlled_reconnect = False
    
    def _reconnect_terminal(self, connection):
        """Reconnect a terminal with updated connection settings"""
        if connection not in self.active_terminals:
            logger.warning(f"Connection {connection.nickname} not found in active terminals")
            return False  # Don't repeat the timeout
            
        terminal = self.active_terminals[connection]
        
        try:
            logger.debug(f"Attempting to reconnect terminal for {connection.nickname}")
            
            # Reconnect with new settings
            if not terminal._connect_ssh():
                logger.error("Failed to reconnect with new settings")
                # Show error to user
                GLib.idle_add(self._show_reconnect_error, connection)
                return False
                
            logger.info(f"Successfully reconnected terminal for {connection.nickname}")
            
        except Exception as e:
            logger.error(f"Error reconnecting terminal: {e}", exc_info=True)
            GLib.idle_add(self._show_reconnect_error, connection, str(e))
            
        return False  # Don't repeat the timeout
        
    def _show_reconnect_error(self, connection, error_message=None):
        """Show an error message when reconnection fails"""
        # Remove from active terminals if reconnection fails
        if connection in self.active_terminals:
            del self.active_terminals[connection]
            
        # Update UI to show disconnected state
        if connection in self.connection_rows:
            self.connection_rows[connection].update_status()
        
        # Show error dialog
        error_dialog = Gtk.MessageDialog(
            transient_for=self,
            modal=True,
            message_type=Gtk.MessageType.ERROR,
            buttons=Gtk.ButtonsType.OK,
            text=_("Reconnection Failed"),
            secondary_text=error_message or _("Failed to reconnect with the new settings. Please try connecting again manually.")
        )
        error_dialog.present()
        
        # Clean up the dialog when closed
        error_dialog.connect("response", lambda d, r: d.destroy())<|MERGE_RESOLUTION|>--- conflicted
+++ resolved
@@ -512,10 +512,7 @@
             except Exception:
                 pass
         elif HAS_OVERLAY_SPLIT:
-<<<<<<< HEAD
-=======
-
->>>>>>> c47da7b3
+
             try:
                 self.split_view.set_content(widget)
                 return
