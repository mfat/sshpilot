--- conflicted
+++ resolved
@@ -6398,7 +6398,6 @@
                         ]
                     old_connection.proxy_jump = proxy_jump_value
                 except Exception:
-<<<<<<< HEAD
                     proxy_jump_value = []
                     old_connection.proxy_jump = []
 
@@ -6431,12 +6430,7 @@
                         delattr(old_connection, 'ssh_cmd')
                     except Exception:
                         pass
-=======
-                    old_connection.proxy_jump = []
-
-                old_connection.proxy_command = connection_data.get('proxy_command', '') or ''
-                old_connection.forward_agent = bool(connection_data.get('forward_agent', False))
->>>>>>> 75f2e706
+
                 # Update commands
                 try:
                     old_connection.local_command = connection_data.get('local_command', '')
