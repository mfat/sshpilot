"""
Main Window for SSH Pilot
Primary UI with connection list, tabs, and terminal management
"""

import asyncio
import copy
import os
import logging
import math
import posixpath
import re
import shlex
import sys
import time
import shutil
from dataclasses import dataclass
from pathlib import Path
from typing import Optional, Dict, Any, List, Tuple


import gi
gi.require_version('Gtk', '4.0')
gi.require_version('Adw', '1')
try:
    gi.require_version('Vte', '3.91')
    from gi.repository import Vte
    _HAS_VTE = True
except Exception:
    _HAS_VTE = False

gi.require_version('PangoFT2', '1.0')
from gi.repository import Gtk, Adw, Gio, GLib, GObject, Gdk, Pango, PangoFT2
import subprocess
import threading

# Feature detection for libadwaita versions across distros
HAS_NAV_SPLIT = hasattr(Adw, 'NavigationSplitView')
HAS_OVERLAY_SPLIT = hasattr(Adw, 'OverlaySplitView')
HAS_TIMED_ANIMATION = hasattr(Adw, 'TimedAnimation')

from gettext import gettext as _

from .connection_manager import ConnectionManager, Connection
from .terminal import TerminalWidget
from .terminal_manager import TerminalManager
from .config import Config
from .key_manager import KeyManager, SSHKey
from .connection_display import (
    get_connection_alias,
    get_connection_host,
    format_connection_host_display,
)
# Port forwarding UI is now integrated into connection_dialog.py
from .connection_dialog import ConnectionDialog
from .preferences import (
    PreferencesWindow,
    should_hide_external_terminal_options,
    should_hide_file_manager_options,
)
from .file_manager_integration import (
    launch_remote_file_manager,
    create_internal_file_manager_tab,
    has_internal_file_manager,
)
from .sftp_utils import should_use_in_app_file_manager
from .sshcopyid_window import SshCopyIdWindow
from .groups import GroupManager
from .sidebar import GroupRow, ConnectionRow, build_sidebar

from .welcome_page import WelcomePage
from .actions import WindowActions, register_window_actions
from . import shutdown
from .search_utils import connection_matches
from .shortcut_utils import get_primary_modifier_label
from .platform_utils import is_macos, get_config_dir
from .ssh_utils import ensure_writable_ssh_home
from .scp_utils import assemble_scp_transfer_args
from .ssh_password_exec import run_ssh_with_password, run_scp_with_password

logger = logging.getLogger(__name__)


def _format_ssh_target(host: str, user: str) -> str:
    host_component = host or ''
    if host_component and ':' in host_component and not (
        host_component.startswith('[') and host_component.endswith(']')
    ):
        host_component = f'[{host_component}]'
    return f'{user}@{host_component}' if user else host_component


def _normalize_remote_path(path: str) -> str:
    text = (path or '').strip()
    if not text:
        return '.'
    if text in {'.', '/', '~'}:
        return text
    if text.startswith('~/'):
        trimmed = text.rstrip('/')
        return trimmed if trimmed else '~'
    if text.startswith('/'):
        normalized = posixpath.normpath(text)
        return normalized if normalized.startswith('/') else f'/{normalized}'
    normalized = posixpath.normpath(text)
    return normalized or '.'


def _remote_parent(path: str) -> Optional[str]:
    normalized = _normalize_remote_path(path)
    if normalized in {'.', '/'}:
        return None
    if normalized == '~':
        return '/'
    if normalized.startswith('~/'):
        parent = normalized.rsplit('/', 1)[0]
        return parent or '~'
    parent = posixpath.dirname(normalized.rstrip('/'))
    if not parent:
        return '.'
    if parent == normalized:
        return None
    return parent


def _remote_join(base: str, child: str) -> str:
    base_normalized = _normalize_remote_path(base)
    child = (child or '').strip()
    if child in {'', '.'}:
        return base_normalized
    if child == '..':
        parent = _remote_parent(base_normalized)
        return parent if parent is not None else base_normalized
    if base_normalized in {'.', ''}:
        return _normalize_remote_path(child)
    if base_normalized == '~':
        return _normalize_remote_path(f"~/{child.lstrip('/')}")
    if base_normalized == '/':
        return _normalize_remote_path(f"/{child.lstrip('/')}")
    return _normalize_remote_path(f"{base_normalized.rstrip('/')}/{child}")


@dataclass
class SCPConnectionProfile:
    alias: str
    hostname: str
    host: str
    username: str
    port: int
    ssh_options: List[str]
    saved_password: Optional[str]
    saved_passphrase: Optional[str]
    prefer_password: bool
    combined_auth: bool
    use_publickey_with_password: bool
    key_mode: int
    keyfile: str
    keyfile_ok: bool
    keyfile_expanded: str
    identity_agent_disabled: bool = False


def _quote_remote_path_for_shell(path: str) -> str:
    normalized = _normalize_remote_path(path)
    if normalized == '.':
        return '.'
    if normalized == '/':
        return '/'
    if normalized == '~':
        return '$HOME'
    if normalized.startswith('~/'):
        remainder = normalized[2:]
        if not remainder:
            return '$HOME'
        parts = [shlex.quote(seg) for seg in remainder.split('/')]
        return '$HOME/' + '/'.join(parts)
    return shlex.quote(normalized)


def list_remote_files(
    host: str,
    user: str,
    remote_path: str,
    *,
    port: int = 22,
    password: Optional[str] = None,
    known_hosts_path: Optional[str] = None,
    extra_ssh_opts: Optional[List[str]] = None,
    use_publickey: bool = False,
    inherit_env: Optional[Dict[str, str]] = None,
) -> Tuple[List[Tuple[str, bool]], Optional[str]]:
    """List remote files via SSH for the provided path.

    Returns (entries, error_message) where entries contain ``(name, is_directory)`` tuples.
    """
    if not host:
        return [], _('Missing host information.')

    target = _format_ssh_target(host, user)
    safe_path = _normalize_remote_path(remote_path)

    command_path = _quote_remote_path_for_shell(safe_path)
    list_command = f"LC_ALL=C ls -1p --color=never -- {command_path}"
    wrapped_command = (
        "set -f; "
        "printf '__SSHPILOT_BEGIN__\\n'; "
        f"{list_command}; "
        "status=$?; "
        "printf '__SSHPILOT_STATUS__%s\\n' \"$status\"; "
        "printf '__SSHPILOT_END__\\n'; "
        "exit $status"
    )

    env = (inherit_env or os.environ).copy()
    env.pop('SSH_ASKPASS', None)
    env.pop('SSH_ASKPASS_REQUIRE', None)

    try:
        if password:
            result = run_ssh_with_password(
                host,
                user,
                password,
                port=port,
                argv_tail=['sh', '-lc', wrapped_command],
                known_hosts_path=known_hosts_path,
                extra_ssh_opts=extra_ssh_opts or [],
                inherit_env=env,
                use_publickey=use_publickey,
            )
        else:
            sshbin = shutil.which('ssh') or '/usr/bin/ssh'
            cmd = [sshbin, '-p', str(port)]
            if extra_ssh_opts:
                cmd.extend(extra_ssh_opts)
            if known_hosts_path:
                cmd += ['-o', f'UserKnownHostsFile={known_hosts_path}']
            else:
                cmd += ['-o', 'StrictHostKeyChecking=accept-new']
            cmd.append(target)
            cmd.extend(['sh', '-lc', wrapped_command])
            result = subprocess.run(
                cmd,
                capture_output=True,
                text=True,
                timeout=10,
                check=False,
                env=env,
            )

        stdout_lines = result.stdout.splitlines()
        begin_idx = next((idx for idx, line in enumerate(stdout_lines)
                          if line.strip() == '__SSHPILOT_BEGIN__'), None)
        status_idx = next((idx for idx, line in enumerate(stdout_lines)
                           if line.startswith('__SSHPILOT_STATUS__')), None)
        if begin_idx is None or status_idx is None or status_idx < begin_idx:
            logger.warning('SCP: Unexpected remote listing output for %s', safe_path)
            stderr = result.stderr.strip() or _('Unable to parse remote listing output.')
            return [], stderr
        try:
            status_line = stdout_lines[status_idx]
            status_code = int(status_line.replace('__SSHPILOT_STATUS__', '').strip() or '0')
        except ValueError:
            status_code = result.returncode

        listing_lines = stdout_lines[begin_idx + 1:status_idx]
        if status_code != 0:
            stderr = result.stderr.strip() or _('Failed to list remote directory.')
            logger.warning('SCP: Remote list failed (%s): %s', safe_path, stderr)
            return [], stderr
        entries: List[Tuple[str, bool]] = []
        for raw_line in listing_lines:
            line = raw_line.rstrip()
            if not line:
                continue
            is_dir = line.endswith('/')
            name = line[:-1] if is_dir else line
            entries.append((name, is_dir))
        return entries, None
    except Exception as exc:
        logger.error('SCP: Error listing remote files: %s', exc)
        return [], str(exc)


def download_file(
    host: str,
    user: str,
    remote_file: str,
    local_path: str,
    *,
    recursive: bool = False,
    port: int = 22,
    password: Optional[str] = None,
    known_hosts_path: Optional[str] = None,
    extra_ssh_opts: Optional[List[str]] = None,
    use_publickey: bool = False,
    inherit_env: Optional[Dict[str, str]] = None,
    saved_passphrase: Optional[str] = None,
    keyfile: Optional[str] = None,
    key_mode: Optional[int] = None,
) -> bool:
    """Download a remote file (or directory when ``recursive``) via SCP."""
    if not host or not remote_file or not local_path:
        return False

    target_user_host = user or ''
    remote_target_host = host
    env = (inherit_env or os.environ).copy()

    ssh_extra_opts: List[str] = list(extra_ssh_opts or [])
    passphrase_auth = bool(saved_passphrase) and not password

    if passphrase_auth:
        try:
            from .askpass_utils import (
                get_ssh_env_with_forced_askpass,
                get_scp_ssh_options,
            )
        except Exception:
            get_ssh_env_with_forced_askpass = None  # type: ignore
            get_scp_ssh_options = None  # type: ignore

        if get_ssh_env_with_forced_askpass is not None:
            try:
                askpass_env = get_ssh_env_with_forced_askpass()
                if isinstance(askpass_env, dict):
                    env.update(askpass_env)
            except Exception:
                logger.debug('SCP: Unable to initialize askpass environment', exc_info=True)

        if keyfile and '-i' not in ssh_extra_opts:
            ssh_extra_opts.extend(['-i', keyfile])

        if key_mode == 1 and 'IdentitiesOnly=yes' not in ' '.join(ssh_extra_opts):
            ssh_extra_opts.extend(['-o', 'IdentitiesOnly=yes'])

        if get_scp_ssh_options is not None:
            try:
                passphrase_opts = list(get_scp_ssh_options())
            except Exception:
                passphrase_opts = []
            for idx in range(0, len(passphrase_opts) - 1, 2):
                flag = passphrase_opts[idx]
                value = passphrase_opts[idx + 1]
                if not flag or not value:
                    continue
                already = False
                for opt_idx in range(0, len(ssh_extra_opts) - 1, 2):
                    if ssh_extra_opts[opt_idx] == flag and ssh_extra_opts[opt_idx + 1] == value:
                        already = True
                        break
                if not already:
                    ssh_extra_opts.extend([flag, value])
    else:
        env.pop('SSH_ASKPASS', None)
        env.pop('SSH_ASKPASS_REQUIRE', None)

    if password:
        try:
            result = run_scp_with_password(
                remote_target_host,
                user,
                password,
                [remote_file],
                local_path,
                direction='download',
                port=port,
                known_hosts_path=known_hosts_path,
                extra_ssh_opts=ssh_extra_opts,
                inherit_env=env,
                use_publickey=use_publickey,
            )
            return result.returncode == 0
        except Exception as exc:
            logger.error('SCP: Download failed for %s: %s', remote_file, exc)
            return False

    target = _format_ssh_target(remote_target_host, user)
    try:
        transfer_sources, transfer_destination = assemble_scp_transfer_args(
            target,
            [remote_file],
            local_path,
            'download',
        )
        argv = ['scp', '-P', str(port)]
        if recursive:
            argv.append('-r')
        if known_hosts_path:
            argv += ['-o', f'UserKnownHostsFile={known_hosts_path}']
        else:
            argv += ['-o', 'StrictHostKeyChecking=accept-new']
        if ssh_extra_opts:
            argv.extend(ssh_extra_opts)
        argv.extend(transfer_sources)
        argv.append(transfer_destination)
        completed = subprocess.run(
            argv,
            check=False,
            text=True,
            capture_output=True,
            env=env,
        )
        if completed.returncode != 0:
            stderr = (completed.stderr or '').strip()
            if stderr:
                logger.error('SCP: Download stderr: %s', stderr)
            return False
        return True
    except Exception as exc:
        logger.error('SCP: Download failed for %s: %s', remote_file, exc)
        return False


def maybe_set_native_controls(header_bar: Gtk.HeaderBar, value: bool = False) -> None:
    """
    Safely set native controls on header bar, with fallback for older GTK versions.
    Only affects macOS and requires GTK 4.18+. GTK will handle title buttons by default.
    """
    # Only exists in GTK 4.18+
    is_418_plus = (
        Gtk.get_major_version() > 4 or
        (Gtk.get_major_version() == 4 and Gtk.get_minor_version() >= 18)
    )

    if sys.platform == "darwin" and is_418_plus:
        try:
            header_bar.set_use_native_controls(value)
        except AttributeError:
            pass  # extra safety in case of odd bindings
_get_connection_host = get_connection_host
_get_connection_alias = get_connection_alias
_format_connection_host_display = format_connection_host_display

class MainWindow(Adw.ApplicationWindow, WindowActions):
    """Main application window"""

    def __init__(self, *args, isolated: bool = False, **kwargs):
        super().__init__(*args, **kwargs)
        self.active_terminals = {}
        self.connections = []
        self._is_quitting = False  # Flag to prevent multiple quit attempts
        self._is_controlled_reconnect = False  # Flag to track controlled reconnection
        self._internal_file_manager_windows: List[Any] = []

        # Initialize managers
        app = self.get_application()
        app_config = getattr(app, 'config', None) if app else None
        if app_config is not None:
            self.config = app_config
        else:
            self.config = Config()
            if app is not None:
                setattr(app, 'config', self.config)
        self._config_changed_handler = None
        self._startup_tasks_scheduled = False
        self._startup_complete = False
        self._pending_focus_operations = []
        if hasattr(self.config, 'connect'):
            try:
                self._config_changed_handler = self.config.connect('setting-changed', self._on_config_setting_changed)
            except Exception:
                self._config_changed_handler = None
        effective_isolated = isolated or bool(self.config.get_setting('ssh.use_isolated_config', False))
        key_dir = Path(get_config_dir()) if effective_isolated else None
        self.connection_manager = ConnectionManager(self.config, isolated_mode=effective_isolated)
        # Ensure native connect preference is propagated to the connection manager
        try:
            native_cfg = bool(self.config.get_setting('ssh.native_connect', True))
        except Exception:
            native_cfg = True
        app_native = None
        if app is not None and hasattr(app, 'native_connect_enabled'):
            app_native = bool(app.native_connect_enabled)
        self.connection_manager.native_connect_enabled = app_native if app_native is not None else native_cfg
        if app is not None and app_native is None:
            app.native_connect_enabled = native_cfg
        self.key_manager = KeyManager(key_dir)
        self.group_manager = GroupManager(self.config)
        
        # UI state
        self.active_terminals: Dict[Connection, TerminalWidget] = {}  # most recent terminal per connection
        self.connection_to_terminals: Dict[Connection, List[TerminalWidget]] = {}
        self.terminal_to_connection: Dict[TerminalWidget, Connection] = {}
        self.connection_rows = {}   # connection -> row_widget
        self._context_menu_row = None
        # Hide hosts toggle state
        try:
            self._hide_hosts = bool(self.config.get_setting('ui.hide_hosts', False))
        except Exception:
            self._hide_hosts = False
        
        # Set up window
        self.setup_window()
        self.setup_ui()
        self.setup_connections()
        self.setup_signals()

        # Terminal manager handles terminal-related operations
        self.terminal_manager = TerminalManager(self)
        
        # Add action for activating connections
        self.activate_action = Gio.SimpleAction.new('activate-connection', None)
        self.activate_action.connect('activate', self.on_activate_connection)
        self.add_action(self.activate_action)

        # Register remaining window actions
        register_window_actions(self)
        # (Toasts disabled) Remove any toast-related actions if previously defined
        try:
            if hasattr(self, '_toast_reconnect_action'):
                self.remove_action('toast-reconnect')
        except Exception:
            pass
        
        # Connect to close request signal
        self.connect('close-request', self.on_close_request)

        # Start with welcome view (tab view setup already shows welcome initially)

        # Schedule deferred startup behaviors
        self._schedule_startup_tasks()

        logger.info("Main window initialized")

    def _on_config_setting_changed(self, _config, key, value):
        """Synchronize runtime state when configuration values change."""
        if key == 'terminal.pass_through_mode':
            try:
                self._update_sidebar_accelerators()
            except Exception:
                pass
            return

        if key != 'ssh.native_connect':
            return

        bool_value = bool(value)
        app = self.get_application()
        override = None
        if app is not None and hasattr(app, 'native_connect_override'):
            override = app.native_connect_override

        effective = bool_value if override is None else bool(override)

        if app is not None and hasattr(app, 'native_connect_enabled'):
            if override is None:
                app.native_connect_enabled = bool_value
            else:
                app.native_connect_enabled = effective

        if hasattr(self.connection_manager, 'native_connect_enabled'):
            self.connection_manager.native_connect_enabled = effective

        # Install sidebar CSS
        try:
            self._install_sidebar_css()
        except Exception as e:
            logger.error(f"Failed to install sidebar CSS: {e}")

        # Ensure startup behaviors run at least once
        self._schedule_startup_tasks()

    def _schedule_startup_tasks(self):
        """Schedule one-time startup behaviors such as focus and welcome state."""
        if getattr(self, '_startup_tasks_scheduled', False):
            return

        self._startup_tasks_scheduled = True

        try:
            self._install_sidebar_css()
        except Exception as e:
            logger.error(f"Failed to install sidebar CSS: {e}")

        # Check startup behavior setting and show appropriate view
        try:
            startup_behavior = self.config.get_setting('app-startup-behavior', 'welcome')
        except Exception as e:
            logger.error(f"Error handling startup behavior: {e}")
            startup_behavior = 'welcome'

        # On startup, focus the appropriate widget based on preference
        if startup_behavior == 'terminal':
            # Show terminal when explicitly requested
            try:
                GLib.idle_add(self.terminal_manager.show_local_terminal)
            except Exception as e:
                logger.error(f"Failed to show local terminal on startup: {e}")

            def _focus_terminal_when_ready():
                try:
                    page = self.tab_view.get_selected_page() if hasattr(self, 'tab_view') else None
                    if page is None:
                        return
                    terminal_widget = page.get_child()
                    if terminal_widget is None:
                        return
                    if hasattr(terminal_widget, 'vte') and hasattr(terminal_widget.vte, 'grab_focus'):
                        terminal_widget.vte.grab_focus()
                    elif hasattr(terminal_widget, 'grab_focus'):
                        terminal_widget.grab_focus()
                except Exception as focus_error:
                    logger.debug(f"Failed to focus startup terminal: {focus_error}")

            # Queue terminal focus operation to avoid race conditions
            self._queue_focus_operation(_focus_terminal_when_ready)
        else:
            # Delay focus to ensure the UI is fully set up
            try:
                GLib.timeout_add(100, self._focus_connection_list_first_row)
            except Exception:
                pass

        # Mark startup as complete after a short delay to allow all initialization to finish
        GLib.timeout_add(500, self._on_startup_complete)
    
    def _on_startup_complete(self):
        """Called when startup is complete - process any pending focus operations"""
        self._startup_complete = True
        
        # Process any pending focus operations
        for focus_op in self._pending_focus_operations:
            try:
                focus_op()
            except Exception as e:
                logger.debug(f"Failed to execute pending focus operation: {e}")
        
        self._pending_focus_operations.clear()
        return False  # Don't repeat
    
    def _queue_focus_operation(self, focus_func):
        """Queue a focus operation to be executed after startup is complete"""
        if self._startup_complete:
            # Startup is complete, execute immediately
            try:
                focus_func()
            except Exception as e:
                logger.debug(f"Failed to execute focus operation: {e}")
        else:
            # Queue for later execution
            self._pending_focus_operations.append(focus_func)

    def _install_sidebar_css(self):
        """Install sidebar focus CSS"""
        try:
            # Install CSS for sidebar focus highlighting once per display
            display = Gdk.Display.get_default()
            if not display:
                logger.warning("No display available for CSS installation")
                return
            # Use an attribute on the display to avoid re-adding provider
            if getattr(display, '_sidebar_css_installed', False):
                return
            provider = Gtk.CssProvider()
            css = """

            /* optional: a subtle focus ring while the list is focused */
            row:selected:focus-within {
              /* box-shadow: 0 0 8px 2px @accent_bg_color inset; */
              /* border: 2px solid @accent_bg_color;  Adds a solid border of 2px thickness */
              border-radius: 8px;
            }
            
            /* Group styling */
            .group-expand-button {
              min-width: 16px;
              min-height: 16px;
              padding: 2px;
              border-radius: 4px;
            }
            
            .group-expand-button:hover {
              background: alpha(@accent_bg_color, 0.1);
            }
            
            /* Smooth drag indicator transitions */
            .drag-indicator {
              opacity: 0;
              transition: opacity 0.15s ease-in-out;
            }
            
            .drag-indicator.visible {
              opacity: 1;
            }
            
            /* Smooth transitions for connection rows during drag */
            .navigation-sidebar {
              transition: transform 0.1s ease-out, opacity 0.1s ease-out;
            }
            
            .navigation-sidebar.dragging {
              opacity: 0.7;
              transform: scale(0.98);
            }

            .navigation-sidebar row.tinted {
              margin: 4px 8px;
              border-radius: 10px;
              transition: background-color 0s ease;
            }

            .navigation-sidebar row.tinted:not(:selected) {
              background-color: alpha(@accent_bg_color, 0.18);
            }

            .navigation-sidebar row.tinted:hover:not(:selected) {
              background-color: alpha(@accent_bg_color, 0.24);
            }

            .navigation-sidebar row.tinted:active:not(:selected) {
              background-color: alpha(@accent_bg_color, 0.30);
            }

            .navigation-sidebar row.tinted:selected {
              background-color: alpha(@accent_bg_color, 0.36);
              box-shadow: inset 0 0 0 1px alpha(@accent_bg_color, 0.65);
            }

            .navigation-sidebar row.tinted:selected:hover {
              background-color: alpha(@accent_bg_color, 0.42);
            }

            .navigation-sidebar row.tinted:selected:active {
              background-color: alpha(@accent_bg_color, 0.48);
            }
            
            /* Group drop target highlight */
            .drop-target-group {
              background: alpha(@accent_bg_color, 0.25);
              border-radius: 8px;
              box-shadow: 0 0 0 2px @accent_bg_color inset,
                          0 2px 8px alpha(@accent_bg_color, 0.4);
              transform: scale(1.02);
              transition: all 0.2s ease-in-out;
            }
            
            /* Drop target indicator styling */
            .drop-target-indicator {
              background: alpha(@accent_bg_color, 0.9);
              color: white;
              border-radius: 12px;
              padding: 4px 12px;
              margin: 4px 8px;
              font-weight: bold;
              font-size: 0.9em;
              animation: drop-indicator-bounce 0.6s ease-in-out;
            }
            
            @keyframes drop-indicator-bounce {
              0% { 
                transform: translateY(-10px) scale(0.8);
                opacity: 0;
              }
              60% {
                transform: translateY(2px) scale(1.05);
                opacity: 1;
              }
              100% {
                transform: translateY(0) scale(1);
                opacity: 1;
              }
            }

            """
            provider.load_from_data(css.encode('utf-8'))
            Gtk.StyleContext.add_provider_for_display(display, provider, Gtk.STYLE_PROVIDER_PRIORITY_APPLICATION)
            setattr(display, '_sidebar_css_installed', True)
            logger.debug("Sidebar CSS installed successfully")
        except Exception as e:
            logger.error(f"Failed to install sidebar CSS: {e}")
            import traceback
            logger.debug(f"CSS installation traceback: {traceback.format_exc()}")

    def _toggle_class(self, widget, name, on):
        """Helper to toggle CSS class on a widget"""
        if on: 
            widget.add_css_class(name)
        else:
            widget.remove_css_class(name)



    def _select_only_row(self, row: Optional[Gtk.ListBoxRow]) -> None:
        """Select only the provided row, clearing any other selections."""
        if not row or not getattr(self, 'connection_list', None):
            return

        try:
            if hasattr(self.connection_list, 'unselect_all'):
                self.connection_list.unselect_all()
        except Exception:
            pass

        try:
            self.connection_list.select_row(row)
        except Exception:
            pass

    def _get_selected_connection_rows(self) -> List[Gtk.ListBoxRow]:
        """Return all selected rows that represent connections."""
        if not getattr(self, 'connection_list', None):
            return []

        try:
            selected_rows = list(self.connection_list.get_selected_rows())
        except Exception:
            selected_row = self.connection_list.get_selected_row()
            selected_rows = [selected_row] if selected_row else []

        return [row for row in selected_rows if hasattr(row, 'connection')]

    def _get_selected_group_rows(self) -> List[Gtk.ListBoxRow]:
        """Return all selected rows that represent groups."""
        if not getattr(self, 'connection_list', None):
            return []

        try:
            selected_rows = list(self.connection_list.get_selected_rows())
        except Exception:
            selected_row = self.connection_list.get_selected_row()
            selected_rows = [selected_row] if selected_row else []

        return [row for row in selected_rows if hasattr(row, 'group_id')]

    def _get_target_connection_rows(self, prefer_context: bool = False) -> List[Gtk.ListBoxRow]:
        """Return rows targeted by the current action, respecting context menus."""
        rows = self._get_selected_connection_rows()
        context_row = getattr(self, '_context_menu_row', None)

        if context_row and hasattr(context_row, 'connection'):
            if rows and context_row in rows:
                return rows
            if prefer_context or not rows:
                return [context_row]

        return rows

    def _connections_from_rows(self, rows: List[Gtk.ListBoxRow]) -> List[Connection]:
        """Return unique connections represented by the provided rows."""
        connections: List[Connection] = []
        seen_ids = set()
        for row in rows:
            connection = getattr(row, 'connection', None)
            if connection and id(connection) not in seen_ids:
                seen_ids.add(id(connection))
                connections.append(connection)
        return connections

    def _get_target_connections(self, prefer_context: bool = False) -> List[Connection]:
        """Return connection objects targeted by the current action."""
        rows = self._get_target_connection_rows(prefer_context=prefer_context)
        return self._connections_from_rows(rows)

    def _determine_neighbor_connection_row(
        self, target_rows: List[Gtk.ListBoxRow]
    ) -> Optional[Gtk.ListBoxRow]:
        """Find the closest remaining connection row after deleting target_rows."""
        if not target_rows or not getattr(self, 'connection_list', None):
            return None

        try:
            all_rows = list(self.connection_list)
        except Exception:
            # If iteration fails, fall back to default behavior.
            return None

        if not all_rows:
            return None

        index_map = {row: idx for idx, row in enumerate(all_rows)}
        target_indexes = sorted(
            index_map[row]
            for row in target_rows
            if row in index_map
        )

        if not target_indexes:
            return None

        max_index = target_indexes[-1]
        min_index = target_indexes[0]

        # Try to find the next connection row after the targeted range.
        for idx in range(max_index + 1, len(all_rows)):
            row = all_rows[idx]
            if hasattr(row, 'connection') and row not in target_rows:
                return row

        # Fall back to previous connection rows before the targeted range.
        for idx in range(min_index - 1, -1, -1):
            row = all_rows[idx]
            if hasattr(row, 'connection') and row not in target_rows:
                return row

        return None

    def _disconnect_connection_terminals(self, connection: Connection) -> None:
        """Disconnect all tracked terminals for a connection."""
        try:
            for term in list(self.connection_to_terminals.get(connection, [])):
                try:
                    if hasattr(term, 'disconnect'):
                        term.disconnect()
                except Exception:
                    pass

            term = self.active_terminals.get(connection)
            if term and hasattr(term, 'disconnect'):
                try:
                    term.disconnect()
                except Exception:
                    pass
        except Exception:
            pass

    def _prompt_delete_connections(
        self,
        connections: List[Connection],
        neighbor_row: Optional[Gtk.ListBoxRow] = None,
    ) -> None:
        """Show a confirmation dialog for deleting one or more connections."""
        unique_connections: List[Connection] = []
        seen_ids = set()
        for connection in connections:
            if connection and id(connection) not in seen_ids:
                seen_ids.add(id(connection))
                unique_connections.append(connection)

        if not unique_connections:
            return

        active_connections = [
            connection
            for connection in unique_connections
            if getattr(connection, 'is_connected', False)
            or bool(self.connection_to_terminals.get(connection, []))
        ]

        if active_connections:
            heading = _('Remove host?') if len(unique_connections) == 1 else _('Remove connections?')
            body = _('Close connections and remove host?') if len(unique_connections) == 1 else _(
                'Close connections and remove the selected hosts?'
            )
            dialog = Adw.MessageDialog(
                transient_for=self,
                modal=True,
                heading=heading,
                body=body,
            )
            dialog.add_response('cancel', _('Cancel'))
            dialog.add_response('close_remove', _('Close and Remove'))
            dialog.set_response_appearance('close_remove', Adw.ResponseAppearance.DESTRUCTIVE)
            dialog.set_default_response('close_remove')
            dialog.set_close_response('cancel')
        else:
            heading = _('Delete Connection?') if len(unique_connections) == 1 else _('Delete Connections?')
            if len(unique_connections) == 1:
                nickname = unique_connections[0].nickname if hasattr(unique_connections[0], 'nickname') else ''
                body = _('Are you sure you want to delete "{}"?').format(nickname)
            else:
                body = _('Are you sure you want to delete the selected connections?')

            dialog = Adw.MessageDialog.new(self, heading, body)
            dialog.add_response('cancel', _('Cancel'))
            dialog.add_response('delete', _('Delete'))
            dialog.set_response_appearance('delete', Adw.ResponseAppearance.DESTRUCTIVE)
            dialog.set_default_response('cancel')
            dialog.set_close_response('cancel')

        payload = {
            'connections': unique_connections,
            'neighbor_row': neighbor_row,
        }
        dialog.connect('response', self.on_delete_connection_response, payload)
        dialog.present()






    def _on_connection_list_key_pressed(self, controller, keyval, keycode, state):
        """Handle key presses in the connection list"""

        # Handle Enter key specifically
        if keyval == Gdk.KEY_Return or keyval == Gdk.KEY_KP_Enter:
            selected_row = self.connection_list.get_selected_row()
            if selected_row and hasattr(selected_row, 'connection'):
                self._return_to_tab_view_if_welcome()
                connection = selected_row.connection
                self._focus_most_recent_tab_or_open_new(connection)
                return True  # Consume the event to prevent row-activated
            return False  # Allow group rows to be handled by row-activated

        # Handle deletion keys to remove selected connections
        if keyval in (
            Gdk.KEY_Delete,
            Gdk.KEY_KP_Delete,
            Gdk.KEY_BackSpace,
        ):
            target_rows = self._get_target_connection_rows()
            connections = self._connections_from_rows(target_rows)

            if connections:
                neighbor_row = self._determine_neighbor_connection_row(target_rows)
                self._prompt_delete_connections(connections, neighbor_row)
                return True

            return False
        return False


        
        # Sidebar toggle action registered via register_window_actions

    def setup_window(self):
        """Configure main window properties"""
        self.set_title('SSH Pilot')
        self.set_icon_name('io.github.mfat.sshpilot')
        
        # Load window geometry
        geometry = self.config.get_window_geometry()
        self.set_default_size(geometry['width'], geometry['height'])
        self.set_resizable(True)
        
        # Connect window state signals
        self.connect('notify::default-width', self.on_window_size_changed)
        self.connect('notify::default-height', self.on_window_size_changed)
        # Ensure initial focus after the window is mapped
        try:
            self.connect('map', lambda *a: GLib.timeout_add(200, self._focus_connection_list_first_row))
        except Exception:
            pass

        # Tab navigation shortcuts are handled by application actions (see sshpilot/main.py)
        
    def on_window_size_changed(self, window, param):
        """Handle window size changes and save the new dimensions"""
        width = self.get_default_width()
        height = self.get_default_height()
        logger.debug(f"Window size changed to: {width}x{height}")
        
        # Save the new window geometry
        self.config.set_window_geometry(width, height)

    def setup_ui(self):
        """Set up the user interface"""
        # Create main container
        main_box = Gtk.Box(orientation=Gtk.Orientation.VERTICAL)
        
        # Create header bar
        self.header_bar = Gtk.HeaderBar()
        self.header_bar.set_title_widget(Gtk.Label(label="SSH Pilot"))
        
        # Safely configure native window controls (macOS only, GTK 4.18+)
        maybe_set_native_controls(self.header_bar, False)
        
        
        # Add sidebar toggle button to the left side of header bar
        self.sidebar_toggle_button = Gtk.ToggleButton()
        self.sidebar_toggle_button.set_can_focus(False)  # Remove focus from sidebar toggle
        
        # Sidebar always starts visible
        sidebar_visible = True
        
        self.sidebar_toggle_button.set_icon_name('sidebar-show-symbolic')
        self.sidebar_toggle_button.set_tooltip_text(
            f'Hide Sidebar (F9, {get_primary_modifier_label()}+B)'
        )
        # Button should not appear pressed when sidebar is visible
        self.sidebar_toggle_button.set_active(False)
        self.sidebar_toggle_button.connect('toggled', self.on_sidebar_toggle)
        self.header_bar.pack_start(self.sidebar_toggle_button)
        
        # Add view toggle button to switch between welcome and tabs
        self.view_toggle_button = Gtk.Button()
        self.view_toggle_button.set_icon_name('go-home-symbolic')
        self.view_toggle_button.set_tooltip_text('Show Start Page')
        self.view_toggle_button.connect('clicked', self.on_view_toggle_clicked)
        self.view_toggle_button.set_visible(False)  # Hidden by default
        self.header_bar.pack_start(self.view_toggle_button)
        
        # Add tab button to header bar (will be created later in setup_content_area)
        # This will be added after the tab view is created
        
        # Add header bar to main container only when using traditional split views
        if not (HAS_NAV_SPLIT or HAS_OVERLAY_SPLIT):
            main_box.append(self.header_bar)
        
        # Create main layout (fallback if split view widgets are unavailable)
        # Try OverlaySplitView first as it's more reliable
        if HAS_OVERLAY_SPLIT:
            self.split_view = Adw.OverlaySplitView()
            try:
                self.split_view.set_sidebar_width_fraction(0.25)
                self.split_view.set_min_sidebar_width(200)
                self.split_view.set_max_sidebar_width(400)
            except Exception:
                pass
            self.split_view.set_vexpand(True)
            self._split_variant = 'overlay'
            logger.debug("Using OverlaySplitView")
        elif HAS_NAV_SPLIT:
            self.split_view = Adw.NavigationSplitView()
            try:
                self.split_view.set_sidebar_width_fraction(0.25)
                self.split_view.set_min_sidebar_width(200)
                self.split_view.set_max_sidebar_width(400)
            except Exception:
                pass
            self.split_view.set_vexpand(True)
            self._split_variant = 'navigation'
            logger.debug("Using NavigationSplitView")
        else:
            self.split_view = Gtk.Paned.new(Gtk.Orientation.HORIZONTAL)
            self.split_view.set_wide_handle(True)
            self.split_view.set_vexpand(True)
            self._split_variant = 'paned'
            logger.debug("Using Gtk.Paned fallback")
        
        # Sidebar always starts visible
        sidebar_visible = True
        
        # For OverlaySplitView, we need to explicitly show the sidebar
        if HAS_OVERLAY_SPLIT:
            try:
                self.split_view.set_show_sidebar(True)
                logger.debug("Set OverlaySplitView sidebar to visible")
            except Exception as e:
                logger.error(f"Failed to show OverlaySplitView sidebar: {e}")
        elif HAS_NAV_SPLIT:
            logger.debug("NavigationSplitView sidebar will be shown when content is set")
        
        # Create sidebar
        self.setup_sidebar()

        # Create main content area
        self.setup_content_area()

        # Add split view to main container
        main_box.append(self.split_view)

        # Sidebar is always visible on startup

        # Create toast overlay and set main content
        self.toast_overlay = Adw.ToastOverlay()
        self.toast_overlay.set_child(main_box)
        self.set_content(self.toast_overlay)

    def _set_sidebar_widget(self, widget: Gtk.Widget) -> None:
        if HAS_NAV_SPLIT or HAS_OVERLAY_SPLIT:
            try:
                self.split_view.set_sidebar(widget)
                return
            except Exception:
                pass
        # Fallback for Gtk.Paned
        try:
            self.split_view.set_start_child(widget)
        except Exception:
            pass

    def _set_content_widget(self, widget: Gtk.Widget) -> None:
        if HAS_NAV_SPLIT:
            try:
                if not hasattr(self, "_nav_view"):
                    self._nav_view = Adw.NavigationView()
                    self.split_view.set_content(self._nav_view)
                page = Adw.NavigationPage.new(widget, "")
                self._nav_view.push(page)
                return
            except Exception:
                pass
        elif HAS_OVERLAY_SPLIT:
            try:
                self.split_view.set_content(widget)
                return
            except Exception:
                pass
        # Fallback for Gtk.Paned
        try:
            self.split_view.set_end_child(widget)
        except Exception:
            pass

    def _get_sidebar_width(self) -> int:
        try:
            if (HAS_NAV_SPLIT or HAS_OVERLAY_SPLIT) and hasattr(self.split_view, 'get_max_sidebar_width'):
                return int(self.split_view.get_max_sidebar_width())
        except Exception:
            pass
        # Fallback: attempt to read allocation of the first child when using Paned
        try:
            sidebar = self.split_view.get_start_child()
            if sidebar is not None:
                alloc = sidebar.get_allocation()
                return int(alloc.width)
        except Exception:
            pass
        return 0


    
    def _generate_duplicate_nickname(self, base_nickname: str) -> str:
        """Generate a unique nickname for a duplicated connection."""
        try:
            existing_names = {
                str(getattr(conn, 'nickname', '')).strip()
                for conn in self.connection_manager.get_connections()
                if getattr(conn, 'nickname', None)
            }
        except Exception:
            existing_names = set()
        existing_lower = {name.lower() for name in existing_names if name}

        base = (base_nickname or '').strip()
        if not base:
            base = _('Connection')

        copy_label = _('Copy')
        pattern = re.compile(r"\s+\(" + re.escape(copy_label) + r"(?:\s+(\d+))?\)\s*$", re.IGNORECASE)
        base_clean = pattern.sub('', base).strip() or base

        def is_unique(name: str) -> bool:
            return name.lower() not in existing_lower

        candidate = f"{base_clean} ({copy_label})"
        if is_unique(candidate):
            return candidate

        index = 2
        while True:
            candidate = f"{base_clean} ({copy_label} {index})"
            if is_unique(candidate):
                return candidate
            index += 1

    def _show_duplicate_connection_error(self, connection: Optional[Connection], error: Exception) -> None:
        """Display an error dialog when duplication fails."""
        try:
            nickname = (getattr(connection, 'nickname', '') or _('Connection')).strip()
            heading = _('Duplicate Failed')
            body = _('Failed to duplicate connection "{name}".\n\n{details}').format(
                name=nickname,
                details=str(error) or _('An unknown error occurred.')
            )
            dialog = Adw.MessageDialog(
                transient_for=self,
                modal=True,
                heading=heading,
                body=body,
            )
            dialog.add_response('close', _('Close'))
            dialog.set_close_response('close')
            dialog.present()
        except Exception:
            pass

    def duplicate_connection(self, connection: Optional[Connection]) -> Optional[Connection]:
        """Duplicate an existing connection, persist it, and select the new entry."""
        if connection is None:
            return None

        try:
            try:
                base_data = getattr(connection, 'data', None)
                new_data = copy.deepcopy(base_data) if isinstance(base_data, dict) else {}
            except Exception:
                new_data = {}
            if not isinstance(new_data, dict):
                new_data = {}

            for key in list(new_data.keys()):
                if key.startswith('__') or key in {'aliases', 'password_changed'}:
                    new_data.pop(key, None)

            new_nickname = self._generate_duplicate_nickname(getattr(connection, 'nickname', ''))
            new_data['nickname'] = new_nickname

            host_value = (
                getattr(connection, 'hostname', '')
                or getattr(connection, 'host', '')
                or new_data.get('hostname', '')
                or new_data.get('host', '')
            )
            host_value = str(host_value).strip()
            if not host_value:
                host_value = new_nickname
            new_data['hostname'] = host_value
            new_data.pop('host', None)

            new_data['username'] = str(getattr(connection, 'username', new_data.get('username', '')) or '')

            try:
                new_data['port'] = int(getattr(connection, 'port', new_data.get('port', 22)) or 22)
            except Exception:
                new_data['port'] = 22

            try:
                new_data['auth_method'] = int(getattr(connection, 'auth_method', new_data.get('auth_method', 0)) or 0)
            except Exception:
                new_data['auth_method'] = 0

            keyfile_value = getattr(connection, 'keyfile', new_data.get('keyfile', '')) or ''
            if isinstance(keyfile_value, str) and keyfile_value.strip().lower().startswith('select key file'):
                keyfile_value = ''
            new_data['keyfile'] = keyfile_value

            certificate_value = getattr(connection, 'certificate', new_data.get('certificate', '')) or ''
            if isinstance(certificate_value, str) and certificate_value.strip().lower().startswith('select certificate'):
                certificate_value = ''
            new_data['certificate'] = certificate_value

            new_data['key_passphrase'] = getattr(connection, 'key_passphrase', new_data.get('key_passphrase', '')) or ''

            try:
                new_data['key_select_mode'] = int(getattr(connection, 'key_select_mode', new_data.get('key_select_mode', 0)) or 0)
            except Exception:
                new_data['key_select_mode'] = 0

            new_data['password'] = getattr(connection, 'password', new_data.get('password', '')) or ''
            new_data['x11_forwarding'] = bool(getattr(connection, 'x11_forwarding', new_data.get('x11_forwarding', False)))
            new_data['pubkey_auth_no'] = bool(getattr(connection, 'pubkey_auth_no', new_data.get('pubkey_auth_no', False)))
            new_data['forward_agent'] = bool(getattr(connection, 'forward_agent', new_data.get('forward_agent', False)))

            proxy_jump_value = getattr(connection, 'proxy_jump', new_data.get('proxy_jump', []))
            if isinstance(proxy_jump_value, str):
                proxy_jump_value = [h.strip() for h in re.split(r'[\s,]+', proxy_jump_value) if h.strip()]
            else:
                proxy_jump_value = list(proxy_jump_value or [])
            new_data['proxy_jump'] = proxy_jump_value

            new_data['proxy_command'] = getattr(connection, 'proxy_command', new_data.get('proxy_command', '')) or ''
            new_data['local_command'] = getattr(connection, 'local_command', new_data.get('local_command', '')) or ''
            new_data['remote_command'] = getattr(connection, 'remote_command', new_data.get('remote_command', '')) or ''
            new_data['extra_ssh_config'] = getattr(connection, 'extra_ssh_config', new_data.get('extra_ssh_config', '')) or ''

            forwarding_rules = getattr(connection, 'forwarding_rules', new_data.get('forwarding_rules', []))
            try:
                new_data['forwarding_rules'] = copy.deepcopy(list(forwarding_rules or []))
            except Exception:
                new_data['forwarding_rules'] = []

            source_path = getattr(connection, 'source', new_data.get('source'))
            if source_path:
                new_data['source'] = source_path
            else:
                new_data.pop('source', None)

            new_connection = Connection(new_data)
            if self.connection_manager.isolated_mode:
                new_connection.isolated_config = True
                new_connection.config_root = self.connection_manager.ssh_config_path
                new_connection.data['isolated_mode'] = True
                if self.connection_manager.ssh_config_path:
                    new_connection.data['config_root'] = self.connection_manager.ssh_config_path
            try:
                new_connection.auth_method = int(new_data.get('auth_method', 0) or 0)
            except Exception:
                new_connection.auth_method = 0
            try:
                new_connection.key_select_mode = int(new_data.get('key_select_mode', 0) or 0)
            except Exception:
                new_connection.key_select_mode = 0
            new_connection.forwarding_rules = list(new_data.get('forwarding_rules', []))
            new_connection.proxy_jump = list(new_data.get('proxy_jump', []))
            new_connection.forward_agent = bool(new_data.get('forward_agent', False))
            new_connection.extra_ssh_config = new_data.get('extra_ssh_config', '')
            new_connection.certificate = new_data.get('certificate', '')

            original_group_id = self.group_manager.get_connection_group(connection.nickname)

            self.connection_manager.connections.append(new_connection)
            try:
                if not self.connection_manager.update_connection(new_connection, new_data):
                    raise RuntimeError(_('Failed to save duplicated connection.'))
            except Exception:
                try:
                    self.connection_manager.connections.remove(new_connection)
                except ValueError:
                    pass
                raise

            self.connection_manager.load_ssh_config()

            if original_group_id and original_group_id in getattr(self.group_manager, 'groups', {}):
                self.group_manager.move_connection(new_nickname, original_group_id)
                try:
                    self.group_manager.reorder_connection_in_group(new_nickname, connection.nickname, 'below')
                except Exception:
                    pass
            else:
                self.group_manager.move_connection(new_nickname, None)
                try:
                    root_connections = self.group_manager.root_connections
                    if new_nickname in root_connections and connection.nickname in root_connections:
                        root_connections.remove(new_nickname)
                        insert_at = root_connections.index(connection.nickname) + 1
                        root_connections.insert(insert_at, new_nickname)
                        self.group_manager._save_groups()
                except Exception:
                    pass

            self.rebuild_connection_list()

            duplicated = self.connection_manager.find_connection_by_nickname(new_nickname)
            if duplicated and duplicated in self.connection_rows:
                row = self.connection_rows[duplicated]
                self._select_only_row(row)
                try:
                    self.connection_list.scroll_to_row(row)
                except Exception:
                    pass
                try:
                    self.connection_list.grab_focus()
                except Exception:
                    pass
            return duplicated
        except Exception as error:
            self._show_duplicate_connection_error(connection, error)
            logger.error(f"Failed to duplicate connection: {error}", exc_info=True)
            return None

    def setup_sidebar(self):
        """Set up the sidebar with connection list"""
        sidebar_box = Gtk.Box(orientation=Gtk.Orientation.VERTICAL)
        sidebar_box.add_css_class('sidebar')
        
        # Sidebar header
        header = Gtk.Box(orientation=Gtk.Orientation.HORIZONTAL, spacing=6)
        header.set_margin_start(12)
        header.set_margin_end(12)
        header.set_margin_top(12)
        header.set_margin_bottom(6)
        
        # # Title
        # title_label = Gtk.Label()
        # title_label.set_markup('<b>Connections</b>')
        # title_label.set_halign(Gtk.Align.START)
        # title_label.set_hexpand(True)
        # header.append(title_label)
        
        # Add connection button
        add_button = Gtk.Button.new_from_icon_name('list-add-symbolic')
        add_button.set_tooltip_text(
            f'Add Connection ({get_primary_modifier_label()}+N)'
        )
        add_button.connect('clicked', self.on_add_connection_clicked)
        try:
            add_button.set_can_focus(False)
        except Exception:
            pass
        header.append(add_button)

        # Search button
        search_button = Gtk.Button.new_from_icon_name('system-search-symbolic')
        # Platform-aware shortcut in tooltip
        shortcut = 'Cmd+F' if is_macos() else 'Ctrl+F'
        search_button.set_tooltip_text(f'Search Connections ({shortcut})')
        search_button.connect('clicked', lambda *_: self.focus_search_entry())
        try:
            search_button.set_can_focus(False)
        except Exception:
            pass
        header.append(search_button)

        # Hide/Show hostnames button (eye icon)
        def _update_eye_icon(btn):
            try:
                icon = 'view-conceal-symbolic' if self._hide_hosts else 'view-reveal-symbolic'
                btn.set_icon_name(icon)
                btn.set_tooltip_text('Show hostnames' if self._hide_hosts else 'Hide hostnames')
            except Exception:
                pass

        hide_button = Gtk.Button.new_from_icon_name('view-reveal-symbolic')
        _update_eye_icon(hide_button)
        def _on_toggle_hide(btn):
            try:
                self._hide_hosts = not self._hide_hosts
                # Persist setting
                try:
                    self.config.set_setting('ui.hide_hosts', self._hide_hosts)
                except Exception:
                    pass
                # Update all rows
                for row in self.connection_rows.values():
                    if hasattr(row, 'apply_hide_hosts'):
                        row.apply_hide_hosts(self._hide_hosts)
                # Update icon/tooltip
                _update_eye_icon(btn)
            except Exception:
                pass
        hide_button.connect('clicked', _on_toggle_hide)
        try:
            hide_button.set_can_focus(False)
        except Exception:
            pass
        header.append(hide_button)


        # Add spacer to push menu button to far right
        spacer = Gtk.Box()
        spacer.set_hexpand(True)
        header.append(spacer)

        # Menu button - positioned at the far right relative to sidebar
        menu_button = Gtk.MenuButton()
        menu_button.set_can_focus(False)
        menu_button.set_icon_name('open-menu-symbolic')
        menu_button.set_tooltip_text('Menu')
        menu_button.set_menu_model(self.create_menu())
        header.append(menu_button)

        sidebar_box.append(header)

        # Search container
        search_container = Gtk.Box(orientation=Gtk.Orientation.VERTICAL)
        search_container.add_css_class('search-container')
        search_container.set_margin_start(2)
        search_container.set_margin_end(2)
        search_container.set_margin_bottom(6)
        
        # Search entry for filtering connections
        self.search_entry = Gtk.SearchEntry()
        self.search_entry.set_placeholder_text(_('Search connections'))
        self.search_entry.connect('search-changed', self.on_search_changed)
        self.search_entry.connect('stop-search', self.on_search_stopped)
        search_key = Gtk.EventControllerKey()
        search_key.connect('key-pressed', self._on_search_entry_key_pressed)
        self.search_entry.add_controller(search_key)
        # Prevent search entry from being the default focus widget
        self.search_entry.set_can_focus(True)
        self.search_entry.set_focus_on_click(False)
        search_container.append(self.search_entry)
        
        # Store reference to search container for showing/hiding
        self.search_container = search_container
        
        # Hide search container by default
        search_container.set_visible(False)
        
        sidebar_box.append(search_container)

        # Connection list
        self.connection_scrolled = Gtk.ScrolledWindow()
        self.connection_scrolled.set_policy(Gtk.PolicyType.NEVER, Gtk.PolicyType.AUTOMATIC)
        self.connection_scrolled.set_vexpand(True)
        
        self.connection_list = Gtk.ListBox()
        self.connection_list.add_css_class("navigation-sidebar")
        self.connection_list.set_selection_mode(Gtk.SelectionMode.MULTIPLE)
        try:
            self.connection_list.set_can_focus(True)
        except Exception:
            pass
        
        
        # Connect signals
        self.connection_list.connect('row-selected', self.on_connection_selected)  # For button sensitivity
        self.connection_list.connect('row-activated', self.on_connection_activated)  # For Enter key/double-click
        
        # Make sure the connection list is focusable and can receive key events
        self.connection_list.set_focusable(True)
        self.connection_list.set_can_focus(True)
        # Manage focus manually so double-click activation can hand control to the terminal
        self.connection_list.set_focus_on_click(False)
        self.connection_list.set_activate_on_single_click(False)  # Require double-click to activate
        
        # Set connection list as the default focus widget for the sidebar
        # Queue this operation to avoid race conditions during startup
        def _set_sidebar_focus():
            if self.connection_list.get_parent() == sidebar_box:
                sidebar_box.set_focus_child(self.connection_list)
        
        self._queue_focus_operation(_set_sidebar_focus)
        
        # Set up drag and drop for reordering
        build_sidebar(self)

        # Right-click context menu using simple gesture without coordinate detection
        try:
            # Use a simple gesture but avoid all coordinate-based operations
            context_click = Gtk.GestureClick()
            context_click.set_button(Gdk.BUTTON_SECONDARY)  # Only handle right-click
            
            def _on_right_click(gesture, n_press, x, y):
                try:
                    logger.debug("Simple right-click detected - showing context menu for selected row")
                    
                    
                    # Try to detect the clicked row, but fall back to selected row if detection fails
                    row = None
                    try:
                        # First try to find the row that was actually clicked using pick method
                        # This is safe now because we're not doing any selection operations
                        picked_widget = self.connection_list.pick(x, y, Gtk.PickFlags.DEFAULT)
                        widget = picked_widget
                        while widget is not None:
                            if isinstance(widget, Gtk.ListBoxRow):
                                row = widget
                                logger.debug("Using clicked row for context menu")
                                break
                            widget = widget.get_parent()
                            if widget == self.connection_list:
                                break
                    except Exception as e:
                        logger.debug(f"Failed to detect clicked row: {e}")
                    
                    # Fallback to selected row if click detection failed
                    if not row:
                        try:
                            row = self.connection_list.get_selected_row()
                            if row:
                                logger.debug("Using currently selected row for context menu (fallback)")
                            else:
                                # If no selection, use first row
                                first_visible = self.connection_list.get_row_at_index(0)
                                if first_visible:
                                    row = first_visible
                                    logger.debug("Using first row for context menu (no selection)")
                        except Exception as e:
                            logger.debug(f"Failed to get selected row: {e}")

                    if not row:
                        logger.debug("No row available for context menu")
                        return
                    
                    # Set context menu data
                    self._context_menu_row = row
                    self._context_menu_connection = getattr(row, 'connection', None)
                    self._context_menu_group_row = row if hasattr(row, 'group_id') else None
                    # Create popover menu and rely on default autohide behavior
                    pop = Gtk.Popover.new()
                    pop.set_has_arrow(True)
                    logger.debug("Created popover with default autohide")


                    # Create listbox for menu items
                    listbox = Gtk.ListBox(margin_top=2, margin_bottom=2, margin_start=2, margin_end=2)
                    listbox.set_selection_mode(Gtk.SelectionMode.NONE)
                    pop.set_child(listbox)
                    
                    # Simple popover close handler with cleanup
                    def _on_popover_closed(*args):
                        # Clean up the window focus handler when popover closes
                        if hasattr(pop, '_focus_handler_id') and hasattr(pop, '_window') and pop._window:
                            try:
                                pop._window.disconnect(pop._focus_handler_id)
                                logger.debug("Cleaned up window focus handler")
                            except Exception as e:
                                logger.debug(f"Error cleaning up focus handler: {e}")

                        logger.debug("Context menu closed")
                        try:
                            self._context_menu_row = None
                            self._context_menu_connection = None
                        except Exception:
                            pass
                    
                    pop.connect("closed", _on_popover_closed)
                    
                    # Close context menu when window becomes inactive (with delay to prevent immediate closure)
                    def _on_window_active_changed(window, pspec):
                        try:
                            # Add a small delay to avoid immediate closure when popover is first shown
                            def delayed_check():
                                try:
                                    # Only close if window is actually inactive and popover is still visible
                                    if not self.is_active() and pop and pop.get_visible():
                                        pop.popdown()
                                        logger.debug("Context menu closed due to window becoming inactive")
                                except Exception as e:
                                    logger.debug(f"Error in delayed focus check: {e}")
                                return False
                            GLib.timeout_add(50, delayed_check)
                        except Exception as e:
                            logger.debug(f"Error in window active change handler: {e}")
                    
                    # Connect to the window's notify::is-active signal after a brief delay
                    def connect_focus_handler():
                        try:
                            focus_handler_id = self.connect("notify::is-active", _on_window_active_changed)
                            pop._focus_handler_id = focus_handler_id
                            pop._window = self
                            logger.debug("Connected window focus handler")
                        except Exception as e:
                            logger.debug(f"Error connecting focus handler: {e}")
                        return False
                    
                    # Delay the connection slightly to avoid immediate triggering
                    GLib.timeout_add(100, connect_focus_handler)
                    
                    # Add menu items based on row type
                    if hasattr(row, 'group_id'):
                        # Group row context menu
                        logger.debug(f"Creating context menu for group row: {row.group_id}")

                        # Edit Group row
                        edit_row = Adw.ActionRow(title=_('Edit Group'))
                        edit_icon = Gtk.Image.new_from_icon_name('document-edit-symbolic')
                        edit_row.add_prefix(edit_icon)
                        edit_row.set_activatable(True)
                        edit_row.connect('activated', lambda *_: (self.on_edit_group_action(None, None), pop.popdown()))
                        listbox.append(edit_row)

                        # Delete Group row
                        delete_row = Adw.ActionRow(title=_('Delete Group'))
                        delete_icon = Gtk.Image.new_from_icon_name('user-trash-symbolic')
                        delete_row.add_prefix(delete_icon)
                        delete_row.set_activatable(True)
                        delete_row.connect('activated', lambda *_: (self.on_delete_group_action(None, None), pop.popdown()))
                        listbox.append(delete_row)
                    else:
                        # Connection row context menu
                        logger.debug(f"Creating context menu for connection row: {getattr(row, 'connection', None)}")

                        # Open New Connection row
                        new_row = Adw.ActionRow(title=_('Open New Connection'))
                        new_icon = Gtk.Image.new_from_icon_name('list-add-symbolic')
                        new_row.add_prefix(new_icon)
                        new_row.set_activatable(True)
                        new_row.connect('activated', lambda *_: (self.on_open_new_connection_action(None, None), pop.popdown()))
                        listbox.append(new_row)

                        # Edit Connection row
                        edit_row = Adw.ActionRow(title=_('Edit Connection'))
                        edit_icon = Gtk.Image.new_from_icon_name('document-edit-symbolic')
                        edit_row.add_prefix(edit_icon)
                        edit_row.set_activatable(True)
                        
                        edit_row.connect('activated', lambda *_: (self.on_edit_connection_action(None, None), pop.popdown()))
                        listbox.append(edit_row)

                        # Duplicate Connection row
                        duplicate_row = Adw.ActionRow(title=_('Duplicate Connection'))
                        duplicate_icon = Gtk.Image.new_from_icon_name('edit-copy-symbolic')
                        duplicate_row.add_prefix(duplicate_icon)
                        duplicate_row.set_activatable(True)
                        duplicate_row.connect('activated', lambda *_: (self.on_duplicate_connection_action(None, None), pop.popdown()))
                        listbox.append(duplicate_row)

                        # Manage Files row
                        if not should_hide_file_manager_options():
                            files_row = Adw.ActionRow(title=_('Manage Files'))
                            files_icon = Gtk.Image.new_from_icon_name('folder-symbolic')
                            files_row.add_prefix(files_icon)
                            files_row.set_activatable(True)
                            files_row.connect('activated', lambda *_: (self.on_manage_files_action(None, None), pop.popdown()))
                            listbox.append(files_row)

                        # Only show system terminal option when external terminals are available
                        if not should_hide_external_terminal_options():
                            terminal_row = Adw.ActionRow(title=_('Open in System Terminal'))
                            terminal_icon = Gtk.Image.new_from_icon_name('utilities-terminal-symbolic')
                            terminal_row.add_prefix(terminal_icon)
                            terminal_row.set_activatable(True)
                            terminal_row.connect('activated', lambda *_: (self.on_open_in_system_terminal_action(None, None), pop.popdown()))
                            listbox.append(terminal_row)

                        # Add grouping options
                        current_group_id = self.group_manager.get_connection_group(row.connection.nickname)
                        
                        # Always show "Move to Group" option
                        move_row = Adw.ActionRow(title=_('Move to Group'))
                        move_icon = Gtk.Image.new_from_icon_name('folder-symbolic')
                        move_row.add_prefix(move_icon)
                        move_row.set_activatable(True)
                        move_row.connect('activated', lambda *_: (self.on_move_to_group_action(None, None), pop.popdown()))
                        listbox.append(move_row)
                        
                        # Show "Ungroup" option if connection is currently in a group
                        if current_group_id:
                            ungroup_row = Adw.ActionRow(title=_('Ungroup'))
                            ungroup_icon = Gtk.Image.new_from_icon_name('folder-symbolic')
                            ungroup_row.add_prefix(ungroup_icon)
                            ungroup_row.set_activatable(True)
                            ungroup_row.connect('activated', lambda *_: (self.on_move_to_ungrouped_action(None, None), pop.popdown()))
                            listbox.append(ungroup_row)

                        # Delete Connection row (moved to bottom)
                        delete_row = Adw.ActionRow(title=_('Delete'))
                        delete_icon = Gtk.Image.new_from_icon_name('user-trash-symbolic')
                        delete_row.add_prefix(delete_icon)
                        delete_row.set_activatable(True)
                        delete_row.connect('activated', lambda *_: (self.on_delete_connection_action(None, None), pop.popdown()))
                        listbox.append(delete_row)
                    # Set popover parent to the selected row for proper anchoring
                    pop.set_parent(row)
                    
                    # Add a small delay to ensure proper display
                    def show_menu():
                        try:
                            pop.popup()
                            logger.debug("Context menu popup called")
                        except Exception as e:
                            logger.error(f"Failed to popup context menu: {e}")
                        return False
                    
                    GLib.idle_add(show_menu)
                    
                except Exception as e:
                    logger.error(f"Failed to create context menu: {e}")
            
            context_click.connect('pressed', _on_right_click)
            self.connection_list.add_controller(context_click)

            middle_click = Gtk.GestureClick()
            middle_click.set_button(Gdk.BUTTON_MIDDLE)

            def _on_middle_click(gesture, n_press, x, y):
                if n_press != 1:
                    return


                row, _, _ = self._resolve_connection_list_event(x, y)

                if not row:
                    try:
                        row = self.connection_list.get_selected_row()
                    except Exception:
                        row = None

                if not row or not hasattr(row, 'connection'):
                    return

                previous_row = getattr(self, '_context_menu_row', None)
                previous_connection = getattr(self, '_context_menu_connection', None)

                try:
                    self._context_menu_row = row
                    self._context_menu_connection = row.connection
                    self.on_open_new_connection_action(None, None)
                    gesture.set_state(Gtk.EventSequenceState.CLAIMED)
                finally:
                    self._context_menu_row = previous_row
                    self._context_menu_connection = previous_connection

            middle_click.connect('pressed', _on_middle_click)
            self.connection_list.add_controller(middle_click)
        except Exception:
            pass
        
        # Add keyboard controller for Ctrl/⌘+Enter to open new connection
        try:
            key_controller = Gtk.ShortcutController()
            key_controller.set_scope(Gtk.ShortcutScope.LOCAL)
            
            def _on_ctrl_enter(widget, *args):
                try:
                    selected_row = self.connection_list.get_selected_row()
                    if selected_row and hasattr(selected_row, 'connection'):
                        connection = selected_row.connection
                        self.terminal_manager.connect_to_host(connection, force_new=True)
                except Exception as e:
                    logger.error(
                        f"Failed to open new connection with {get_primary_modifier_label()}+Enter: {e}"
                    )
                return True
            
            trigger = '<Meta>Return' if is_macos() else '<Primary>Return'
            
            key_controller.add_shortcut(Gtk.Shortcut.new(
                Gtk.ShortcutTrigger.parse_string(trigger),
                Gtk.CallbackAction.new(_on_ctrl_enter)
            ))
            
            self.connection_list.add_controller(key_controller)
        except Exception as e:
            logger.debug(
                f"Failed to add {get_primary_modifier_label()}+Enter shortcut: {e}"
            )
        
        self.connection_scrolled.set_child(self.connection_list)
        sidebar_box.append(self.connection_scrolled)
        
        # Sidebar toolbar
        toolbar = Gtk.Box(orientation=Gtk.Orientation.HORIZONTAL, spacing=6)
        toolbar.set_margin_start(6)
        toolbar.set_margin_end(6)
        toolbar.set_margin_top(6)
        toolbar.set_margin_bottom(6)
        toolbar.add_css_class('toolbar')
        try:
            # Expose the computed visual height so terminal banners can match
            min_h, nat_h, min_baseline, nat_baseline = toolbar.measure(Gtk.Orientation.VERTICAL, -1)
            self._toolbar_row_height = max(min_h, nat_h)
            # Also track the real allocated height dynamically
            def _on_toolbar_alloc(widget, allocation):
                try:
                    self._toolbar_row_height = allocation.height
                except Exception:
                    pass
            toolbar.connect('size-allocate', _on_toolbar_alloc)
        except Exception:
            self._toolbar_row_height = 36
        
        # Connection toolbar buttons
        self.connection_toolbar = Gtk.Box(orientation=Gtk.Orientation.HORIZONTAL, spacing=6)
        
        # Edit button
        self.edit_button = Gtk.Button.new_from_icon_name('document-edit-symbolic')
        self.edit_button.set_tooltip_text('Edit Connection')
        self.edit_button.set_sensitive(False)
        self.edit_button.connect('clicked', self.on_edit_connection_clicked)
        self.connection_toolbar.append(self.edit_button)

        # Copy key to server button (ssh-copy-id)
        self.copy_key_button = Gtk.Button.new_from_icon_name('dialog-password-symbolic')
        self.copy_key_button.set_tooltip_text(
            f'Copy public key to server for passwordless login ({get_primary_modifier_label()}+Shift+K)'
        )
        self.copy_key_button.set_sensitive(False)
        self.copy_key_button.connect('clicked', self.on_copy_key_to_server_clicked)
        self.connection_toolbar.append(self.copy_key_button)

        # SCP transfer button
        self.scp_button = Gtk.Button.new_from_icon_name('document-send-symbolic')
        self.scp_button.set_tooltip_text('Transfer files with scp')
        self.scp_button.set_sensitive(False)
        self.scp_button.connect('clicked', self.on_scp_button_clicked)
        self.connection_toolbar.append(self.scp_button)

        # Manage files button (visibility controlled dynamically)
        self.manage_files_button = Gtk.Button.new_from_icon_name('folder-symbolic')
        primary_label = get_primary_modifier_label()
        self.manage_files_button.set_tooltip_text(
            f"Open file manager for remote server ({primary_label}+Shift+O)"
        )
        self.manage_files_button.set_sensitive(False)
        self.manage_files_button.connect('clicked', self.on_manage_files_button_clicked)
        self.manage_files_button.set_visible(not should_hide_file_manager_options())
        self.connection_toolbar.append(self.manage_files_button)
        
        # System terminal button (only when external terminals are available)
        if not should_hide_external_terminal_options():
            self.system_terminal_button = Gtk.Button.new_from_icon_name('utilities-terminal-symbolic')
            self.system_terminal_button.set_tooltip_text('Open connection in system terminal')
            self.system_terminal_button.set_sensitive(False)
            self.system_terminal_button.connect('clicked', self.on_system_terminal_button_clicked)
            self.connection_toolbar.append(self.system_terminal_button)
        
        # Delete button
        self.delete_button = Gtk.Button.new_from_icon_name('user-trash-symbolic')
        self.delete_button.set_tooltip_text('Delete Connection')
        self.delete_button.set_sensitive(False)
        self.delete_button.connect('clicked', self.on_delete_connection_clicked)
        self.connection_toolbar.append(self.delete_button)
        
        # Group toolbar buttons
        self.group_toolbar = Gtk.Box(orientation=Gtk.Orientation.HORIZONTAL, spacing=6)
        
        # Rename group button
        self.rename_group_button = Gtk.Button.new_from_icon_name('document-edit-symbolic')
        self.rename_group_button.set_tooltip_text('Rename Group')
        self.rename_group_button.set_sensitive(False)
        self.rename_group_button.connect('clicked', self.on_rename_group_clicked)
        self.group_toolbar.append(self.rename_group_button)
        
        # Delete group button
        self.delete_group_button = Gtk.Button.new_from_icon_name('user-trash-symbolic')
        self.delete_group_button.set_tooltip_text('Delete Group')
        self.delete_group_button.set_sensitive(False)
        self.delete_group_button.connect('clicked', self.on_delete_group_clicked)
        self.group_toolbar.append(self.delete_group_button)
        
        # Add both toolbars to main toolbar
        toolbar.append(self.connection_toolbar)
        toolbar.append(self.group_toolbar)
        
        # Spacer
        spacer = Gtk.Box()
        spacer.set_hexpand(True)
        toolbar.append(spacer)
        
        sidebar_box.append(toolbar)

        self._set_sidebar_widget(sidebar_box)
        logger.debug("Set sidebar widget")

    def _resolve_connection_list_event(
        self,
        x: float,
        y: float,
        scrolled_window: Optional[Gtk.ScrolledWindow] = None,
    ) -> Tuple[Optional[Gtk.ListBoxRow], float, float]:
        """Resolve the target row and viewport coordinates for a pointer event on the connection list."""

        try:
            event_x = float(x)
            event_y = float(y)
        except (TypeError, ValueError):
            return None, 0.0, 0.0

        adjusted_x = event_x
        adjusted_y = event_y
        hadjust_value = 0.0
        vadjust_value = 0.0


        if scrolled_window is None:
            try:
                scrolled_window = self.connection_list.get_ancestor(Gtk.ScrolledWindow)
            except Exception:
                scrolled_window = None

        if scrolled_window is not None:
            try:
                hadjustment = scrolled_window.get_hadjustment()
            except Exception:
                hadjustment = None
            else:
                if hadjustment is not None:
                    try:
                        hadjust_value = float(hadjustment.get_value())
                    except Exception:
                        hadjust_value = 0.0
                    else:
                        adjusted_x = event_x + hadjust_value


            try:
                vadjustment = scrolled_window.get_vadjustment()
            except Exception:
                vadjustment = None
            else:
                if vadjustment is not None:
                    try:
                        vadjust_value = float(vadjustment.get_value())
                    except Exception:
                        vadjust_value = 0.0
                    else:
                        adjusted_y = event_y + vadjust_value


        x_candidates: List[float] = [adjusted_x]
        if not math.isclose(adjusted_x, event_x):
            x_candidates.append(event_x)

        y_candidates: List[float] = [adjusted_y]
        if not math.isclose(adjusted_y, event_y):
            y_candidates.append(event_y)

        row: Optional[Gtk.ListBoxRow] = None
        pointer_y_source_index = 0
        for idx, candidate in enumerate(y_candidates):

            try:
                row = self.connection_list.get_row_at_y(int(candidate))
            except Exception:
                row = None
            if row:
                pointer_y_source_index = idx
                break
            row = self._connection_row_for_coordinate(candidate)
            if row:
                pointer_y_source_index = idx

                break

        if not row:
            return None, x_candidates[0], y_candidates[0]

        pointer_x_list = x_candidates[0]
        pointer_y_list = y_candidates[pointer_y_source_index]

        pointer_x_viewport = event_x
        pointer_y_viewport = event_y

        try:
            allocation = row.get_allocation()
        except Exception:
            allocation = None

        if allocation is not None:
            try:
                row_left = float(allocation.x)
                row_top = float(allocation.y)
                row_right = row_left + max(float(allocation.width) - 1.0, 0.0)
                row_bottom = row_top + max(float(allocation.height) - 1.0, 0.0)
            except Exception:
                row_left = row_top = 0.0
                row_right = row_bottom = 0.0


            if row_right < row_left:
                row_right = row_left
            if row_bottom < row_top:
                row_bottom = row_top

            row_left_viewport = row_left - hadjust_value
            row_right_viewport = row_right - hadjust_value
            row_top_viewport = row_top - vadjust_value
            row_bottom_viewport = row_bottom - vadjust_value

            if row_left_viewport > row_right_viewport:
                row_left_viewport, row_right_viewport = row_right_viewport, row_left_viewport
            if row_top_viewport > row_bottom_viewport:
                row_top_viewport, row_bottom_viewport = row_bottom_viewport, row_top_viewport

            pointer_x_candidates: List[float] = [pointer_x_viewport]
            pointer_x_from_list = pointer_x_list - hadjust_value
            if not math.isclose(pointer_x_from_list, pointer_x_viewport):
                pointer_x_candidates.append(pointer_x_from_list)
            event_x_minus_adjust = event_x - hadjust_value
            if hadjust_value and not math.isclose(event_x_minus_adjust, pointer_x_from_list):
                pointer_x_candidates.append(event_x_minus_adjust)

            for candidate in pointer_x_candidates:
                if row_left_viewport <= candidate <= row_right_viewport:
                    pointer_x_viewport = candidate
                    break
            else:
                midpoint_x = row_left_viewport + (row_right_viewport - row_left_viewport) / 2.0
                if row_left_viewport <= row_right_viewport:
                    pointer_x_viewport = max(
                        row_left_viewport, min(pointer_x_viewport, row_right_viewport)
                    )
                else:
                    pointer_x_viewport = midpoint_x

            pointer_y_candidates: List[float] = [pointer_y_viewport]
            pointer_y_from_list = pointer_y_list - vadjust_value
            if not math.isclose(pointer_y_from_list, pointer_y_viewport):
                pointer_y_candidates.append(pointer_y_from_list)
            event_y_minus_adjust = event_y - vadjust_value
            if vadjust_value and not math.isclose(event_y_minus_adjust, pointer_y_from_list):
                pointer_y_candidates.append(event_y_minus_adjust)

            for candidate in pointer_y_candidates:
                if row_top_viewport <= candidate <= row_bottom_viewport:
                    pointer_y_viewport = candidate
                    break
            else:
                midpoint_y = row_top_viewport + (row_bottom_viewport - row_top_viewport) / 2.0
                if row_top_viewport <= row_bottom_viewport:
                    pointer_y_viewport = max(
                        row_top_viewport, min(pointer_y_viewport, row_bottom_viewport)
                    )
                else:
                    pointer_y_viewport = midpoint_y

        return row, pointer_x_viewport, pointer_y_viewport


    def _connection_row_for_coordinate(self, coord: float) -> Optional[Gtk.ListBoxRow]:
        """Return the listbox row whose allocation includes the given list-space coordinate."""
        try:
            target = float(coord)
        except (TypeError, ValueError):
            return None

        try:
            child = self.connection_list.get_first_child()
        except Exception:
            return None

        while child is not None:
            try:
                if isinstance(child, Gtk.ListBoxRow):
                    allocation = child.get_allocation()
                    row_top = allocation.y
                    row_bottom = allocation.y + max(allocation.height - 1, 0)
                    if row_bottom < row_top:
                        row_bottom = row_top
                    if row_top <= target <= row_bottom:
                        return child
            except Exception:
                pass
            try:
                child = child.get_next_sibling()
            except Exception:
                break

        return None

    def setup_content_area(self):
        """Set up the main content area with stack for tabs and welcome view"""
        # Create stack to switch between welcome view and tab view
        self.content_stack = Gtk.Stack()
        self.content_stack.set_hexpand(True)
        self.content_stack.set_vexpand(True)
        
        # Create welcome/help view
        self.welcome_view = WelcomePage(self)
        self.content_stack.add_named(self.welcome_view, "welcome")
        
        # Create tab view
        self.tab_view = Adw.TabView()
        self.tab_view.set_hexpand(True)
        self.tab_view.set_vexpand(True)

        # Provide widget-scoped Alt+Arrow navigation helpers for tab-specific focus
        try:
            tab_nav = Gtk.ShortcutController()
            tab_nav.set_scope(Gtk.ShortcutScope.LOCAL)

            def _on_tab_step(step: int):
                def _handler(widget, *args):
                    try:
                        self._select_tab_relative(step)
                    except Exception:
                        pass
                    return True

                return _handler

            tab_nav.add_shortcut(Gtk.Shortcut.new(
                Gtk.ShortcutTrigger.parse_string('<Alt>Right'),
                Gtk.CallbackAction.new(_on_tab_step(1))
            ))
            tab_nav.add_shortcut(Gtk.Shortcut.new(
                Gtk.ShortcutTrigger.parse_string('<Alt>Left'),
                Gtk.CallbackAction.new(_on_tab_step(-1))
            ))

            self.tab_view.add_controller(tab_nav)
        except Exception:
            pass

        # Connect tab signals
        self.tab_view.connect('close-page', self.on_tab_close)
        self.tab_view.connect('page-attached', self.on_tab_attached)
        self.tab_view.connect('page-detached', self.on_tab_detached)
        # Track selected tab to keep row selection in sync
        self.tab_view.connect('notify::selected-page', self.on_tab_selected)

        # Whenever the window layout changes, propagate toolbar height to
        # any TerminalWidget so the reconnect banner exactly matches.
        try:
            # Capture the toolbar variable from this scope for measurement
            local_toolbar = locals().get('toolbar', None)
            def _sync_banner_heights(*args):
                try:
                    # Re-measure toolbar height in case style/theme changed
                    try:
                        if local_toolbar is not None:
                            min_h, nat_h, min_baseline, nat_baseline = local_toolbar.measure(Gtk.Orientation.VERTICAL, -1)
                            self._toolbar_row_height = max(min_h, nat_h)
                    except Exception:
                        pass
                    # Push exact allocated height to all terminal widgets (+5px)
                    for terms in self.connection_to_terminals.values():
                        for term in terms:
                            if hasattr(term, 'set_banner_height'):
                                term.set_banner_height(getattr(self, '_toolbar_row_height', 37) + 55)
                except Exception:
                    pass
            # Call once after UI is built and again after a short delay
            def _push_now():
                try:
                    height = getattr(self, '_toolbar_row_height', 36)
                    for terms in self.connection_to_terminals.values():
                        for term in terms:
                            if hasattr(term, 'set_banner_height'):
                                term.set_banner_height(height + 55)
                except Exception:
                    pass
                return False
            GLib.idle_add(_sync_banner_heights)
            GLib.timeout_add(200, _sync_banner_heights)
            GLib.idle_add(_push_now)
        except Exception:
            pass
        
        # Create tab overview
        self.tab_overview = Adw.TabOverview()
        self.tab_overview.set_view(self.tab_view)
        self.tab_overview.set_enable_new_tab(False)
        self.tab_overview.set_enable_search(True)
        # Hide window buttons in tab overview
        self.tab_overview.set_show_start_title_buttons(False)
        self.tab_overview.set_show_end_title_buttons(False)
        
        # Create tab bar
        self.tab_bar = Adw.TabBar()
        self.tab_bar.set_view(self.tab_view)
        self.tab_bar.set_autohide(False)
        
        # Add local terminal button before the tabs
        self.local_terminal_button = Gtk.Button()
        self.local_terminal_button.set_icon_name('tab-new-symbolic')
        self.local_terminal_button.add_css_class('flat')  # Make button flat
        
        # Set tooltip with keyboard shortcut
        mac = is_macos()
        primary = '⌘' if mac else 'Ctrl'
        shift = '⇧' if mac else 'Shift'
        shortcut_text = f'{primary}+{shift}+T'
        self.local_terminal_button.set_tooltip_text(_('Open Local Terminal ({})').format(shortcut_text))
        
        self.local_terminal_button.connect('clicked', self.on_local_terminal_button_clicked)
        self.tab_bar.set_start_action_widget(self.local_terminal_button)
        
        # Create tab content box
        tab_content_box = Gtk.Box(orientation=Gtk.Orientation.VERTICAL)
        tab_content_box.append(self.tab_bar)
        tab_content_box.append(self.tab_view)
        # Ensure background matches terminal theme to avoid white flash
        if hasattr(tab_content_box, 'add_css_class'):
            tab_content_box.add_css_class('terminal-bg')
        
        # Set the tab content box as the child of the tab overview
        self.tab_overview.set_child(tab_content_box)
        
        # Create and add tab button to header bar
        self.tab_button = Adw.TabButton()
        self.tab_button.set_view(self.tab_view)
        self.tab_button.connect('clicked', self.on_tab_button_clicked)
        self.tab_button.set_visible(False)  # Hidden by default, shown when tabs exist
        self.header_bar.pack_start(self.tab_button)
        
        self.content_stack.add_named(self.tab_overview, "tabs")
        # Also color the stack background
        if hasattr(self.content_stack, 'add_css_class'):
            self.content_stack.add_css_class('terminal-bg')
        
        # Start with welcome view visible
        self.content_stack.set_visible_child_name("welcome")

        # Create broadcast command banner (custom banner-like widget)
        self.broadcast_banner = Gtk.Revealer()
        self.broadcast_banner.set_reveal_child(False)
        self.broadcast_banner.set_transition_type(Gtk.RevealerTransitionType.SLIDE_DOWN)
        self.broadcast_hide_timeout_id: Optional[int] = None
        self.broadcast_entry_dirty = False
        self._suppress_broadcast_entry_changed = False
        
        # Create banner content box
        banner_box = Gtk.Box(orientation=Gtk.Orientation.VERTICAL)
        banner_box.add_css_class('banner')
        banner_box.set_can_focus(True)
        banner_box.set_focusable(True)
        
        # Create banner header with title and send button
        banner_header = Gtk.Box(orientation=Gtk.Orientation.HORIZONTAL, spacing=12)
        banner_header.set_margin_start(12)
        banner_header.set_margin_end(12)
        banner_header.set_margin_top(8)
        banner_header.set_margin_bottom(4)
        
        # Banner title
        banner_title = Gtk.Label(label=_("Broadcast Command"))
        banner_title.set_xalign(0)
        banner_title.add_css_class('title-4')
        banner_header.append(banner_title)
        
        # Send button
        self.broadcast_send_button = Gtk.Button()
        self.broadcast_send_button.set_label(_("Send"))
        self.broadcast_send_button.add_css_class('suggested-action')
        self.broadcast_send_button.connect('clicked', self.on_broadcast_send_clicked)
        banner_header.append(self.broadcast_send_button)
        
        banner_box.append(banner_header)
        
        # Create banner content with entry and cancel button
        banner_content = Gtk.Box(orientation=Gtk.Orientation.HORIZONTAL, spacing=12)
        banner_content.set_margin_start(12)
        banner_content.set_margin_end(12)
        banner_content.set_margin_bottom(8)
        
        # Create command entry
        self.broadcast_entry = Gtk.Entry()
        self.broadcast_entry.set_placeholder_text(_("e.g., ls -la"))
        self.broadcast_entry.set_hexpand(True)
        self.broadcast_entry.connect('activate', self.on_broadcast_entry_activate)
        self.broadcast_entry.connect('changed', self.on_broadcast_entry_changed)

        # Add ESC key handling to the entry
        entry_controller = Gtk.EventControllerKey()
        entry_controller.connect('key-pressed', self.on_broadcast_entry_key_pressed)
        self.broadcast_entry.add_controller(entry_controller)

        focus_controller = Gtk.EventControllerFocus()
        focus_controller.connect('enter', self.on_broadcast_entry_focus_enter)
        focus_controller.connect('leave', self.on_broadcast_entry_focus_leave)
        self.broadcast_entry.add_controller(focus_controller)

        banner_content.append(self.broadcast_entry)
        
        # Create cancel button
        self.broadcast_cancel_button = Gtk.Button()
        self.broadcast_cancel_button.set_label(_("Cancel"))
        self.broadcast_cancel_button.connect('clicked', self.on_broadcast_cancel_clicked)
        banner_content.append(self.broadcast_cancel_button)
        
        banner_box.append(banner_content)
        
        # Set the banner box as the revealer's child
        self.broadcast_banner.set_child(banner_box)
        
        # Add global ESC key handling to the entire banner
        banner_controller = Gtk.EventControllerKey()
        banner_controller.connect('key-pressed', self.on_broadcast_banner_key_pressed)
        banner_box.add_controller(banner_controller)

        if HAS_OVERLAY_SPLIT:
            content_box = Adw.ToolbarView()
            content_box.add_top_bar(self.header_bar)
            content_box.set_content(self.content_stack)
            # Add banner to the main content area instead of toolbar view
            main_box = Gtk.Box(orientation=Gtk.Orientation.VERTICAL)
            main_box.append(self.broadcast_banner)
            main_box.append(content_box)
            self._set_content_widget(main_box)
            logger.debug("Set content widget for OverlaySplitView")
        elif HAS_NAV_SPLIT:
            content_box = Adw.ToolbarView()
            content_box.add_top_bar(self.header_bar)
            content_box.set_content(self.content_stack)
            # Add banner to the main content area instead of toolbar view
            main_box = Gtk.Box(orientation=Gtk.Orientation.VERTICAL)
            main_box.append(self.broadcast_banner)
            main_box.append(content_box)
            self._set_content_widget(main_box)
            logger.debug("Set content widget for NavigationSplitView")
        else:
            # For non-split views, create a vertical box to contain banner and content
            main_box = Gtk.Box(orientation=Gtk.Orientation.VERTICAL)
            main_box.append(self.broadcast_banner)
            main_box.append(self.content_stack)
            self._set_content_widget(main_box)
            logger.debug("Set content widget for other split view types")



    def create_menu(self):
        """Create application menu"""
        menu = Gio.Menu()
        
        # Add all menu items directly to the main menu
        menu.append('New Connection', 'app.new-connection')
        menu.append('Create Group', 'win.create-group')
        menu.append('Local Terminal', 'app.local-terminal')
        menu.append('Copy Key to Server', 'app.new-key')
        menu.append('SSH Config Editor', 'app.edit-ssh-config')
        menu.append('Known Hosts Editor', 'win.edit-known-hosts')
        menu.append('Broadcast Command', 'app.broadcast-command')
        menu.append('Preferences', 'app.preferences')

        # Help submenu with platform-aware keyboard shortcuts overlay
        help_menu = Gio.Menu()
        help_menu.append('Keyboard Shortcuts', 'app.shortcuts')
        help_menu.append('Documentation', 'app.help')
        menu.append_submenu('Help', help_menu)

        menu.append('About', 'app.about')
        menu.append('Quit', 'app.quit')

        return menu

    def setup_connections(self):
        """Load and display existing connections with grouping"""
        self.rebuild_connection_list()
        
        # Select first connection if available
        connections = self.connection_manager.get_connections()
        if connections:
            first_row = self.connection_list.get_row_at_index(0)
            if first_row:
                self._select_only_row(first_row)
                # Defer focus to the list to ensure keyboard navigation works immediately
                GLib.idle_add(self._focus_connection_list_first_row)
    
    def rebuild_connection_list(self):
        """Rebuild the connection list with groups"""
        # Save current scroll position
        scroll_position = None
        if hasattr(self, 'connection_scrolled') and self.connection_scrolled:
            vadj = self.connection_scrolled.get_vadjustment()
            if vadj:
                scroll_position = vadj.get_value()
        
        # Clear existing rows
        child = self.connection_list.get_first_child()
        while child:
            next_child = child.get_next_sibling()
            self.connection_list.remove(child)
            child = next_child
        self.connection_rows.clear()
        
        # Get all connections
        connections = self.connection_manager.get_connections()
        connections_dict = {conn.nickname: conn for conn in connections}
        search_text = ''
        if hasattr(self, 'search_entry') and self.search_entry:
            search_text = self.search_entry.get_text().strip().lower()

        if search_text:
            displayed_connections = set()

            matched_groups: List[Dict[str, Any]] = []
            try:
                for group_info in self.group_manager.get_all_groups():
                    group_name = group_info.get('name', '')
                    if search_text in group_name.lower():
                        group_id = group_info.get('id')
                        if group_id and group_id in getattr(self.group_manager, 'groups', {}):
                            matched_groups.append(
                                copy.deepcopy(self.group_manager.groups[group_id])
                            )
            except Exception as error:
                logger.error(f"Error gathering matching groups: {error}")
                matched_groups = []

            for group_info in matched_groups:
                group_row = GroupRow(group_info, self.group_manager, connections_dict)
                group_row.connect('group-toggled', self._on_group_toggled)
                self.connection_list.append(group_row)

                for conn_nickname in group_info.get('connections', []):
                    if conn_nickname in connections_dict:
                        conn = connections_dict[conn_nickname]
                        self.add_connection_row(conn, indent_level=1)
                        displayed_connections.add(conn_nickname)

            matches = [
                c for c in connections
                if connection_matches(c, search_text)
                and c.nickname not in displayed_connections
            ]
            for conn in sorted(matches, key=lambda c: c.nickname.lower()):
                self.add_connection_row(conn)
                displayed_connections.add(conn.nickname)
            self._ungrouped_area_row = None
            # Restore scroll position
            if scroll_position is not None and hasattr(self, 'connection_scrolled') and self.connection_scrolled:
                vadj = self.connection_scrolled.get_vadjustment()
                if vadj:
                    GLib.idle_add(lambda: vadj.set_value(scroll_position))
            return


        # Get group hierarchy
        hierarchy = self.group_manager.get_group_hierarchy()

        # Build the list with groups
        self._build_grouped_list(hierarchy, connections_dict, 0)

        # Add ungrouped connections at the end
        ungrouped_nicks = [
            conn.nickname for conn in connections
            if not self.group_manager.get_connection_group(conn.nickname)
        ]

        if ungrouped_nicks:
            # Keep root connection order in sync
            updated = False
            for nick in ungrouped_nicks:
                if nick not in self.group_manager.root_connections:
                    self.group_manager.root_connections.append(nick)
                    updated = True

            existing = set(ungrouped_nicks)
            if any(nick not in existing for nick in self.group_manager.root_connections):
                self.group_manager.root_connections = [
                    nick for nick in self.group_manager.root_connections
                    if nick in existing
                ]
                updated = True

            if updated:
                self.group_manager._save_groups()

            for nick in self.group_manager.root_connections:
                conn = connections_dict.get(nick)
                if conn:
                    self.add_connection_row(conn)


        # Store reference to ungrouped area (hidden by default)
        self._ungrouped_area_row = None
        
        # Restore scroll position
        if scroll_position is not None and hasattr(self, 'connection_scrolled') and self.connection_scrolled:
            vadj = self.connection_scrolled.get_vadjustment()
            if vadj:
                GLib.idle_add(lambda: vadj.set_value(scroll_position))
    def _build_grouped_list(self, hierarchy, connections_dict, level):
        """Recursively build the grouped connection list"""
        for group_info in hierarchy:
            # Add group row
            group_row = GroupRow(group_info, self.group_manager, connections_dict)
            group_row.connect('group-toggled', self._on_group_toggled)
            self.connection_list.append(group_row)
            
            # Add connections in this group if expanded
            if group_info.get('expanded', True):
                group_connections = []
                for conn_nickname in group_info.get('connections', []):
                    if conn_nickname in connections_dict:
                        group_connections.append(connections_dict[conn_nickname])
                
                # Use the order from the group's connections list (preserves custom ordering)
                for conn_nickname in group_info.get('connections', []):
                    if conn_nickname in connections_dict:
                        conn = connections_dict[conn_nickname]
                        self.add_connection_row(conn, level + 1)
            
            # Recursively add child groups
            if group_info.get('children'):
                self._build_grouped_list(group_info['children'], connections_dict, level + 1)
    
    def _on_group_toggled(self, group_row, group_id, expanded):
        """Handle group expand/collapse"""
        self.rebuild_connection_list()

        # Reselect the toggled group so focus doesn't jump to another row
        for row in self.connection_list:
            if hasattr(row, "group_id") and row.group_id == group_id:
                self._select_only_row(row)
                break
    
    def add_connection_row(self, connection: Connection, indent_level: int = 0):
        """Add a connection row to the list with optional indentation"""
        row = ConnectionRow(connection, self.group_manager, self.config)
        
        # Apply indentation preference for grouped connections
        row.set_indentation(indent_level)
        
        self.connection_list.append(row)
        self.connection_rows[connection] = row
        
        # Apply current hide-hosts setting to new row
        if hasattr(row, 'apply_hide_hosts'):
            row.apply_hide_hosts(getattr(self, '_hide_hosts', False))

    def on_search_changed(self, entry):
        """Handle search text changes and update connection list."""
        self.rebuild_connection_list()
        first_row = self.connection_list.get_row_at_index(0)
        if first_row:
            self._select_only_row(first_row)

    def on_search_stopped(self, entry):
        """Handle search stop (Esc key)."""
        entry.set_text('')
        self.rebuild_connection_list()
        # Hide the search container
        if hasattr(self, 'search_container') and self.search_container:
            self.search_container.set_visible(False)
        # Return focus to connection list
        if hasattr(self, 'connection_list') and self.connection_list:
            self.connection_list.grab_focus()

    def _on_search_entry_key_pressed(self, controller, keyval, keycode, state):
        """Handle key presses in search entry."""
        if keyval == Gdk.KEY_Down:
            # Move focus to connection list
            if hasattr(self, 'connection_list') and self.connection_list:
                first_row = self.connection_list.get_row_at_index(0)
                if first_row:
                    self._select_only_row(first_row)
                self.connection_list.grab_focus()
            return True
        elif keyval == Gdk.KEY_Return:
            # If there's search text, move to first result
            if hasattr(self, 'search_entry') and self.search_entry:
                search_text = self.search_entry.get_text().strip()
                if search_text:
                    first_row = self.connection_list.get_row_at_index(0)
                    if first_row:
                        self._select_only_row(first_row)
                        self.connection_list.grab_focus()
                    return True
                else:
                    # No search text, just move to connection list
                    if hasattr(self, 'connection_list') and self.connection_list:
                        first_row = self.connection_list.get_row_at_index(0)
                        if first_row:
                            self._select_only_row(first_row)
                        self.connection_list.grab_focus()
                    return True
        return False

    def setup_signals(self):
        """Connect to manager signals"""
        # Connection manager signals - use connect_after to avoid conflict with GObject.connect
        self.connection_manager.connect_after('connection-added', self.on_connection_added)
        self.connection_manager.connect_after('connection-removed', self.on_connection_removed)
        self.connection_manager.connect_after('connection-status-changed', self.on_connection_status_changed)
        
        # Config signals
        self.config.connect('setting-changed', self.on_setting_changed)



    def show_welcome_view(self):
        """Show the welcome/help view when no connections are active"""
        # Remove terminal background styling so welcome uses app theme colors
        if hasattr(self.content_stack, 'remove_css_class'):
            try:
                self.content_stack.remove_css_class('terminal-bg')
            except Exception:
                pass
        # Ensure welcome fills the pane
        if hasattr(self, 'welcome_view'):
            try:
                self.welcome_view.set_hexpand(True)
                self.welcome_view.set_vexpand(True)
            except Exception:
                pass
        self.content_stack.set_visible_child_name("welcome")
        GLib.idle_add(self._focus_connection_list_first_row)

        # Update view toggle button
        if hasattr(self, 'view_toggle_button'):
            # Check if there are any active tabs
            has_tabs = len(self.tab_view.get_pages()) > 0
            if has_tabs:
                self.view_toggle_button.set_icon_name('go-home-symbolic')
                self.view_toggle_button.set_tooltip_text('Hide Start Page')
                self.view_toggle_button.set_visible(True)
            else:
                self.view_toggle_button.set_visible(False)  # Hide button when no tabs

        logger.info("Showing welcome view")

    def _focus_connection_list_first_row(self):
        """Focus the connection list and ensure the first row is selected (startup only)."""
        try:
            if not hasattr(self, 'connection_list') or self.connection_list is None:
                return False
            
            # Check if the connection list is properly attached to its parent
            if not self.connection_list.get_parent():
                return False
                
            # Only auto-select first row during initial startup, not during normal operations
            # Check if this is being called during startup vs normal operations
            if not hasattr(self, '_startup_complete'):
                # During startup - select first row if no selection exists
                try:
                    selected_rows = list(self.connection_list.get_selected_rows())
                except Exception:
                    selected_row = self.connection_list.get_selected_row()
                    selected_rows = [selected_row] if selected_row else []
                first_row = self.connection_list.get_row_at_index(0)
                if not selected_rows and first_row:
                    self._select_only_row(first_row)
            
            # Always focus the connection list when requested
            if self.connection_list.get_parent():
                self.connection_list.grab_focus()
        except Exception as e:
            logger.debug(f"Focus connection list failed: {e}")
            pass
        return False

    def focus_connection_list(self):
        """Focus the connection list and show a toast notification."""
        try:
            if hasattr(self, 'connection_list') and self.connection_list:
                # If sidebar is hidden, show it first
                if hasattr(self, 'sidebar_toggle_button') and self.sidebar_toggle_button:
                    if self.sidebar_toggle_button.get_active():
                        self.sidebar_toggle_button.set_active(False)
                
                # Ensure a row is selected before focusing
                try:
                    selected_rows = list(self.connection_list.get_selected_rows())
                except Exception:
                    selected_row = self.connection_list.get_selected_row()
                    selected_rows = [selected_row] if selected_row else []
                logger.debug(f"Focus connection list - current selection count: {len(selected_rows)}")
                if not selected_rows:
                    # Select the first row regardless of type
                    first_row = self.connection_list.get_row_at_index(0)
                    logger.debug(f"Focus connection list - first row: {first_row}")
                    if first_row:
                        self._select_only_row(first_row)
                        logger.debug(f"Focus connection list - selected first row: {first_row}")
                
                self.connection_list.grab_focus()
                
                
                # Show toast notification
                toast = Adw.Toast.new(
                    f"Switched to connection list — ↑/↓ navigate, Enter open, {get_primary_modifier_label()}+Enter new tab"
                )
                toast.set_timeout(3)  # seconds
                if hasattr(self, 'toast_overlay'):
                    self.toast_overlay.add_toast(toast)
        except Exception as e:
            logger.error(f"Error focusing connection list: {e}")

    def focus_search_entry(self):
        """Toggle search on/off and show appropriate toast notification."""
        try:
            if hasattr(self, 'search_entry') and self.search_entry:
                # If sidebar is hidden, show it first
                if hasattr(self, 'sidebar_toggle_button') and self.sidebar_toggle_button:
                    if self.sidebar_toggle_button.get_active():
                        self.sidebar_toggle_button.set_active(False)
                
                # Toggle search container visibility
                if hasattr(self, 'search_container') and self.search_container:
                    is_visible = self.search_container.get_visible()
                    self.search_container.set_visible(not is_visible)
                    
                    if not is_visible:
                        # Search was hidden, now showing it
                        # Focus the search entry
                        self.search_entry.grab_focus()
                        
                        # Select all text if there's any
                        text = self.search_entry.get_text()
                        if text:
                            self.search_entry.select_region(0, len(text))
                        
                        # Show toast notification
                        toast = Adw.Toast.new(
                            "Search mode — Type to filter connections, Esc to clear and hide"
                        )
                        toast.set_timeout(3)  # seconds
                        if hasattr(self, 'toast_overlay'):
                            self.toast_overlay.add_toast(toast)
                    else:
                        # Search was visible, now hiding it
                        # Clear search text
                        self.search_entry.set_text('')
                        self.rebuild_connection_list()
                        
                        # Return focus to connection list
                        if hasattr(self, 'connection_list') and self.connection_list:
                            self.connection_list.grab_focus()
                        
                        # Show toast notification
                        toast = Adw.Toast.new(
                            f"Search hidden — {get_primary_modifier_label()}+F to search again"
                        )
                        toast.set_timeout(2)  # seconds
                        if hasattr(self, 'toast_overlay'):
                            self.toast_overlay.add_toast(toast)
        except Exception as e:
            logger.error(f"Failed to toggle search entry: {e}")

    def show_tab_view(self):
        """Show the tab view when connections are active"""
        # Re-apply terminal background when switching back to tabs
        if hasattr(self.content_stack, 'add_css_class'):
            try:
                self.content_stack.add_css_class('terminal-bg')
            except Exception:
                pass
        self.content_stack.set_visible_child_name("tabs")
        
        # Update view toggle button
        if hasattr(self, 'view_toggle_button'):
            self.view_toggle_button.set_icon_name('go-home-symbolic')
            self.view_toggle_button.set_tooltip_text('Show Start Page')
            self.view_toggle_button.set_visible(True)  # Show button when tabs are active

        logger.info("Showing tab view")

    def _return_to_tab_view_if_welcome(self):
        """Switch back to tab view if the welcome view is currently visible."""
        try:
            if not hasattr(self, 'content_stack'):
                return
            if self.content_stack.get_visible_child_name() != "welcome":
                return
            if not hasattr(self, 'tab_view'):
                return
            if self.tab_view.get_n_pages() <= 0:
                return
            logger.debug("Leaving welcome view due to user interaction")
            self.show_tab_view()
        except Exception as exc:
            logger.debug(f"Failed to return to tab view: {exc}")

    def show_connection_dialog(
            self,
            connection: Connection = None,
            *,
            skip_group_warning: bool = False,
            force_split_from_group: bool = False,
            split_group_source: Optional[str] = None,
            split_original_nickname: Optional[str] = None,
    ):
        """Show connection dialog for adding/editing connections"""
        logger.info(f"Show connection dialog for: {connection}")

        # Refresh connection from disk to ensure latest auth method
        if connection is not None:
            try:
                self.connection_manager.load_ssh_config()
                refreshed = self.connection_manager.find_connection_by_nickname(connection.nickname)
                if refreshed:
                    connection = refreshed
            except Exception:
                pass

        if connection is not None and not skip_group_warning:
            block_info = None
            try:
                source_path = split_group_source or getattr(connection, 'source', None)
                block_info = self.connection_manager.get_host_block_details(connection.nickname, source_path)
            except Exception as e:
                logger.debug(f"Failed to inspect host block for {connection.nickname}: {e}")
            if block_info and len(block_info.get('hosts') or []) > 1:
                self._prompt_group_edit_options(connection, block_info)
                return

        split_source_for_dialog = split_group_source or (getattr(connection, 'source', None) if connection else None)
        original_token = split_original_nickname or (connection.nickname if connection else None)

        # Create connection dialog
        dialog = ConnectionDialog(
            self,
            connection,
            self.connection_manager,
            force_split_from_group=force_split_from_group,
            split_group_source=split_source_for_dialog,
            split_original_nickname=original_token,
        )
        dialog.connect('connection-saved', self.on_connection_saved)
        dialog.present()



    def _prompt_group_edit_options(self, connection: Connection, block_info: Dict[str, Any]):
        """Present options when editing a grouped host"""
        try:
            host_label = getattr(connection, 'nickname', '')
            other_hosts = max(0, len(block_info.get('hosts') or []) - 1)
            message = _("\"{host}\" is part of a configuration block with [{count}] other hosts. How would you like to apply your changes?").format(host=host_label, count=other_hosts)

            dialog = Adw.MessageDialog.new(self, _("Warning"), message)
            dialog.add_response('cancel', _('Cancel'))
            dialog.add_response('manual', _('Manually Edit SSH Configuration'))
            dialog.add_response('split', _('Edit as Separate Connection'))
            dialog.set_response_appearance('manual', Adw.ResponseAppearance.SUGGESTED)
            dialog.set_default_response('manual')
            dialog.set_close_response('cancel')

            source_path = block_info.get('source') or getattr(connection, 'source', None)
            original_name = getattr(connection, 'nickname', None)

            def on_response(dlg, response):
                dlg.destroy()
                if response == 'manual':
                    self._open_ssh_config_editor()
                elif response == 'split':
                    self.show_connection_dialog(
                        connection,
                        skip_group_warning=True,
                        force_split_from_group=True,
                        split_group_source=source_path,
                        split_original_nickname=original_name,
                    )

            dialog.connect('response', on_response)
            dialog.present()
        except Exception as e:
            logger.error(f"Failed to present group edit options: {e}")
            self.show_connection_dialog(connection, skip_group_warning=True)

    def _open_ssh_config_editor(self):
        try:
            from .ssh_config_editor import SSHConfigEditorWindow
            editor = SSHConfigEditorWindow(self, self.connection_manager, on_saved=self._on_ssh_config_editor_saved)
            editor.present()
        except Exception as e:
            logger.error(f"Failed to open SSH config editor: {e}")

    def _on_ssh_config_editor_saved(self):
        try:
            self.connection_manager.load_ssh_config()
            self.rebuild_connection_list()
        except Exception as e:
            logger.error(f"Failed to refresh connections after SSH config save: {e}")

    def show_connection_selection_for_ssh_copy(self):
        """Show a dialog to select a connection for SSH key copy"""
        logger.info("Showing connection selection dialog for SSH key copy")
        
        # Get all connections
        connections = self.connection_manager.get_connections()
        if not connections:
            # No connections available, show new connection dialog instead
            logger.info("No connections available, showing new connection dialog")
            self.show_connection_dialog()
            return
        
        # Create a simple selection dialog
        dialog = Adw.MessageDialog(
            transient_for=self,
            modal=True,
            heading=_("Select Server for SSH Key Copy"),
            body=_("Choose a server to copy your SSH key to:")
        )
        
        # Add a list box with connections
        list_box = Gtk.ListBox()
        list_box.set_selection_mode(Gtk.SelectionMode.SINGLE)
        
        for connection in connections:
            row = Gtk.ListBoxRow()
            box = Gtk.Box(orientation=Gtk.Orientation.HORIZONTAL, spacing=12)
            
            # Connection info
            info_box = Gtk.Box(orientation=Gtk.Orientation.VERTICAL, spacing=4)
            name_label = Gtk.Label(label=connection.nickname)
            name_label.set_halign(Gtk.Align.START)
            name_label.set_css_classes(['title-4'])
            
            host_label_text = _format_connection_host_display(connection, include_port=True)
            if not host_label_text:
                alias_display = _get_connection_alias(connection)
                host_label_text = alias_display or ''
            host_label = Gtk.Label(label=host_label_text)
            host_label.set_halign(Gtk.Align.START)
            host_label.set_css_classes(['dim-label'])
            
            info_box.append(name_label)
            info_box.append(host_label)
            box.append(info_box)
            
            row.set_child(box)
            row.connection = connection
            list_box.append(row)
        
        # Add the list box to the dialog
        dialog.set_extra_child(list_box)
        
        # Add response buttons
        dialog.add_response('cancel', _('Cancel'))
        dialog.add_response('new', _('New Connection'))
        dialog.add_response('select', _('Select'))
        dialog.set_response_appearance('new', Adw.ResponseAppearance.SUGGESTED)
        dialog.set_response_appearance('select', Adw.ResponseAppearance.DEFAULT)
        
        def on_response(dialog, response):
            if response == 'new':
                # Show new connection dialog
                self.show_connection_dialog()
            elif response == 'select':
                # Get selected connection and proceed with SSH key copy
                selected_row = list_box.get_selected_row()
                if selected_row and hasattr(selected_row, 'connection'):
                    connection = selected_row.connection
                    logger.info(f"Selected connection for SSH key copy: {connection.nickname}")
                    try:
                        from .sshcopyid_window import SshCopyIdWindow
                        win = SshCopyIdWindow(self, connection, self.key_manager, self.connection_manager)
                        win.present()
                    except Exception as e:
                        logger.error(f"Failed to show SSH key copy dialog: {e}")
            dialog.destroy()
        
        dialog.connect('response', on_response)
        dialog.present()

    # --- Helpers (use your existing ones if already present) ---------------------

    def _error_dialog(self, heading: str, body: str, detail: str = ""):
        try:
            msg = Adw.MessageDialog(transient_for=self, modal=True,
                                    heading=heading, body=(body + (f"\n\n{detail}" if detail else "")))
            msg.add_response("ok", _("OK"))
            msg.set_default_response("ok")
            msg.set_close_response("ok")
            msg.present()
        except Exception:
            pass

    def _info_dialog(self, heading: str, body: str):
        try:
            msg = Adw.MessageDialog(transient_for=self, modal=True,
                                    heading=heading, body=body)
            msg.add_response("ok", _("OK"))
            msg.set_default_response("ok")
            msg.set_close_response("ok")
            msg.present()
        except Exception:
            pass


    # --- Single, simplified key generator (no copy-to-server inside) ------------

    def show_key_dialog(self, on_success=None):
        """
        Single key generation dialog (Adw). Optional passphrase.
        No copy-to-server in this dialog. If provided, `on_success(key)` is called.
        """
        try:
            dlg = Adw.Dialog.new()
            dlg.set_title(_("Generate SSH Key"))

            tv = Adw.ToolbarView()
            hb = Adw.HeaderBar()
            hb.set_title_widget(Gtk.Label(label=_("New SSH Key")))
            tv.add_top_bar(hb)

            content = Gtk.Box(orientation=Gtk.Orientation.VERTICAL, spacing=12)
            content.set_margin_top(18); content.set_margin_bottom(18)
            content.set_margin_start(18); content.set_margin_end(18)
            content.set_size_request(500, -1)

            form = Adw.PreferencesGroup()

            name_row = Adw.EntryRow()
            name_row.set_title(_("Key file name"))
            name_row.set_text("id_ed25519")
            
            # Add real-time validation
            def on_name_changed(entry):
                key_name = (entry.get_text() or "").strip()
                if key_name and not key_name.startswith(".") and "/" not in key_name:
                    key_path = self.key_manager.ssh_dir / key_name
                    if key_path.exists():
                        entry.add_css_class("error")
                        entry.set_title(_("Key file name (already exists)"))
                    else:
                        entry.remove_css_class("error")
                        entry.set_title(_("Key file name"))
                else:
                    entry.remove_css_class("error")
                    entry.set_title(_("Key file name"))
            
            name_row.connect("changed", on_name_changed)
            form.add(name_row)

            type_row = Adw.ComboRow()
            type_row.set_title(_("Key type"))
            types = Gtk.StringList.new(["ed25519", "rsa"])
            type_row.set_model(types)
            type_row.set_selected(0)
            form.add(type_row)

            pass_switch = Adw.SwitchRow()
            pass_switch.set_title(_("Encrypt with passphrase"))
            pass_switch.set_active(False)
            form.add(pass_switch)

            pass_box = Gtk.Box(orientation=Gtk.Orientation.VERTICAL, spacing=6)
            pass1 = Gtk.PasswordEntry()
            pass1.set_property("placeholder-text", _("Passphrase"))
            pass2 = Gtk.PasswordEntry()
            pass2.set_property("placeholder-text", _("Confirm passphrase"))
            pass_box.append(pass1); pass_box.append(pass2)
            pass_box.set_visible(False)



            def on_pass_toggle(*_):
                pass_box.set_visible(pass_switch.get_active())
            pass_switch.connect("notify::active", on_pass_toggle)

            # Buttons
            btn_box = Gtk.Box(orientation=Gtk.Orientation.HORIZONTAL, spacing=12)
            btn_box.set_halign(Gtk.Align.END)
            btn_cancel = Gtk.Button.new_with_label(_("Cancel"))
            btn_primary = Gtk.Button.new_with_label(_("Generate"))
            try:
                btn_primary.add_css_class("suggested-action")
            except Exception:
                pass
            btn_box.append(btn_cancel); btn_box.append(btn_primary)

            # Compose
            content.append(form)
            content.append(pass_box)
            content.append(btn_box)
            tv.set_content(content)
            dlg.set_child(tv)

            def close_dialog(*args):
                try:
                    dlg.force_close()
                except Exception:
                    pass

            btn_cancel.connect("clicked", close_dialog)

            def do_generate(*args):
                try:
                    key_name = (name_row.get_text() or "").strip()
                    if not key_name:
                        raise ValueError(_("Enter a key file name (e.g. id_ed25519)"))
                    if "/" in key_name or key_name.startswith("."):
                        raise ValueError(_("Key file name must not contain '/' or start with '.'"))

                    # Check if key already exists before attempting generation
                    key_path = self.key_manager.ssh_dir / key_name
                    if key_path.exists():
                        # Suggest alternative names
                        base_name = key_name
                        counter = 1
                        while (self.key_manager.ssh_dir / f"{base_name}_{counter}").exists():
                            counter += 1
                        suggestion = f"{base_name}_{counter}"
                        
                        raise ValueError(_("A key named '{}' already exists. Try '{}' instead.").format(key_name, suggestion))

                    kt = "ed25519" if type_row.get_selected() == 0 else "rsa"

                    passphrase = None
                    if pass_switch.get_active():
                        p1 = pass1.get_text() or ""
                        p2 = pass2.get_text() or ""
                        logger.debug(f"SshCopyIdWindow: Passphrase lengths - p1: {len(p1)}, p2: {len(p2)}")
                        if p1 != p2:
                            logger.debug("SshCopyIdWindow: Passphrases do not match")
                            raise ValueError("Passphrases do not match")
                        passphrase = p1
                        logger.info("SshCopyIdWindow: Passphrase enabled")
                        logger.debug("SshCopyIdWindow: Passphrase validation successful")

                    logger.info(f"SshCopyIdWindow: Calling key_manager.generate_key with name='{key_name}', type='{kt}'")
                    logger.debug(f"SshCopyIdWindow: Key generation parameters - name='{key_name}', type='{kt}', "
                               f"size={3072 if kt == 'rsa' else 0}, passphrase={'<set>' if passphrase else 'None'}")
                    
                    new_key = self._km.generate_key(
                        key_name=key_name,
                        key_type=kt,
                        key_size=3072 if kt == "rsa" else 0,
                        comment=None,
                        passphrase=passphrase,
                    )
                    
                    if not new_key:
                        logger.debug("SshCopyIdWindow: Key generation returned None")
                        raise RuntimeError("Key generation failed. See logs for details.")

                    logger.info(f"SshCopyIdWindow: Key generated successfully: {new_key.private_path}")
                    logger.debug(f"SshCopyIdWindow: Generated key details - private_path='{new_key.private_path}', "
                               f"public_path='{new_key.public_path}'")
                    
                    # Ensure the key files are properly written and accessible
                    import time
                    logger.debug("SshCopyIdWindow: Waiting 0.5s for files to be written")
                    time.sleep(0.5)  # Small delay to ensure files are written
                    
                    # Verify the key files exist and are accessible
                    private_exists = os.path.exists(new_key.private_path)
                    public_exists = os.path.exists(new_key.public_path)
                    logger.debug(f"SshCopyIdWindow: File existence check - private: {private_exists}, public: {public_exists}")
                    
                    if not private_exists:
                        logger.debug(f"SshCopyIdWindow: Private key file missing: {new_key.private_path}")
                        raise RuntimeError(f"Private key file not found: {new_key.private_path}")
                    if not public_exists:
                        logger.debug(f"SshCopyIdWindow: Public key file missing: {new_key.public_path}")
                        raise RuntimeError(f"Public key file not found: {new_key.public_path}")
                    
                    logger.info(f"SshCopyIdWindow: Key files verified, starting ssh-copy-id")
                    logger.debug("SshCopyIdWindow: All key files verified successfully")
                    
                    # Run your terminal ssh-copy-id flow
                    logger.debug("SshCopyIdWindow: Calling _show_ssh_copy_id_terminal_using_main_widget()")
                    self._parent._show_ssh_copy_id_terminal_using_main_widget(self._conn, new_key)
                    logger.debug("SshCopyIdWindow: Terminal window launched, closing dialog")
                    self.close()

                except Exception as e:
                    logger.error(f"SshCopyIdWindow: Generate and copy failed: {e}")
                    logger.debug(f"SshCopyIdWindow: Exception details: {type(e).__name__}: {str(e)}")
                    self._error("Generate & Copy failed",
                                "Could not generate a new key and copy it to the server.",
                                str(e))

            btn_primary.connect("clicked", do_generate)
            dlg.present()
            return dlg
        except Exception as e:
            logger.error("Failed to present key generator: %s", e)


    # --- Integrate generator into ssh-copy-id chooser ---------------------------

    def on_copy_key_to_server_clicked(self, _button):
        logger.info("Main window: ssh-copy-id button clicked")
        logger.debug("Main window: Starting ssh-copy-id process")
        
        selected_row = self.connection_list.get_selected_row()
        if not selected_row or not getattr(selected_row, "connection", None):
            logger.warning("Main window: No connection selected for ssh-copy-id")
            # Show message dialog
            try:
                error_dialog = Adw.MessageDialog(
                    transient_for=self,
                    modal=True,
                    heading=_("No Server Selected"),
                    body=_("Select a server first!")
                )
                error_dialog.add_response('ok', _('OK'))
                error_dialog.present()
            except Exception as e:
                logger.error(f"Failed to show error dialog: {e}")
            return
        connection = selected_row.connection
        logger.info(f"Main window: Selected connection: {getattr(connection, 'nickname', 'unknown')}")
        logger.debug(f"Main window: Connection details - host: {getattr(connection, 'hostname', getattr(connection, 'host', 'unknown'))}, "
                    f"username: {getattr(connection, 'username', 'unknown')}, "
                    f"port: {getattr(connection, 'port', 22)}")

        try:
            logger.info("Main window: Creating SshCopyIdWindow")
            logger.debug("Main window: Initializing SshCopyIdWindow with key_manager and connection_manager")
            win = SshCopyIdWindow(self, connection, self.key_manager, self.connection_manager)
            logger.info("Main window: SshCopyIdWindow created successfully, presenting")
            win.present()
        except Exception as e:
            logger.error(f"Main window: ssh-copy-id window failed: {e}")
            logger.debug(f"Main window: Exception details: {type(e).__name__}: {str(e)}")
            # Fallback error if window cannot be created
            try:
                md = Adw.MessageDialog(transient_for=self, modal=True,
                                       heading="Error",
                                       body=f"Could not open the Copy Key window.\n\n{e}")
                md.add_response("ok", "OK")
                md.present()
            except Exception:
                pass

    def show_known_hosts_editor(self):
        """Show known hosts editor window"""
        logger.info("Show known hosts editor window")
        try:
            from .known_hosts_editor import KnownHostsEditorWindow
            editor = KnownHostsEditorWindow(self, self.connection_manager)
            editor.present()
        except Exception as e:
            logger.error(f"Failed to open known hosts editor: {e}")

    def show_preferences(self):
        """Show preferences dialog"""
        logger.info("Show preferences dialog")
        try:
            preferences_window = PreferencesWindow(self, self.config)
            preferences_window.present()
        except Exception as e:
            logger.error(f"Failed to show preferences dialog: {e}")


    def show_about_dialog(self):
        """Show about dialog"""
        # Use Adw.AboutDialog to get support-url and issue-url properties
        about = Adw.AboutDialog()
        about.set_application_name('SSH Pilot')
        try:
            from . import __version__ as APP_VERSION
        except Exception:
            APP_VERSION = "0.0.0"
        about.set_version(APP_VERSION)
        about.set_application_icon('io.github.mfat.sshpilot')
        about.set_license_type(Gtk.License.GPL_3_0)
        about.set_website('https://sshpilot.app')
        about.set_issue_url('https://github.com/mfat/sshpilot/issues')
        about.set_copyright('© 2025 mFat')
        about.set_developers(['mFat <newmfat@gmail.com>'])
        about.set_translator_credits('')
        
        # Present the dialog as a child of this window
        about.present(self)

    def open_help_url(self):
        """Open the SSH Pilot wiki in the default browser"""
        try:
            import subprocess
            import webbrowser
            
            # Try to open the URL using the default browser
            url = "https://github.com/mfat/sshpilot/wiki"
            
            # Use webbrowser module which handles platform differences
            webbrowser.open(url)
            
            logger.info(f"Opened help URL: {url}")
        except Exception as e:
            logger.error(f"Failed to open help URL: {e}")
            # Fallback: show an error dialog
            try:
                dialog = Gtk.MessageDialog(
                    transient_for=self,
                    modal=True,
                    message_type=Gtk.MessageType.ERROR,
                    buttons=Gtk.ButtonsType.OK,
                    text="Failed to open help",
                    secondary_text=f"Could not open the help URL. Please visit:\n{url}"
                )
                dialog.present()
            except Exception:
                pass

    def show_shortcuts_window(self):
        """Display keyboard shortcuts using Gtk.ShortcutsWindow"""
        # Always rebuild to show current shortcuts (including user customizations)
        self._shortcuts_window = self._build_shortcuts_window()
        try:
            self.set_help_overlay(self._shortcuts_window)
        except Exception:
            pass
        self._shortcuts_window.present()

    def _build_shortcuts_window(self):
        mac = is_macos()
        primary = '<Meta>' if mac else '<primary>'

        win = Gtk.ShortcutsWindow(transient_for=self, modal=True)
        win.set_title(_('Keyboard Shortcuts'))

        # Don't set custom titlebar for ShortcutsWindow to avoid GTK stack issues
        # The edit shortcuts functionality can be accessed via the main menu instead

        section = Gtk.ShortcutsSection()
        section.set_property('title', _('Keyboard Shortcuts'))

        # Use enhanced static shortcuts that can show customizations without causing crashes
        self._add_safe_current_shortcuts(section, primary)

        win.add_section(section)
        return win

    def _add_safe_current_shortcuts(self, section, primary):
        """Add shortcuts with current customizations using a safe approach"""
        # Get current shortcuts safely
        current_shortcuts = self._get_safe_current_shortcuts()
        
        # General shortcuts group
        group_general = Gtk.ShortcutsGroup()
        group_general.add_shortcut(Gtk.ShortcutsShortcut(
            title=_('Toggle Sidebar'), accelerator='F9'))
        
        # Add general shortcuts with current values
        general_actions = [
            ('quit', _('Quit')),
            ('preferences', _('Preferences')),
            ('help', _('Documentation')),
            ('shortcuts', _('Keyboard Shortcuts')),
            ('edit-ssh-config', _('SSH Config Editor')),
        ]
        
        for action_name, title in general_actions:
            shortcuts = current_shortcuts.get(action_name)
            if shortcuts:
                accelerator = ' '.join(shortcuts)
                group_general.add_shortcut(Gtk.ShortcutsShortcut(
                    title=title, accelerator=accelerator))
        
        section.add_group(group_general)

        # Connection management shortcuts
        group_connections = Gtk.ShortcutsGroup()
        connection_actions = [
            ('new-connection', _('New Connection')),
            ('search', _('Search Connections')),
            ('toggle-list', _('Focus Connection List')),
            ('quick-connect', _('Quick Connect')),
            ('open-new-connection-tab', _('Open New Tab')),
            ('new-key', _('Copy Key to Server')),
            ('manage-files', _('Manage Files')),
        ]
        
        for action_name, title in connection_actions:
            shortcuts = current_shortcuts.get(action_name)
            if shortcuts:
                accelerator = ' '.join(shortcuts)
                group_connections.add_shortcut(Gtk.ShortcutsShortcut(
                    title=title, accelerator=accelerator))
        
        section.add_group(group_connections)

        # Terminal shortcuts
        group_terminal = Gtk.ShortcutsGroup()
        terminal_actions = [
            ('local-terminal', _('Local Terminal')),
            ('terminal-search', _('Search in Terminal')),
            ('broadcast-command', _('Broadcast Command')),
        ]

        for action_name, title in terminal_actions:
            shortcuts = current_shortcuts.get(action_name)
            if shortcuts:
                accelerator = ' '.join(shortcuts)
                group_terminal.add_shortcut(Gtk.ShortcutsShortcut(
                    title=title, accelerator=accelerator))
        
        section.add_group(group_terminal)

        # Tab navigation shortcuts
        group_tabs = Gtk.ShortcutsGroup()
        tab_actions = [
            ('tab-next', _('Next Tab')),
            ('tab-prev', _('Previous Tab')),
            ('tab-close', _('Close Tab')),
            ('tab-overview', _('Tab Overview')),
        ]
        
        for action_name, title in tab_actions:
            shortcuts = current_shortcuts.get(action_name)
            if shortcuts:
                accelerator = ' '.join(shortcuts)
                group_tabs.add_shortcut(Gtk.ShortcutsShortcut(
                    title=title, accelerator=accelerator))
        
        section.add_group(group_tabs)

    def _get_safe_current_shortcuts(self):
        """Safely get current shortcuts including customizations"""
        shortcuts = {}
        try:
            app = self.get_application()
            if not app:
                return shortcuts
            
            # Get defaults first
            if hasattr(app, 'get_registered_shortcut_defaults'):
                defaults = app.get_registered_shortcut_defaults()
                shortcuts.update(defaults)
            
            # Apply overrides
            if hasattr(app, 'config') and app.config:
                for action_name in shortcuts.keys():
                    try:
                        override = app.config.get_shortcut_override(action_name)
                        if override is not None:
                            if override:  # Not empty
                                shortcuts[action_name] = override
                            else:  # Disabled
                                shortcuts.pop(action_name, None)
                    except Exception:
                        continue
            
        except Exception as e:
            logger.debug(f"Error getting current shortcuts: {e}")
        
        return shortcuts

    def _add_fallback_shortcuts(self, section, primary):
        """Add fallback static shortcuts if dynamic generation fails"""
        # General shortcuts
        group_general = Gtk.ShortcutsGroup()
        group_general.add_shortcut(Gtk.ShortcutsShortcut(
            title=_('Toggle Sidebar'), accelerator='F9'))
        group_general.add_shortcut(Gtk.ShortcutsShortcut(
            title=_('SSH Config Editor'), accelerator=f"{primary}<Shift>e"))
        group_general.add_shortcut(Gtk.ShortcutsShortcut(
            title=_('Preferences'), accelerator=f"{primary}comma"))
        group_general.add_shortcut(Gtk.ShortcutsShortcut(
            title=_('Documentation'), accelerator='F1'))
        group_general.add_shortcut(Gtk.ShortcutsShortcut(
            title=_('Keyboard Shortcuts'), accelerator=f"{primary}<Shift>slash"))
        group_general.add_shortcut(Gtk.ShortcutsShortcut(
            title=_('Quit'), accelerator=f"{primary}<Shift>q"))
        section.add_group(group_general)

        # Connection management shortcuts
        group_connections = Gtk.ShortcutsGroup()
        group_connections.add_shortcut(Gtk.ShortcutsShortcut(
            title=_('New Connection'), accelerator=f"{primary}n"))
        group_connections.add_shortcut(Gtk.ShortcutsShortcut(
            title=_('Search Connections'), accelerator=f"{primary}f"))
        group_connections.add_shortcut(Gtk.ShortcutsShortcut(
            title=_('Focus Connection List'), accelerator=f"{primary}l"))
        group_connections.add_shortcut(Gtk.ShortcutsShortcut(
            title=_('Quick Connect'), accelerator=f"{primary}<Alt>c"))
        group_connections.add_shortcut(Gtk.ShortcutsShortcut(
            title=_('Manage Files'), accelerator=f"{primary}<Shift>o"))
        section.add_group(group_connections)

        # Terminal shortcuts
        group_terminal = Gtk.ShortcutsGroup()
        group_terminal.add_shortcut(Gtk.ShortcutsShortcut(
            title=_('Local Terminal'), accelerator=f"{primary}<Shift>t"))
        group_terminal.add_shortcut(Gtk.ShortcutsShortcut(
            title=_('Search in Terminal'), accelerator=f"{primary}<Shift>f"))
        group_terminal.add_shortcut(Gtk.ShortcutsShortcut(
            title=_('Broadcast Command'), accelerator=f"{primary}<Shift>b"))
        section.add_group(group_terminal)

        # Tab navigation shortcuts
        group_tabs = Gtk.ShortcutsGroup()
        group_tabs.add_shortcut(Gtk.ShortcutsShortcut(
            title=_('Open New Tab'), accelerator=f"{primary}<Alt>n"))
        group_tabs.add_shortcut(Gtk.ShortcutsShortcut(
            title=_('Next Tab'), accelerator='<Alt>Right'))
        group_tabs.add_shortcut(Gtk.ShortcutsShortcut(
            title=_('Previous Tab'), accelerator='<Alt>Left'))
        group_tabs.add_shortcut(Gtk.ShortcutsShortcut(
            title=_('Close Tab'), accelerator=f"{primary}F4"))
        group_tabs.add_shortcut(Gtk.ShortcutsShortcut(
            title=_('Tab Overview'), accelerator=f"{primary}<Shift>Tab"))
        section.add_group(group_tabs)

    def toggle_list_focus(self):
        """Toggle focus between connection list and terminal"""
        if self.connection_list.has_focus():
            # Focus current terminal
            current_page = self.tab_view.get_selected_page()
            if current_page:
                child = current_page.get_child()
                if hasattr(child, 'vte'):
                    self._focus_terminal_widget(child)
        else:
            # Focus connection list with toast notification
            self.focus_connection_list()

    def _select_tab_relative(self, delta: int):
        """Select tab relative to current index, wrapping around."""
        self._return_to_tab_view_if_welcome()
        try:
            n = self.tab_view.get_n_pages()
            if n <= 0:
                return
            current = self.tab_view.get_selected_page()
            # If no current selection, pick first
            if not current:
                page = self.tab_view.get_nth_page(0)
                if page:
                    self.tab_view.set_selected_page(page)
                return
            # Find current index
            idx = 0
            for i in range(n):
                if self.tab_view.get_nth_page(i) == current:
                    idx = i
                    break
            new_index = (idx + delta) % n
            page = self.tab_view.get_nth_page(new_index)
            if page:
                self.tab_view.set_selected_page(page)
        except Exception:
            pass


    # Signal handlers
    def on_connection_click(self, gesture, n_press, x, y):
        """Handle clicks on the connection list"""
        # Get the row that was clicked
        row, _, _ = self._resolve_connection_list_event(x, y)
        if row is None:
            return

        if n_press == 1:  # Single click - just select
            try:
                self.connection_list.grab_focus()
            except Exception:
                pass
            try:
                state = gesture.get_current_event_state()
            except Exception:
                state = 0

            multi_mask = (
                Gdk.ModifierType.CONTROL_MASK
                | Gdk.ModifierType.SHIFT_MASK
                | getattr(Gdk.ModifierType, 'PRIMARY_ACCELERATOR_MASK', 0)
            )

            if state & multi_mask:
                # Allow default multi-selection behavior
                return

            self._select_only_row(row)
            gesture.set_state(Gtk.EventSequenceState.CLAIMED)
        elif n_press == 2:  # Double click - connect
            if hasattr(row, 'connection'):
                self._cycle_connection_tabs_or_open(row.connection)
            gesture.set_state(Gtk.EventSequenceState.CLAIMED)

    def on_connection_activated(self, list_box, row):
        """Handle connection activation (Enter key)"""
        self._return_to_tab_view_if_welcome()
        logger.debug(f"Connection activated - row: {row}, has connection: {hasattr(row, 'connection') if row else False}")
        if row and hasattr(row, 'connection'):
            self._cycle_connection_tabs_or_open(row.connection)
        elif row and hasattr(row, 'group_id'):
            # Handle group row activation - toggle expand/collapse
            logger.debug(f"Group row activated - toggling expand/collapse for group: {row.group_id}")
            row._toggle_expand()
            

        
    def on_connection_activate(self, list_box, row):
        """Handle connection activation (Enter key or double-click)"""
        self._return_to_tab_view_if_welcome()
        if row and hasattr(row, 'connection'):
            self._cycle_connection_tabs_or_open(row.connection)
            return True  # Stop event propagation
        return False
        
    def on_activate_connection(self, action, param):
        """Handle the activate-connection action"""
        self._return_to_tab_view_if_welcome()
        row = self.connection_list.get_selected_row()
        if row and hasattr(row, 'connection'):
            self._cycle_connection_tabs_or_open(row.connection)

    def _focus_most_recent_tab(self, connection: Connection) -> None:
        """Focus the most recent tab for a connection if one exists.

        Does nothing if the connection has no open tabs.
        """
        try:
            terms_for_conn = []
            try:
                n = self.tab_view.get_n_pages()
            except Exception:
                n = 0
            for i in range(n):
                page = self.tab_view.get_nth_page(i)
                child = page.get_child() if hasattr(page, 'get_child') else None
                if child is not None and self.terminal_to_connection.get(child) == connection:
                    terms_for_conn.append(child)

            if not terms_for_conn:
                return

            target_term = self.active_terminals.get(connection)
            if target_term not in terms_for_conn:
                target_term = terms_for_conn[0]

            page = self.tab_view.get_page(target_term)
            if page is None:
                return

            if self.tab_view.get_selected_page() != page:
                self.tab_view.set_selected_page(page)

            self.active_terminals[connection] = target_term
            self._focus_terminal_widget(target_term)
        except Exception as e:
            logger.error(f"Failed to focus most recent tab for {getattr(connection, 'nickname', '')}: {e}")


    def _focus_most_recent_tab_or_open_new(self, connection: Connection):
        """If there are open tabs for this server, focus the most recent one.
        Otherwise open a new tab for the server.
        """
        self._return_to_tab_view_if_welcome()
        try:
            # Check if there are open tabs for this connection
            terms_for_conn = []
            try:
                n = self.tab_view.get_n_pages()
            except Exception:
                n = 0
            for i in range(n):
                page = self.tab_view.get_nth_page(i)
                child = page.get_child() if hasattr(page, 'get_child') else None
                if child is not None and self.terminal_to_connection.get(child) == connection:
                    terms_for_conn.append(child)

            if terms_for_conn:
                # Focus the most recent tab for this connection
                most_recent_term = self.active_terminals.get(connection)
                if most_recent_term and most_recent_term in terms_for_conn:
                    # Use the most recent terminal
                    target_term = most_recent_term
                else:
                    # Fallback to the first tab for this connection
                    target_term = terms_for_conn[0]
                
                page = self.tab_view.get_page(target_term)
                if page is not None:
                    self.tab_view.set_selected_page(page)
                    # Update most-recent mapping
                    self.active_terminals[connection] = target_term
                    # Give focus to the VTE terminal so user can start typing immediately
                    self._focus_terminal_widget(target_term)
                    return

            # No existing tabs for this connection -> open a new one
            self.terminal_manager.connect_to_host(connection, force_new=False)
        except Exception as e:
            logger.error(f"Failed to focus most recent tab or open new for {getattr(connection, 'nickname', '')}: {e}")

    def _cycle_connection_tabs_or_open(self, connection: Connection):
        """If there are open tabs for this server, cycle to the next one (wrap).
        Otherwise open a new tab for the server.
        """
        self._return_to_tab_view_if_welcome()
        try:
            # Collect current pages in visual/tab order
            terms_for_conn = []
            try:
                n = self.tab_view.get_n_pages()
            except Exception:
                n = 0
            for i in range(n):
                page = self.tab_view.get_nth_page(i)
                child = page.get_child() if hasattr(page, 'get_child') else None
                if child is not None and self.terminal_to_connection.get(child) == connection:
                    terms_for_conn.append(child)

            if terms_for_conn:
                # Determine current index among this connection's tabs
                selected = self.tab_view.get_selected_page()
                current_idx = -1
                if selected is not None:
                    current_child = selected.get_child()
                    for i, t in enumerate(terms_for_conn):
                        if t == current_child:
                            current_idx = i
                            break
                # Compute next index (wrap)
                next_idx = (current_idx + 1) % len(terms_for_conn) if current_idx >= 0 else 0
                next_term = terms_for_conn[next_idx]
                page = self.tab_view.get_page(next_term)
                if page is not None:
                    self.tab_view.set_selected_page(page)
                    # Update most-recent mapping
                    self.active_terminals[connection] = next_term
                    self._focus_terminal_widget(next_term)
                    return

            # No existing tabs for this connection -> open a new one
            self.terminal_manager.connect_to_host(connection, force_new=False)
            try:
                self._focus_most_recent_tab(connection)
            except Exception:
                pass
        except Exception as e:
            logger.error(f"Failed to cycle or open for {getattr(connection, 'nickname', '')}: {e}")

    def _focus_terminal_widget(self, terminal: TerminalWidget) -> None:
        """Request focus for a terminal widget, retrying on idle if needed."""

        if terminal is None:
            return

        vte_widget = getattr(terminal, 'vte', None)
        if vte_widget is None:
            return

        def _focus_attempt(_source=None) -> bool:
            try:
                vte_widget.grab_focus()
            except Exception as focus_error:
                logger.debug(f"Deferred terminal focus failed: {focus_error}")
            return GLib.SOURCE_REMOVE

        try:
            vte_widget.grab_focus()
        except Exception:
            pass

        GLib.idle_add(_focus_attempt, priority=GLib.PRIORITY_DEFAULT_IDLE)
        GLib.timeout_add(150, _focus_attempt)
        GLib.timeout_add(350, _focus_attempt)

    def _get_active_terminal_widget(self) -> Optional[TerminalWidget]:
        """Return the TerminalWidget for the currently selected tab, if any."""
        try:
            page = self.tab_view.get_selected_page()
        except Exception:
            return None

        if page is None:
            return None

        try:
            child = page.get_child()
        except Exception:
            child = None

        if isinstance(child, TerminalWidget):
            return child
        return None

    def toggle_terminal_search_overlay(self, select_all: bool = False) -> None:
        """Toggle the search overlay for the currently focused terminal tab."""
        terminal = self._get_active_terminal_widget()
        if terminal is None:
            return

        revealer = getattr(terminal, 'search_revealer', None)
        is_revealed = False
        if revealer is not None:
            try:
                is_revealed = bool(revealer.get_reveal_child())
            except Exception as exc:
                logger.debug('Failed to query terminal search revealer state: %s', exc)

        try:
            if is_revealed and hasattr(terminal, '_hide_search_overlay'):
                terminal._hide_search_overlay()
            elif hasattr(terminal, '_show_search_overlay'):
                terminal._show_search_overlay(select_all=select_all)
        except Exception as exc:
            logger.debug('Failed to toggle terminal search overlay: %s', exc)

    def on_tab_selected(self, tab_view: Adw.TabView, _pspec=None) -> None:
        """Update active terminal mapping when the user switches tabs."""
        self._return_to_tab_view_if_welcome()
        try:
            page = tab_view.get_selected_page()
            if page is None:
                return
            child = page.get_child() if hasattr(page, 'get_child') else None
            if child is None:
                return
            connection = self.terminal_to_connection.get(child)
            if connection:
                # Check if this is a local terminal
                host_value = _get_connection_host(connection) or _get_connection_alias(connection)
                if host_value == 'localhost':
                    # Local terminal - clear selection
                    try:
                        if hasattr(self.connection_list, 'unselect_all'):
                            self.connection_list.unselect_all()
                        else:
                            current = self.connection_list.get_selected_row()
                            if current is not None:
                                self.connection_list.unselect_row(current)
                    except Exception:
                        pass
                else:
                    # Regular connection terminal - select the corresponding row
                    self.active_terminals[connection] = child
                    row = self.connection_rows.get(connection)
                    if row:
                        selected_rows = []
                        try:
                            selected_rows = list(self.connection_list.get_selected_rows())
                        except Exception:
                            current = self.connection_list.get_selected_row()
                            if current:
                                selected_rows = [current]
                        if row not in selected_rows:
                            self._select_only_row(row)
            else:
                # Other non-connection terminal - clear selection
                try:
                    if hasattr(self.connection_list, 'unselect_all'):
                        self.connection_list.unselect_all()
                    else:
                        current = self.connection_list.get_selected_row()
                        if current is not None:
                            self.connection_list.unselect_row(current)
                except Exception:
                    pass
        except Exception as e:
            logger.error(f"Failed to sync tab selection: {e}")

    def on_connection_selected(self, list_box, row):
        """Handle connection list selection change"""
        try:
            connection_rows = self._get_selected_connection_rows()
            group_rows = self._get_selected_group_rows()
        except Exception:
            connection_rows = []
            group_rows = []

        has_connections = bool(connection_rows)
        has_groups = bool(group_rows)

        if has_connections and not has_groups:
            self.connection_toolbar.set_visible(True)
            self.group_toolbar.set_visible(False)

            multiple_connections = len(connection_rows) > 1
            self.edit_button.set_sensitive(not multiple_connections)
            if hasattr(self, 'copy_key_button'):
                self.copy_key_button.set_sensitive(not multiple_connections)
            if hasattr(self, 'scp_button'):
                self.scp_button.set_sensitive(not multiple_connections)
            self.manage_files_button.set_sensitive(
                not multiple_connections and not should_hide_file_manager_options()
            )
            self.manage_files_button.set_visible(not should_hide_file_manager_options())
            if hasattr(self, 'system_terminal_button') and self.system_terminal_button:
                self.system_terminal_button.set_sensitive(not multiple_connections)
            self.delete_button.set_sensitive(True)
            self.rename_group_button.set_sensitive(False)
            self.delete_group_button.set_sensitive(False)
        elif has_groups and not has_connections:
            self.connection_toolbar.set_visible(False)
            self.group_toolbar.set_visible(True)

            allow_single_group = len(group_rows) == 1
            self.delete_button.set_sensitive(False)
            if hasattr(self, 'copy_key_button'):
                self.copy_key_button.set_sensitive(False)
            if hasattr(self, 'scp_button'):
                self.scp_button.set_sensitive(False)
            self.manage_files_button.set_sensitive(False)
            self.manage_files_button.set_visible(not should_hide_file_manager_options())
            if hasattr(self, 'system_terminal_button') and self.system_terminal_button:
                self.system_terminal_button.set_sensitive(False)
            self.rename_group_button.set_sensitive(allow_single_group)
            self.delete_group_button.set_sensitive(allow_single_group)
        else:
            self.connection_toolbar.set_visible(False)
            self.group_toolbar.set_visible(False)
            self.delete_button.set_sensitive(False)
            if hasattr(self, 'copy_key_button'):
                self.copy_key_button.set_sensitive(False)
            if hasattr(self, 'scp_button'):
                self.scp_button.set_sensitive(False)
            self.manage_files_button.set_sensitive(False)
            self.manage_files_button.set_visible(not should_hide_file_manager_options())
            if hasattr(self, 'system_terminal_button') and self.system_terminal_button:
                self.system_terminal_button.set_sensitive(False)
            self.rename_group_button.set_sensitive(False)
            self.delete_group_button.set_sensitive(False)

    def on_add_connection_clicked(self, button):
        """Handle add connection button click"""
        self.show_connection_dialog()

    def on_edit_connection_clicked(self, button):
        """Handle edit connection button click"""
        selected_row = self.connection_list.get_selected_row()
        if selected_row:
            if hasattr(selected_row, 'connection'):
                self.show_connection_dialog(selected_row.connection)
            else:
                logger.debug("Cannot edit group row")

    def on_sidebar_toggle(self, button):
        """Handle sidebar toggle button click"""
        try:
            # Button active state now represents the action to perform
            # True = hide sidebar, False = show sidebar
            should_hide = button.get_active()
            is_visible = not should_hide
            self._toggle_sidebar_visibility(is_visible)
            
            # Update button icon and tooltip based on current sidebar state
            if is_visible:
                button.set_icon_name('sidebar-show-symbolic')
                button.set_tooltip_text(
                    f'Hide Sidebar (F9, {get_primary_modifier_label()}+B)'
                )
            else:
                button.set_icon_name('sidebar-show-symbolic')
                button.set_tooltip_text(
                    f'Show Sidebar (F9, {get_primary_modifier_label()}+B)'
                )
            
            # No need to save state - sidebar always starts visible
                
        except Exception as e:
            logger.error(f"Failed to toggle sidebar: {e}")

    def on_view_toggle_clicked(self, button):
        """Handle view toggle button click to switch between welcome and tabs"""
        try:
            # Check which view is currently visible
            current_view = self.content_stack.get_visible_child_name()
            
            if current_view == "welcome":
                # Switch to tab view
                self.show_tab_view()
            else:
                # Switch to welcome view
                self.show_welcome_view()
                
        except Exception as e:
            logger.error(f"Failed to toggle view: {e}")

    def _toggle_sidebar_visibility(self, is_visible):
        """Helper method to toggle sidebar visibility"""
        try:
            logger.debug(f"Toggle sidebar visibility requested: {is_visible}, split variant: {getattr(self, '_split_variant', 'unknown')}")
            if HAS_OVERLAY_SPLIT and getattr(self, '_split_variant', '') == 'overlay':
                # For OverlaySplitView
                self.split_view.set_show_sidebar(is_visible)
                logger.debug(f"Set OverlaySplitView sidebar visibility to: {is_visible}")
            elif HAS_NAV_SPLIT and getattr(self, '_split_variant', '') == 'navigation':
                # NavigationSplitView doesn't have set_show_sidebar method
                # The sidebar visibility is controlled by the navigation view
                logger.debug(f"NavigationSplitView sidebar visibility toggle requested: {is_visible}")
            else:
                # For Gtk.Paned fallback
                sidebar_widget = self.split_view.get_start_child()
                if sidebar_widget:
                    sidebar_widget.set_visible(is_visible)
                    logger.debug(f"Set Gtk.Paned sidebar visibility to: {is_visible}")
        except Exception as e:
            logger.error(f"Failed to toggle sidebar visibility: {e}")



    def on_scp_button_clicked(self, button):
        """Prompt the user to choose between uploading or downloading with scp."""
        try:
            selected_row = self.connection_list.get_selected_row()
            if not selected_row:
                return
            connection = getattr(selected_row, 'connection', None)
            if not connection:
                return

            chooser = Adw.MessageDialog(
                transient_for=self,
                modal=True,
                heading=_('Transfer files with scp'),
                body=_('Choose whether you want to upload local files to the server or download remote paths to your computer.')
            )
            chooser.add_response('cancel', _('Cancel'))
            chooser.add_response('upload', _('Upload to server…'))
            chooser.add_response('download', _('Download from server…'))
            chooser.set_default_response('upload')
            chooser.set_close_response('cancel')

            def _on_choice(dlg, response):
                dlg.close()
                if response == 'upload':
                    self._start_scp_upload_flow(connection)
                elif response == 'download':
                    self._prompt_scp_download(connection)

            chooser.connect('response', _on_choice)
            chooser.present()
        except Exception as e:
            logger.error(f'SCP transfer chooser failed: {e}')

    def _start_scp_upload_flow(self, connection):
        """Kick off the upload flow using a portal-aware file chooser."""
        try:
            file_dialog = Gtk.FileDialog(title=_('Select files to upload'))
            file_dialog.open_multiple(
                self,
                None,
                lambda fd, res: self._on_upload_files_chosen(fd, res, connection),
            )
        except Exception as e:
            logger.error(f'Upload dialog failed: {e}')

    def _append_scp_option_pair(self, options: List[str], flag: str, value: Optional[str]) -> None:
        """Append a flag/value pair to ``options`` if it is not already present."""
        if not value:
            return

        option_value = str(value)
        if flag == '-F':
            expanded = os.path.abspath(os.path.expanduser(option_value))
            if not os.path.exists(expanded):
                return
            option_value = expanded

        for idx in range(len(options) - 1):
            if options[idx] == flag and options[idx + 1] == option_value:
                return

        options.extend([flag, option_value])

    def _extend_scp_options_from_connection(self, connection, options: List[str]) -> None:
        """Augment ``options`` with connection-specific SSH arguments."""
        try:
            config_path = getattr(connection, 'config_root', '') or ''
        except Exception:
            config_path = ''
        if not config_path and hasattr(self, 'connection_manager') and getattr(self.connection_manager, 'ssh_config_path', ''):
            config_path = getattr(self.connection_manager, 'ssh_config_path', '')
        if config_path:
            self._append_scp_option_pair(options, '-F', config_path)

        proxy_jump = []
        try:
            proxy_jump = list(getattr(connection, 'proxy_jump', []) or [])
        except Exception:
            proxy_jump = []
        if proxy_jump:
            hop_chain = ','.join(str(h).strip() for h in proxy_jump if str(h).strip())
            if hop_chain:
                self._append_scp_option_pair(options, '-o', f'ProxyJump={hop_chain}')

        proxy_command = ''
        try:
            proxy_command = str(getattr(connection, 'proxy_command', '') or '').strip()
        except Exception:
            proxy_command = ''
        if proxy_command:
            self._append_scp_option_pair(options, '-o', f'ProxyCommand={proxy_command}')

        if getattr(connection, 'forward_agent', False):
            self._append_scp_option_pair(options, '-o', 'ForwardAgent=yes')

        certificate_path = ''
        try:
            certificate_path = str(getattr(connection, 'certificate', '') or '').strip()
        except Exception:
            certificate_path = ''
        if certificate_path:
            expanded_cert = os.path.expanduser(certificate_path)
            if os.path.isfile(expanded_cert):
                self._append_scp_option_pair(options, '-o', f'CertificateFile={expanded_cert}')

        extra_cfg = ''
        try:
            extra_cfg = str(getattr(connection, 'extra_ssh_config', '') or '')
        except Exception:
            extra_cfg = ''
        if extra_cfg:
            for line in extra_cfg.split('\n'):
                stripped = line.strip()
                if not stripped or stripped.startswith('#'):
                    continue
                self._append_scp_option_pair(options, '-o', stripped)

    def _build_scp_connection_profile(self, connection) -> SCPConnectionProfile:
        alias_value = _get_connection_alias(connection)
        hostname_value = _get_connection_host(connection)
        host_value = alias_value or hostname_value
        if not host_value:
            raise ValueError(_('No host information is available for this connection.'))

        username = getattr(connection, 'username', '') or ''

        try:
            port = int(getattr(connection, 'port', 22) or 22)
        except Exception:
            port = 22

        keyfile = getattr(connection, 'keyfile', '') or ''
        try:
            key_mode = int(getattr(connection, 'key_select_mode', 0) or 0)
        except Exception:
            key_mode = 0

        expanded_keyfile = keyfile
        if keyfile:
            expanded_keyfile = os.path.expanduser(keyfile)
            if not os.path.isabs(keyfile):
                try:
                    expanded_keyfile = os.path.realpath(expanded_keyfile)
                except Exception:
                    expanded_keyfile = os.path.expanduser(keyfile)
        try:
            keyfile_ok = bool(expanded_keyfile) and os.path.isfile(expanded_keyfile)
        except Exception:
            keyfile_ok = False

        try:
            auth_method = int(getattr(connection, 'auth_method', 0) or 0)
        except Exception:
            auth_method = 0
        prefer_password = (auth_method == 1)

        saved_password: Optional[str] = None
        saved_passphrase: Optional[str] = None
        combined_auth = False
        connection_manager = getattr(self, 'connection_manager', None)
        lookup_host = hostname_value or host_value
        if connection_manager:
            try:
                saved_password = connection_manager.get_password(lookup_host, connection.username)
            except Exception:
                saved_password = None

            if keyfile_ok and key_mode in (1, 2):
                try:
                    saved_passphrase = connection_manager.get_key_passphrase(expanded_keyfile)
                except Exception:
                    saved_passphrase = None
                if not saved_passphrase and keyfile and keyfile != expanded_keyfile:
                    try:
                        saved_passphrase = connection_manager.get_key_passphrase(keyfile)
                    except Exception:
                        saved_passphrase = None

        has_saved_password = bool(saved_password)
        combined_auth = (auth_method == 0 and has_saved_password)
        use_publickey_with_password = combined_auth and not getattr(connection, 'pubkey_auth_no', False)

        ssh_options: List[str] = []
        try:
            cfg = self.config if hasattr(self, 'config') else Config()
            ssh_cfg = cfg.get_ssh_config() if hasattr(cfg, 'get_ssh_config') else {}
        except Exception:
            ssh_cfg = {}

        strict_val = str(ssh_cfg.get('strict_host_key_checking', '') or '').strip()
        auto_add = bool(ssh_cfg.get('auto_add_host_keys', True))

        if strict_val:
            ssh_options += ['-o', f'StrictHostKeyChecking={strict_val}']
        elif auto_add and not has_saved_password:
            ssh_options += ['-o', 'StrictHostKeyChecking=accept-new']

        if getattr(connection, 'pubkey_auth_no', False):
            ssh_options += ['-o', 'PubkeyAuthentication=no']

        if keyfile_ok and key_mode in (1, 2):
            ssh_options += ['-i', expanded_keyfile]
            if key_mode == 1:
                ssh_options += ['-o', 'IdentitiesOnly=yes']

        self._extend_scp_options_from_connection(connection, ssh_options)

        if prefer_password:
            ssh_options += ['-o', 'PreferredAuthentications=password']
        elif combined_auth:
            ssh_options += [
                '-o',
                'PreferredAuthentications=gssapi-with-mic,hostbased,publickey,keyboard-interactive,password',
            ]

        identity_agent_disabled = bool(
            getattr(connection, 'identity_agent_disabled', False)
        )

        return SCPConnectionProfile(
            alias=alias_value or '',
            hostname=hostname_value or '',
            host=host_value,
            username=username,
            port=port,
            ssh_options=ssh_options,
            saved_password=saved_password,
            saved_passphrase=saved_passphrase,
            prefer_password=prefer_password,
            combined_auth=combined_auth,
            use_publickey_with_password=use_publickey_with_password,
            key_mode=key_mode,
            keyfile=keyfile,
            keyfile_ok=keyfile_ok,
            keyfile_expanded=expanded_keyfile if keyfile_ok else '',
            identity_agent_disabled=identity_agent_disabled,
        )

    def _prompt_scp_download(self, connection):
        """Show a simple file picker that downloads selected remote files via scp."""
        try:
            try:
                profile = self._build_scp_connection_profile(connection)
            except ValueError:
                msg = Adw.MessageDialog(
                    transient_for=self,
                    modal=True,
                    heading=_('Download unavailable'),
                    body=_('No host information is available for this connection.'),
                )
                msg.add_response('ok', _('OK'))
                msg.set_default_response('ok')
                msg.set_close_response('ok')
                msg.present()
                return

            alias_value = profile.alias
            hostname_value = profile.hostname
            host_value = profile.host
            username = profile.username
            port = profile.port

            known_hosts_path = None
            saved_password = None
            if hasattr(self, 'connection_manager') and self.connection_manager:
                known_hosts_path = getattr(self.connection_manager, 'known_hosts_path', None)
                saved_password = profile.saved_password
                try:
                    if (
                        profile.key_mode in (1, 2)
                        and profile.keyfile_ok
                        and profile.keyfile_expanded
<<<<<<< HEAD
                        and not getattr(connection, "identity_agent_disabled", False)
                    ):
                        self.connection_manager.prepare_key_for_connection(profile.keyfile_expanded)
=======
                    ):
                        if profile.identity_agent_disabled:
                            logger.debug(
                                "SCP: IdentityAgent disabled; skipping key preload"
                            )
                        else:
                            self.connection_manager.prepare_key_for_connection(
                                profile.keyfile_expanded
                            )
>>>>>>> ae505cf9
                except Exception:
                    pass

            try:
                default_download_dir = GLib.get_user_special_dir(GLib.UserDirectory.DIRECTORY_DOWNLOAD)
            except Exception:
                default_download_dir = None
            if not default_download_dir:
                try:
                    default_download_dir = str(Path.home() / 'Downloads')
                except Exception:
                    default_download_dir = GLib.get_home_dir() or os.path.expanduser('~')

            ssh_extra_opts = list(profile.ssh_options)
            use_publickey_with_password = profile.use_publickey_with_password
            if profile.prefer_password:
                use_publickey_with_password = False

            base_env = os.environ.copy()

            dialog = Adw.Window()
            dialog.set_transient_for(self)
            dialog.set_modal(True)
            try:
                dialog.set_default_size(480, 420)
            except Exception:
                pass
            try:
                dialog.set_title(_('Download files from server'))
            except Exception:
                pass

            header = Adw.HeaderBar()
            title_label = Gtk.Label(label=_('Download files'))
            title_label.set_halign(Gtk.Align.START)
            try:
                title_label.add_css_class('title-2')
            except Exception:
                pass
            header.set_title_widget(title_label)

            content_box = Gtk.Box(orientation=Gtk.Orientation.VERTICAL, spacing=12)
            content_box.set_hexpand(True)
            content_box.set_vexpand(True)
            try:
                content_box.set_margin_top(16)
                content_box.set_margin_bottom(16)
                content_box.set_margin_start(16)
                content_box.set_margin_end(16)
            except Exception:
                pass

            paths_group = Adw.PreferencesGroup()
            paths_group.set_title(_('Locations'))

            remote_row = Adw.EntryRow(title=_('Remote directory'))
            remote_row.set_text('~')
            try:
                remote_editable = remote_row.get_editable()
                if remote_editable and hasattr(remote_editable, 'set_placeholder_text'):
                    remote_editable.set_placeholder_text(_('Example: ~/ or /var/tmp'))
            except Exception:
                pass

            refresh_button = Gtk.Button.new_from_icon_name('view-refresh-symbolic')
            refresh_button.set_tooltip_text(_('Refresh remote listing'))
            refresh_button.add_css_class('flat')
            remote_row.add_suffix(refresh_button)
            remote_row.set_show_apply_button(False)
            paths_group.add(remote_row)


            paths_wrapper = Adw.Clamp()
            paths_wrapper.set_child(paths_group)
            content_box.append(paths_wrapper)

            scroller = Gtk.ScrolledWindow()
            scroller.set_policy(Gtk.PolicyType.AUTOMATIC, Gtk.PolicyType.AUTOMATIC)
            scroller.set_min_content_height(220)

            list_box = Gtk.ListBox()
            list_box.set_selection_mode(Gtk.SelectionMode.SINGLE)
            list_box.set_hexpand(True)
            list_box.set_vexpand(True)
            try:
                list_box.set_activate_on_single_click(False)
            except Exception:
                pass
            scroller.set_child(list_box)
            content_box.append(scroller)

            status_label = Gtk.Label()
            status_label.set_halign(Gtk.Align.START)
            status_label.set_wrap(True)
            content_box.append(status_label)

            destination_group = Adw.PreferencesGroup()
            destination_group.set_title(_('Destination'))

            local_row = Adw.EntryRow(title=_('Local destination'))
            local_row.set_text(str(default_download_dir))
            try:
                local_editable = local_row.get_editable()
                if local_editable and hasattr(local_editable, 'set_placeholder_text'):
                    local_editable.set_placeholder_text(_('Example: ~/Downloads'))
            except Exception:
                pass

            picker_button = Gtk.Button.new_from_icon_name('folder-symbolic')
            picker_button.set_tooltip_text(_('Choose destination folder'))
            picker_button.add_css_class('flat')
            local_row.add_suffix(picker_button)
            local_row.set_show_apply_button(False)
            destination_group.add(local_row)

            destination_wrapper = Adw.Clamp()
            destination_wrapper.set_child(destination_group)
            content_box.append(destination_wrapper)


            def _open_destination_picker():
                file_dialog = Gtk.FileDialog(title=_('Select destination folder'))
                current_text = local_row.get_text().strip()
                if current_text:
                    try:
                        expanded = os.path.expanduser(current_text)
                        if os.path.isdir(expanded):
                            file_dialog.set_initial_folder(Gio.File.new_for_path(expanded))
                    except Exception:
                        pass

                def _on_destination_chosen(dialog: Gtk.FileDialog, result):
                    nonlocal default_download_dir
                    try:
                        folder = dialog.select_folder_finish(result)
                    except GLib.Error as err:
                        dialog_error = getattr(Gtk, 'DialogError', None)
                        if dialog_error is not None and err.matches(dialog_error, dialog_error.DISMISSED):
                            return
                        if err.matches(Gio.IOErrorEnum, Gio.IOErrorEnum.CANCELLED):
                            return
                        logger.error(f'Destination chooser failed: {err.message}')
                        status_label.set_text(
                            _('Could not select destination: {error}').format(error=err.message)
                        )
                        return

                    if not folder:
                        return

                    path = folder.get_path()
                    if not path:
                        return

                    default_download_dir = path
                    local_row.set_text(path)

                try:
                    file_dialog.select_folder(self, None, _on_destination_chosen)
                except Exception as err:
                    logger.error(f'Failed to present destination chooser: {err}')
                    status_label.set_text(
                        _('Could not open destination chooser: {error}').format(error=str(err))
                    )

            picker_button.connect('clicked', lambda *_: _open_destination_picker())

            button_box = Gtk.Box(orientation=Gtk.Orientation.HORIZONTAL, spacing=12)
            button_box.set_halign(Gtk.Align.END)

            cancel_button = Gtk.Button(label=_('Cancel'))
            button_box.append(cancel_button)

            download_button = Gtk.Button(label=_('Download'))
            download_button.set_sensitive(False)
            try:
                download_button.add_css_class('suggested-action')
            except Exception:
                pass
            button_box.append(download_button)

            content_box.append(button_box)

            root_box = Gtk.Box(orientation=Gtk.Orientation.VERTICAL)
            root_box.append(header)
            root_box.append(content_box)
            dialog.set_content(root_box)

            def _clear_list():
                child = list_box.get_first_child()
                while child is not None:
                    next_child = child.get_next_sibling()
                    list_box.remove(child)
                    child = next_child

            def _on_rows_changed(_list, row):
                if not row:
                    download_button.set_sensitive(False)
                    return
                download_button.set_sensitive(getattr(row, 'remote_selectable', True))

            list_box.connect('row-selected', _on_rows_changed)

            def _finish_download(success: bool, destination: Path, remote_name: str):
                list_box.set_sensitive(True)
                refresh_button.set_sensitive(True)
                selected_row = list_box.get_selected_row()
                if selected_row is not None:
                    download_button.set_sensitive(getattr(selected_row, 'remote_selectable', True))
                if success:
                    status_label.set_text(
                        _('Downloaded {name} to {dest}').format(
                            name=remote_name,
                            dest=str(destination),
                        )
                    )
                    if hasattr(self, 'toast_overlay'):
                        toast = Adw.Toast.new(
                            _('Downloaded {name} to {dest}').format(
                                name=remote_name,
                                dest=str(destination),
                            )
                        )
                        toast.set_timeout(3)
                        self.toast_overlay.add_toast(toast)
                else:
                    status_label.set_text(_('Download failed. Check the log for details.'))
                return False

            def _start_download(row: Optional[Gtk.ListBoxRow] = None):
                selected_row = row or list_box.get_selected_row()
                if not selected_row:
                    return
                remote_name = getattr(selected_row, 'remote_name', '')
                if not remote_name:
                    return
                if not getattr(selected_row, 'remote_selectable', True):
                    return

                current_dir = _normalize_remote_path(remote_row.get_text())
                if current_dir in ('.', ''):
                    remote_path = remote_name
                else:
                    remote_path = _remote_join(current_dir, remote_name)

                destination_text = local_row.get_text().strip()
                if not destination_text:
                    destination_text = str(default_download_dir)
                try:
                    destination_dir = Path(destination_text).expanduser()
                except Exception:
                    destination_dir = Path(destination_text)

                try:
                    destination_dir.mkdir(parents=True, exist_ok=True)
                except Exception as exc:
                    status_label.set_text(
                        _('Cannot access {dest}: {error}').format(
                            dest=str(destination_dir),
                            error=str(exc),
                        )
                    )
                    return

                status_label.set_text(_('Downloading…'))
                download_button.set_sensitive(False)
                refresh_button.set_sensitive(False)
                list_box.set_sensitive(False)

                is_directory = bool(getattr(selected_row, 'remote_is_dir', False))

                def _worker():
                    success = download_file(
                        host_value,
                        username,
                        remote_path,
                        str(destination_dir),
                        recursive=is_directory,
                        port=port,
                        password=saved_password,
                        known_hosts_path=known_hosts_path,
                        extra_ssh_opts=ssh_extra_opts,
                        use_publickey=use_publickey_with_password,
                        inherit_env=base_env,
                        saved_passphrase=profile.saved_passphrase,
                        keyfile=profile.keyfile_expanded if profile.keyfile_ok else None,
                        key_mode=profile.key_mode,
                    )
                    GLib.idle_add(_finish_download, success, destination_dir, remote_name)

                threading.Thread(target=_worker, daemon=True).start()

            def _populate_list(entries: List[Tuple[str, bool]], directory: str, error_message: Optional[str]):
                _clear_list()
                current_dir = _normalize_remote_path(directory)

                if error_message:
                    status_label.set_text(error_message)
                    download_button.set_sensitive(False)
                    return

                parent_dir = _remote_parent(current_dir)
                if parent_dir is not None:
                    parent_row = Gtk.ListBoxRow()
                    parent_label = Gtk.Label(label='..')
                    parent_label.set_halign(Gtk.Align.START)
                    parent_label.set_hexpand(True)
                    try:
                        parent_label.add_css_class('monospace')
                    except Exception:
                        pass
                    try:
                        parent_label.add_css_class('dim-label')
                    except Exception:
                        pass
                    parent_row.set_child(parent_label)
                    try:
                        parent_row.set_selectable(False)
                        parent_row.set_activatable(True)
                    except Exception:
                        pass
                    setattr(parent_row, 'remote_name', '..')
                    setattr(parent_row, 'remote_is_dir', True)
                    setattr(parent_row, 'remote_selectable', False)
                    list_box.append(parent_row)

                if not entries:
                    status_label.set_text(
                        _('No entries found for {path}.').format(path=current_dir)
                    )
                    download_button.set_sensitive(False)
                    return

                for entry_name, is_dir in entries:
                    row = Gtk.ListBoxRow()
                    display_name = f"{entry_name}/" if is_dir else entry_name
                    label = Gtk.Label(label=display_name)
                    label.set_halign(Gtk.Align.START)
                    label.set_hexpand(True)
                    try:
                        label.add_css_class('monospace')
                    except Exception:
                        pass
                    row.set_child(label)
                    setattr(row, 'remote_name', entry_name)
                    setattr(row, 'remote_is_dir', is_dir)
                    setattr(row, 'remote_selectable', True)
                    list_box.append(row)

                status_label.set_text(_('Select an item to download.'))
                try:
                    candidate = list_box.get_first_child()
                    while candidate is not None:
                        if getattr(candidate, 'remote_selectable', True):
                            list_box.select_row(candidate)
                            break
                        candidate = candidate.get_next_sibling()
                except Exception:
                    pass

            def _load_remote():
                directory = remote_row.get_text().strip() or '.'
                status_label.set_text(_('Loading…'))
                refresh_button.set_sensitive(False)
                list_box.set_sensitive(False)
                download_button.set_sensitive(False)

                def _worker():
                    files, error_message = list_remote_files(
                        host_value,
                        username,
                        directory,
                        port=port,
                        password=saved_password,
                        known_hosts_path=known_hosts_path,
                        extra_ssh_opts=ssh_extra_opts,
                        use_publickey=use_publickey_with_password,
                        inherit_env=base_env,
                    )

                    def _update():
                        _populate_list(files, directory, error_message)
                        refresh_button.set_sensitive(True)
                        list_box.set_sensitive(True)
                        selected_row = list_box.get_selected_row()
                        if selected_row is not None:
                            download_button.set_sensitive(getattr(selected_row, 'remote_selectable', True))
                        return False

                    GLib.idle_add(_update, priority=GLib.PRIORITY_DEFAULT)

                threading.Thread(target=_worker, daemon=True).start()

            def _refresh():
                _load_remote()

            refresh_button.connect('clicked', lambda *_: _refresh())
            remote_row.connect('activate', lambda *_: _refresh())
            download_button.connect('clicked', lambda *_: _start_download())

            def _on_row_activated(_box, row):
                if not row:
                    return
                remote_name = getattr(row, 'remote_name', '')
                if not remote_name:
                    return
                current_dir = remote_row.get_text().strip() or '.'
                if remote_name == '..':
                    parent = _remote_parent(current_dir)
                    if parent is None:
                        return
                    remote_row.set_text(parent)
                    _refresh()
                elif getattr(row, 'remote_is_dir', False):
                    new_dir = _remote_join(current_dir, remote_name)
                    remote_row.set_text(new_dir)
                    _refresh()
                else:
                    list_box.select_row(row)

            list_box.connect('row-activated', _on_row_activated)
            cancel_button.connect('clicked', lambda *_: dialog.close())

            dialog.present()
            _load_remote()
        except Exception as e:
            logger.error(f'SCP download prompt failed: {e}')

    def on_manage_files_button_clicked(self, button):
        """Handle manage files button click from toolbar"""
        try:
            selected_row = self.connection_list.get_selected_row()
            if not selected_row:
                return
            connection = getattr(selected_row, 'connection', None)
            if not connection:
                return

            self._open_manage_files_for_connection(connection)
        except Exception as e:
            logger.error(f"Manage files button click failed: {e}")

    def on_system_terminal_button_clicked(self, button):
        """Handle system terminal button click from toolbar"""
        try:
            selected_row = self.connection_list.get_selected_row()
            if not selected_row:
                return
            connection = getattr(selected_row, 'connection', None)
            if not connection:
                return
            
            # Use the same logic as the context menu action
            self.open_in_system_terminal(connection)
        except Exception as e:
            logger.error(f"System terminal button click failed: {e}")

    def _show_ssh_copy_id_terminal_using_main_widget(self, connection, ssh_key, force=False):
        """Show a window with header bar and embedded terminal running ssh-copy-id.

        Requirements:
        - Terminal expands horizontally, no borders around it
        - Header bar contains Cancel and Close buttons
        """
        logger.info("Main window: Starting ssh-copy-id terminal window creation")
        host_value = _get_connection_host(connection) or _get_connection_alias(connection)
        logger.debug(f"Main window: Connection details - host: {host_value}, "
                    f"username: {getattr(connection, 'username', 'unknown')}, "
                    f"port: {getattr(connection, 'port', 22)}")
        logger.debug(f"Main window: SSH key details - private_path: {getattr(ssh_key, 'private_path', 'unknown')}, "
                    f"public_path: {getattr(ssh_key, 'public_path', 'unknown')}")
        
        try:
            target = f"{connection.username}@{host_value}" if getattr(connection, 'username', '') else host_value
            pub_name = os.path.basename(getattr(ssh_key, 'public_path', '') or '')
            body_text = _('This will add your public key to the server\'s ~/.ssh/authorized_keys so future logins can use SSH keys.')
            logger.debug(f"Main window: Target: {target}, public key name: {pub_name}")
            
            dlg = Adw.Window()
            dlg.set_transient_for(self)
            dlg.set_modal(True)
            logger.debug("Main window: Created modal window")
            try:
                dlg.set_title(_('ssh-copy-id'))
            except Exception:
                pass
            try:
                dlg.set_default_size(920, 520)
            except Exception:
                pass

            # Header bar with Cancel
            header = Adw.HeaderBar()
            title_widget = Gtk.Box(orientation=Gtk.Orientation.VERTICAL, spacing=2)
            title_label = Gtk.Label(label=_('ssh-copy-id'))
            title_label.set_halign(Gtk.Align.START)
            subtitle_label = Gtk.Label(label=_('Copying {key} to {target}').format(key=pub_name or _('selected key'), target=target))
            subtitle_label.set_halign(Gtk.Align.START)
            try:
                title_label.add_css_class('title-2')
                subtitle_label.add_css_class('dim-label')
            except Exception:
                pass
            title_widget.append(title_label)
            title_widget.append(subtitle_label)
            header.set_title_widget(title_widget)

            # Close button is omitted; window has native close (X)

            # Content: TerminalWidget without connecting spinner/banner
            content_box = Gtk.Box(orientation=Gtk.Orientation.VERTICAL, spacing=8)
            content_box.set_hexpand(True)
            content_box.set_vexpand(True)
            try:
                content_box.set_margin_top(12)
                content_box.set_margin_bottom(12)
                content_box.set_margin_start(6)
                content_box.set_margin_end(6)
            except Exception:
                pass
            # Optional info text under header bar
            info_lbl = Gtk.Label(label=body_text)
            info_lbl.set_halign(Gtk.Align.START)
            try:
                info_lbl.add_css_class('dim-label')
                info_lbl.set_wrap(True)
            except Exception:
                pass
            content_box.append(info_lbl)

            term_widget = TerminalWidget(connection, self.config, self.connection_manager)
            # Hide connecting overlay and suppress disconnect banner for this non-SSH task
            try:
                term_widget._set_connecting_overlay_visible(False)
                setattr(term_widget, '_suppress_disconnect_banner', True)
                term_widget._set_disconnected_banner_visible(False)
            except Exception:
                pass
            term_widget.set_hexpand(True)
            term_widget.set_vexpand(True)
            # No frame: avoid borders around the terminal
            content_box.append(term_widget)

            # Bottom button area with Close button
            button_box = Gtk.Box(orientation=Gtk.Orientation.HORIZONTAL, spacing=12)
            button_box.set_halign(Gtk.Align.END)
            button_box.set_margin_top(12)
            
            cancel_btn = Gtk.Button(label=_('Close'))
            try:
                cancel_btn.add_css_class('suggested-action')
            except Exception:
                pass
            button_box.append(cancel_btn)
            
            content_box.append(button_box)

            # Root container combines header and content
            root_box = Gtk.Box(orientation=Gtk.Orientation.VERTICAL)
            root_box.append(header)
            root_box.append(content_box)
            dlg.set_content(root_box)

            def _on_cancel(btn):
                try:
                    if hasattr(term_widget, 'disconnect'):
                        term_widget.disconnect()
                except Exception:
                    pass
                dlg.close()
            cancel_btn.connect('clicked', _on_cancel)
            # No explicit close button; use window close (X)

            # Build ssh-copy-id command with options derived from connection settings
            logger.debug("Main window: Building ssh-copy-id command arguments")
            argv = self._build_ssh_copy_id_argv(
                connection,
                ssh_key,
                force,
                known_hosts_path=self.connection_manager.known_hosts_path,
            )
            cmdline = ' '.join([GLib.shell_quote(a) for a in argv])
            logger.info("Starting ssh-copy-id: %s", ' '.join(argv))
            logger.info("Full command line: %s", cmdline)
            logger.debug(f"Main window: Command argv: {argv}")
            logger.debug(f"Main window: Shell-quoted command: {cmdline}")

            # Helper to write colored lines into the terminal
            def _feed_colored_line(text: str, color: str):
                colors = {
                    'red': '\x1b[31m',
                    'green': '\x1b[32m',
                    'yellow': '\x1b[33m',
                    'blue': '\x1b[34m',
                }
                prefix = colors.get(color, '')
                try:
                    term_widget.vte.feed(("\r\n" + prefix + text + "\x1b[0m\r\n").encode('utf-8'))
                except Exception:
                    pass

            # Initial info line
            _feed_colored_line(_('Running ssh-copy-id…'), 'yellow')

            # Handle password authentication consistently with terminal connections
            logger.debug("Main window: Setting up authentication environment")
            env = os.environ.copy()
            logger.debug(f"Main window: Environment variables count: {len(env)}")
            
            # Determine auth method and check for saved password
            logger.debug("Main window: Determining authentication preferences")
            try:
                auth_method = int(getattr(connection, 'auth_method', 0) or 0)
                prefer_password = (auth_method == 1)
            except Exception as e2:
                logger.debug(f"Main window: Failed to get auth method from connection object: {e2}")
                auth_method = 0
                prefer_password = False

            has_saved_password = bool(self.connection_manager.get_password(host_value, connection.username))
            combined_auth = (auth_method == 0 and has_saved_password)
            logger.debug(f"Main window: Has saved password: {has_saved_password}")
            logger.debug(
                f"Main window: Authentication setup - prefer_password={prefer_password}, combined_auth={combined_auth}, has_saved_password={has_saved_password}"
            )

            if (prefer_password or combined_auth) and has_saved_password:
                # Use sshpass for password authentication
                logger.debug("Main window: Using sshpass for password authentication")
                import shutil
                sshpass_path = None
                
                # Check if sshpass is available and executable
                logger.debug("Main window: Checking for sshpass availability")
                if os.path.exists('/app/bin/sshpass') and os.access('/app/bin/sshpass', os.X_OK):
                    sshpass_path = '/app/bin/sshpass'
                    logger.debug("Found sshpass at /app/bin/sshpass")
                elif shutil.which('sshpass'):
                    sshpass_path = shutil.which('sshpass')
                    logger.debug(f"Found sshpass in PATH: {sshpass_path}")
                else:
                    logger.debug("sshpass not found or not executable")
                
                if sshpass_path:
                    # Use the same approach as ssh_password_exec.py for consistency
                    logger.debug("Main window: Setting up sshpass with FIFO")
                    from .ssh_password_exec import _mk_priv_dir, _write_once_fifo
                    import threading
                    
                    # Create private temp directory and FIFO
                    logger.debug("Main window: Creating private temp directory")
                    tmpdir = _mk_priv_dir()
                    fifo = os.path.join(tmpdir, "pw.fifo")
                    logger.debug(f"Main window: FIFO path: {fifo}")
                    os.mkfifo(fifo, 0o600)
                    logger.debug("Main window: FIFO created with permissions 0o600")
                    
                    # Start writer thread that writes the password exactly once
                    saved_password = self.connection_manager.get_password(host_value, connection.username)
                    logger.debug(f"Main window: Retrieved saved password, length: {len(saved_password) if saved_password else 0}")
                    t = threading.Thread(target=_write_once_fifo, args=(fifo, saved_password), daemon=True)
                    t.start()
                    logger.debug("Main window: Password writer thread started")
                    
                    # Use sshpass with FIFO
                    original_argv = argv.copy()
                    argv = [sshpass_path, "-f", fifo] + argv
                    logger.debug(f"Main window: Modified argv - added sshpass: {argv}")
                    
                    # Important: strip askpass vars so OpenSSH won't try the askpass helper for passwords
                    env.pop("SSH_ASKPASS", None)
                    env.pop("SSH_ASKPASS_REQUIRE", None)
                    logger.debug("Main window: Removed SSH_ASKPASS environment variables")
                    
                    logger.debug("Using sshpass with FIFO for ssh-copy-id password authentication")
                    
                    # Store tmpdir for cleanup (will be cleaned up when process exits)
                    def cleanup_tmpdir():
                        try:
                            import shutil
                            shutil.rmtree(tmpdir, ignore_errors=True)
                        except Exception:
                            pass
                    import atexit
                    atexit.register(cleanup_tmpdir)
                else:
                    # sshpass not available – allow interactive password prompt
                    logger.warning("Main window: sshpass not available, falling back to interactive prompt")
                    env.pop("SSH_ASKPASS", None)
                    env.pop("SSH_ASKPASS_REQUIRE", None)
            elif (prefer_password or combined_auth) and not has_saved_password:
                # Password may be required but none saved - let SSH prompt interactively
                # Don't set any askpass environment variables
                logger.debug("Main window: Password auth selected but no saved password - using interactive prompt")
            else:
                # Use askpass for passphrase prompts (key-based auth)
                logger.debug("Main window: Using askpass for key-based authentication")
                from .askpass_utils import get_ssh_env_with_askpass
                askpass_env = get_ssh_env_with_askpass()
                logger.debug(f"Main window: Askpass environment variables: {list(askpass_env.keys())}")
                env.update(askpass_env)

            ensure_writable_ssh_home(env)

            # Ensure /app/bin is first in PATH for Flatpak compatibility
            logger.debug("Main window: Setting up PATH for Flatpak compatibility")
            if os.path.exists('/app/bin'):
                current_path = env.get('PATH', '')
                logger.debug(f"Main window: Current PATH: {current_path}")
                if '/app/bin' not in current_path:
                    env['PATH'] = f"/app/bin:{current_path}"
                    logger.debug(f"Main window: Updated PATH: {env['PATH']}")
                else:
                    logger.debug("Main window: /app/bin already in PATH")
            else:
                logger.debug("Main window: /app/bin does not exist, skipping PATH modification")
            
            cmdline = ' '.join([GLib.shell_quote(a) for a in argv])
            logger.info("Starting ssh-copy-id: %s", ' '.join(argv))
            logger.debug(f"Main window: Final command line: {cmdline}")
            envv = [f"{k}={v}" for k, v in env.items()]
            logger.debug(f"Main window: Environment variables count: {len(envv)}")

            try:
                logger.debug("Main window: Spawning ssh-copy-id process in VTE terminal")
                logger.debug(f"Main window: Working directory: {os.path.expanduser('~') or '/'}")
                logger.debug(f"Main window: Command: ['bash', '-lc', '{cmdline}']")
                
                term_widget.vte.spawn_async(
                    Vte.PtyFlags.DEFAULT,
                    os.path.expanduser('~') or '/',
                    ['bash', '-lc', cmdline],
                    envv,  # <— use merged env
                    GLib.SpawnFlags.DEFAULT,
                    None,
                    None,
                    -1,
                    None,
                    None
                )
                logger.debug("Main window: ssh-copy-id process spawned successfully")

                # Show result modal when the command finishes
                def _on_copyid_exited(vte, status):
                    logger.debug(f"Main window: ssh-copy-id process exited with raw status: {status}")
                    # Normalize exit code
                    exit_code = None
                    try:
                        if os.WIFEXITED(status):
                            exit_code = os.WEXITSTATUS(status)
                            logger.debug(f"Main window: Process exited normally, exit code: {exit_code}")
                        else:
                            exit_code = status if 0 <= int(status) < 256 else ((int(status) >> 8) & 0xFF)
                            logger.debug(f"Main window: Process did not exit normally, normalized exit code: {exit_code}")
                    except Exception as e:
                        logger.debug(f"Main window: Error normalizing exit status: {e}")
                        try:
                            exit_code = int(status)
                            logger.debug(f"Main window: Converted status to int: {exit_code}")
                        except Exception as e2:
                            logger.debug(f"Main window: Failed to convert status to int: {e2}")
                            exit_code = status

                    logger.info(f"ssh-copy-id exited with status: {status}, normalized exit_code: {exit_code}")
                    
                    # Simple verification: just check exit code like default ssh-copy-id
                    ok = (exit_code == 0)
                    
                    # Get error details from output if failed
                    error_details = None
                    if not ok:
                        try:
                            content_result = term_widget.vte.get_text_range(
                                0,
                                0,
                                -1,
                                -1,
                                lambda *args: True,
                            )
                            content = content_result[0] if content_result else None
                            if content:
                                # Look for common error patterns in the output
                                content_lower = content.lower()
                                if 'permission denied' in content_lower:
                                    error_details = 'Permission denied - check user credentials and server permissions'
                                elif 'connection refused' in content_lower:
                                    error_details = 'Connection refused - check server address and SSH service'
                                elif 'authentication failed' in content_lower:
                                    error_details = 'Authentication failed - check username and password/key'
                                elif 'no such file or directory' in content_lower:
                                    error_details = 'File not found - check if SSH directory exists on server'
                                elif 'operation not permitted' in content_lower:
                                    error_details = 'Operation not permitted - check server permissions'
                                else:
                                    # Extract the last few lines of output for context
                                    stripped_content = content.strip() if content else ''
                                    lines = stripped_content.split('\n') if stripped_content else []
                                    if lines:
                                        error_details = f"Error details: {lines[-1]}"
                        except Exception as e:
                            logger.debug(f"Main window: Error extracting error details: {e}")
                    
                    if ok:
                        logger.info("ssh-copy-id completed successfully")
                        logger.debug("Main window: ssh-copy-id succeeded, showing success message")
                        _feed_colored_line(_('Public key was installed successfully.'), 'green')
                    else:
                        logger.error(f"ssh-copy-id failed with exit code: {exit_code}")
                        logger.debug(f"Main window: ssh-copy-id failed with exit code {exit_code}")
                        _feed_colored_line(_('Failed to install the public key.'), 'red')
                        if error_details:
                            _feed_colored_line(error_details, 'red')

                    def _present_result_dialog():
                        logger.debug(f"Main window: Presenting result dialog - success: {ok}")
                        msg = Adw.MessageDialog(
                            transient_for=dlg,
                            modal=True,
                            heading=_('Success') if ok else _('Error'),
                            body=(_('Public key copied to {}@{}').format(connection.username, host_value)
                                  if ok else _('Failed to copy the public key. Check logs for details.')),
                        )
                        msg.add_response('ok', _('OK'))
                        msg.set_default_response('ok')
                        msg.set_close_response('ok')
                        msg.present()
                        logger.debug("Main window: Result dialog presented")
                        return False

                    GLib.idle_add(_present_result_dialog)

                try:
                    term_widget.vte.connect('child-exited', _on_copyid_exited)
                except Exception:
                    pass
            except Exception as e:
                logger.error(f'Failed to spawn ssh-copy-id in TerminalWidget: {e}')
                logger.debug(f'Main window: Exception details: {type(e).__name__}: {str(e)}')
                dlg.close()
                # No fallback method available
                logger.error(f'Terminal ssh-copy-id failed: {e}')
                self._error_dialog(_("SSH Key Copy Error"),
                                  _("Failed to copy SSH key to server."), 
                                  f"Terminal error: {str(e)}\n\nPlease check:\n• Network connectivity\n• SSH server configuration\n• User permissions")
                return

            dlg.present()
            logger.debug("Main window: ssh-copy-id terminal window presented successfully")
        except Exception as e:
            logger.error(f'VTE ssh-copy-id window failed: {e}')
            logger.debug(f'Main window: Exception details: {type(e).__name__}: {str(e)}')
            self._error_dialog(_("SSH Key Copy Error"),
                              _("Failed to create ssh-copy-id terminal window."), 
                              f"Error: {str(e)}\n\nThis could be due to:\n• Missing VTE terminal widget\n• Display/GTK issues\n• System resource limitations")



    def _build_ssh_copy_id_argv(
        self,
        connection,
        ssh_key,
        force: bool = False,
        known_hosts_path: Optional[str] = None,
    ):
        """Construct argv for ssh-copy-id honoring saved UI auth preferences."""
        logger.info(f"Building ssh-copy-id argv for key: {getattr(ssh_key, 'public_path', 'unknown')}")
        logger.debug(f"Main window: Building ssh-copy-id command arguments")
        logger.debug(f"Main window: Connection object: {type(connection)}")
        logger.debug(f"Main window: SSH key object: {type(ssh_key)}")
        logger.debug(f"Main window: Force option: {force}")
        logger.info(f"Key object attributes: private_path={getattr(ssh_key, 'private_path', 'unknown')}, public_path={getattr(ssh_key, 'public_path', 'unknown')}")
        host_value = _get_connection_host(connection) or _get_connection_alias(connection)
        
        # Verify the public key file exists
        logger.debug(f"Main window: Checking if public key file exists: {ssh_key.public_path}")
        if not os.path.exists(ssh_key.public_path):
            logger.error(f"Public key file does not exist: {ssh_key.public_path}")
            logger.debug(f"Main window: Public key file missing: {ssh_key.public_path}")
            raise RuntimeError(f"Public key file not found: {ssh_key.public_path}")
        
        logger.debug(f"Main window: Public key file verified: {ssh_key.public_path}")
        argv = ['ssh-copy-id']
        
        # Add force option if enabled
        if force:
            argv.append('-f')
            logger.debug("Main window: Added force option (-f) to ssh-copy-id")
        
        argv.extend(['-i', ssh_key.public_path])
        logger.debug(f"Main window: Base command: {argv}")
        try:
            port = getattr(connection, 'port', 22)
            logger.debug(f"Main window: Connection port: {port}")
            if port and port != 22:
                argv += ['-p', str(connection.port)]
                logger.debug(f"Main window: Added port option: -p {connection.port}")
        except Exception as e:
            logger.debug(f"Main window: Error getting port: {e}")
            pass
        # Honor app SSH settings: strict host key checking / auto-add
        logger.debug("Main window: Loading SSH configuration")
        try:
            cfg = Config()
            ssh_cfg = cfg.get_ssh_config() if hasattr(cfg, 'get_ssh_config') else {}
            logger.debug(f"Main window: SSH config: {ssh_cfg}")
            strict_val = str(ssh_cfg.get('strict_host_key_checking', '') or '').strip()
            auto_add = bool(ssh_cfg.get('auto_add_host_keys', True))
            logger.debug(f"Main window: SSH settings - strict_val='{strict_val}', auto_add={auto_add}")
            if strict_val:
                argv += ['-o', f'StrictHostKeyChecking={strict_val}']
                logger.debug(f"Main window: Added strict host key checking: {strict_val}")
            elif auto_add:
                argv += ['-o', 'StrictHostKeyChecking=accept-new']
                logger.debug("Main window: Added auto-accept new host keys")
        except Exception as e:
            logger.debug(f"Main window: Error loading SSH config: {e}")
            argv += ['-o', 'StrictHostKeyChecking=accept-new']
            logger.debug("Main window: Using default strict host key checking: accept-new")

        if known_hosts_path:
            argv += ['-o', f'UserKnownHostsFile={known_hosts_path}']

        # Derive auth prefs from saved config and connection
        logger.debug("Main window: Determining authentication preferences")
        prefer_password = False
        key_mode = 0
        keyfile = getattr(connection, 'keyfile', '') or ''
        logger.debug(f"Main window: Connection keyfile: '{keyfile}'")

        try:
            auth_method = int(getattr(connection, 'auth_method', 0) or 0)
            prefer_password = (auth_method == 1)
        except Exception as e2:
            logger.debug(f"Main window: Error getting auth method from connection object: {e2}")
            auth_method = 0
            prefer_password = False

        has_saved_password = bool(self.connection_manager.get_password(host_value, connection.username))
        combined_auth = (auth_method == 0 and has_saved_password)

        try:
            # key_select_mode is saved in ssh config, our connection object should have it post-load
            key_mode = int(getattr(connection, 'key_select_mode', 0) or 0)
            logger.debug(f"Main window: Key select mode: {key_mode}")
        except Exception as e:
            logger.debug(f"Main window: Error getting key select mode: {e}")
            key_mode = 0

        # Validate keyfile path
        try:
            keyfile_ok = bool(keyfile) and os.path.isfile(keyfile)
            logger.debug(f"Main window: Keyfile validation - keyfile='{keyfile}', exists={keyfile_ok}")
        except Exception as e:
            logger.debug(f"Main window: Error validating keyfile: {e}")
            keyfile_ok = False

        # Priority: if UI selected a specific key and it exists, use it; otherwise fall back to password prefs/try-all
        logger.debug(f"Main window: Applying authentication options - key_mode={key_mode}, keyfile_ok={keyfile_ok}, prefer_password={prefer_password}, combined_auth={combined_auth}")
        
        # For ssh-copy-id, we should NOT add IdentityFile options because:
        # 1. ssh-copy-id should use the same key for authentication that it's copying
        # 2. The -i parameter already specifies which key to copy
        # 3. Adding IdentityFile would cause ssh-copy-id to use a different key for auth
        
        if key_mode == 1 and keyfile_ok:
            # Don't add IdentityFile for ssh-copy-id - it should use the key being copied
            logger.debug(f"Main window: Skipping IdentityFile for ssh-copy-id - using key being copied for authentication")
        else:
            # Apply authentication preferences
            if prefer_password:
                argv += ['-o', 'PreferredAuthentications=password']
                if getattr(connection, 'pubkey_auth_no', False):
                    argv += ['-o', 'PubkeyAuthentication=no']
                    logger.debug("Main window: Added password authentication options - PubkeyAuthentication=no, PreferredAuthentications=password")
                else:
                    logger.debug("Main window: Added password authentication option - PreferredAuthentications=password")
            elif combined_auth:
                argv += [
                    '-o',
                    'PreferredAuthentications=gssapi-with-mic,hostbased,publickey,keyboard-interactive,password'
                ]
                logger.debug(
                    "Main window: Added combined authentication options - "
                    "PreferredAuthentications=gssapi-with-mic,hostbased,publickey,keyboard-interactive,password"
                )
        
        # Target
        target = f"{connection.username}@{host_value}" if getattr(connection, 'username', '') else host_value
        argv.append(target)
        logger.debug(f"Main window: Added target: {target}")
        logger.debug(f"Main window: Final argv: {argv}")
        return argv

    def _on_upload_files_chosen(self, dialog, result, connection):
        try:
            files_model = dialog.open_multiple_finish(result)
            if not files_model or files_model.get_n_items() == 0:
                return
            files = [files_model.get_item(i) for i in range(files_model.get_n_items())]

            prompt = Adw.MessageDialog(
                transient_for=self,
                modal=True,
                heading=_('Remote destination'),
                body=_('Enter a remote directory (e.g., ~/ or /var/tmp). Files will be uploaded using scp.')
            )
            box = Gtk.Box(orientation=Gtk.Orientation.VERTICAL, spacing=6)
            dest_row = Adw.EntryRow(title=_('Remote directory'))
            dest_row.set_text('~')
            box.append(dest_row)
            prompt.set_extra_child(box)
            prompt.add_response('cancel', _('Cancel'))
            prompt.add_response('upload', _('Upload'))
            prompt.set_default_response('upload')
            prompt.set_close_response('cancel')

            def _go(d, resp):
                d.close()
                if resp != 'upload':
                    return
                remote_dir = dest_row.get_text().strip() or '~'
                self._start_scp_transfer(
                    connection,
                    [f.get_path() for f in files],
                    remote_dir,
                    direction='upload',
                )

            prompt.connect('response', _go)
            prompt.present()
        except Exception as e:
            logger.error(f'File selection failed: {e}')

    def _start_scp_transfer(self, connection, sources, destination, *, direction: str):
        """Run scp using the same terminal window layout as ssh-copy-id."""
        try:
            self._show_scp_terminal_window(connection, sources, destination, direction)
        except Exception as e:
            logger.error(f'scp {direction} failed to start: {e}')


    def _show_scp_terminal_window(self, connection, sources, destination, direction):
        try:
            alias_value = _get_connection_alias(connection)
            hostname_value = _get_connection_host(connection)
            host_value = alias_value or hostname_value
            target = f"{connection.username}@{host_value}" if getattr(connection, 'username', '') else host_value

            if direction == 'upload':
                title_text = _('Upload files (scp)')
                subtitle_text = _('Uploading to {target}:{path}').format(target=target, path=destination)
                info_text = _('We will use scp to upload file(s) to the selected server.')
                start_message = _('Starting upload…')
                success_message = _('Upload finished successfully.')
                failure_message = _('Upload failed. See output above.')
                result_heading_ok = _('Upload complete')
                result_heading_fail = _('Upload failed')
                result_body_ok = _('Files uploaded to {target}:{path}').format(target=target, path=destination)
            elif direction == 'download':
                title_text = _('Download files (scp)')
                subtitle_text = _('Downloading from {target}').format(target=target)
                info_text = _('We will use scp to download file(s) from the selected server into {dest}.').format(dest=destination)
                start_message = _('Starting download…')
                success_message = _('Download finished successfully.')
                failure_message = _('Download failed. See output above.')
                result_heading_ok = _('Download complete')
                result_heading_fail = _('Download failed')
                result_body_ok = _('Files downloaded to {dest}').format(dest=destination)
            else:
                raise ValueError(f'Unsupported scp direction: {direction}')

            dlg = Adw.Window()
            dlg.set_transient_for(self)
            dlg.set_modal(True)
            try:
                dlg.set_title(title_text)
            except Exception:
                pass
            try:
                dlg.set_default_size(920, 520)
            except Exception:
                pass

            header = Adw.HeaderBar()
            title_widget = Gtk.Box(orientation=Gtk.Orientation.VERTICAL, spacing=2)
            title_label = Gtk.Label(label=title_text)
            title_label.set_halign(Gtk.Align.START)
            subtitle_label = Gtk.Label(label=subtitle_text)
            subtitle_label.set_halign(Gtk.Align.START)
            try:
                title_label.add_css_class('title-2')
                subtitle_label.add_css_class('dim-label')
            except Exception:
                pass
            title_widget.append(title_label)
            title_widget.append(subtitle_label)
            header.set_title_widget(title_widget)

            cancel_btn = Gtk.Button(label=_('Cancel'))
            try:
                cancel_btn.add_css_class('flat')
            except Exception:
                pass
            header.pack_start(cancel_btn)

            content_box = Gtk.Box(orientation=Gtk.Orientation.VERTICAL, spacing=8)
            content_box.set_hexpand(True)
            content_box.set_vexpand(True)
            try:
                content_box.set_margin_top(12)
                content_box.set_margin_bottom(12)
                content_box.set_margin_start(6)
                content_box.set_margin_end(6)
            except Exception:
                pass

            info_lbl = Gtk.Label(label=info_text)
            info_lbl.set_halign(Gtk.Align.START)
            try:
                info_lbl.add_css_class('dim-label')
                info_lbl.set_wrap(True)
            except Exception:
                pass
            content_box.append(info_lbl)

            term_widget = TerminalWidget(connection, self.config, self.connection_manager)
            try:
                term_widget._set_connecting_overlay_visible(False)
                setattr(term_widget, '_suppress_disconnect_banner', True)
                term_widget._set_disconnected_banner_visible(False)
            except Exception:
                pass
            term_widget.set_hexpand(True)
            term_widget.set_vexpand(True)
            content_box.append(term_widget)

            root_box = Gtk.Box(orientation=Gtk.Orientation.VERTICAL)
            root_box.append(header)
            root_box.append(content_box)
            dlg.set_content(root_box)

            def _on_cancel(btn):
                try:
                    if hasattr(self, '_scp_askpass_helpers'):
                        for helper_path in getattr(self, '_scp_askpass_helpers', []):
                            try:
                                os.unlink(helper_path)
                            except Exception:
                                pass
                        self._scp_askpass_helpers.clear()
                except Exception:
                    pass

                try:
                    if hasattr(term_widget, 'disconnect'):
                        term_widget.disconnect()
                except Exception:
                    pass
                dlg.close()

            cancel_btn.connect('clicked', _on_cancel)

            argv = self._build_scp_argv(
                connection,
                sources,
                destination,
                direction=direction,
                known_hosts_path=self.connection_manager.known_hosts_path,
            )

            env = os.environ.copy()

            if hasattr(self, '_scp_askpass_env') and self._scp_askpass_env:
                env.update(self._scp_askpass_env)
                logger.debug(f"SCP: Using askpass environment for key passphrase: {list(self._scp_askpass_env.keys())}")
                self._scp_askpass_env = {}

            if getattr(self, '_scp_strip_askpass', False):
                env.pop('SSH_ASKPASS', None)
                env.pop('SSH_ASKPASS_REQUIRE', None)
                logger.debug('SCP: Removed SSH_ASKPASS variables for interactive password prompt')
                self._scp_strip_askpass = False

                try:
                    keyfile = getattr(connection, 'keyfile', '') or ''
<<<<<<< HEAD
                    identity_agent_disabled = bool(
                        getattr(connection, 'identity_agent_disabled', False)
                    )
                    if (
                        keyfile
                        and os.path.isfile(keyfile)
                        and hasattr(self, 'connection_manager')
                        and self.connection_manager
                        and not identity_agent_disabled
                    ):
                        key_prepared = self.connection_manager.prepare_key_for_connection(keyfile)
                        if key_prepared:
                            logger.debug(f"SCP: Key prepared for connection: {keyfile}")
                        else:
                            logger.warning(f"SCP: Failed to prepare key for connection: {keyfile}")
                    elif identity_agent_disabled:
                        logger.debug("SCP: Skipping key preparation because identity agent is disabled")
=======
                    if (
                        keyfile
                        and os.path.isfile(keyfile)
                        and not getattr(connection, 'identity_agent_disabled', False)
                    ):
                        if hasattr(self, 'connection_manager') and self.connection_manager:
                            key_prepared = self.connection_manager.prepare_key_for_connection(keyfile)
                            if key_prepared:
                                logger.debug(f"SCP: Key prepared for connection: {keyfile}")
                            else:
                                logger.warning(f"SCP: Failed to prepare key for connection: {keyfile}")
                    elif getattr(connection, 'identity_agent_disabled', False):
                        logger.debug("SCP: IdentityAgent disabled; skipping key preload")
>>>>>>> ae505cf9
                except Exception as e:
                    logger.warning(f"SCP: Error preparing key for connection: {e}")
            else:
                logger.debug('SCP: Password authentication handled by sshpass in command line')

            if os.path.exists('/app/bin'):
                current_path = env.get('PATH', '')
                if '/app/bin' not in current_path:
                    env['PATH'] = f"/app/bin:{current_path}"

            cmdline = ' '.join([GLib.shell_quote(a) for a in argv])
            envv = [f"{k}={v}" for k, v in env.items()]
            logger.debug(f"SCP: Final environment variables: SSH_ASKPASS={env.get('SSH_ASKPASS', 'NOT_SET')}, SSH_ASKPASS_REQUIRE={env.get('SSH_ASKPASS_REQUIRE', 'NOT_SET')}")
            logger.debug(f"SCP: Command line: {cmdline}")

            def _feed_colored_line(text: str, color: str):
                colors = {
                    'red': '\x1b[31m',
                    'green': '\x1b[32m',
                    'yellow': '\x1b[33m',
                    'blue': '\x1b[34m',
                }
                prefix = colors.get(color, '')
                try:
                    term_widget.vte.feed(("\r\n" + prefix + text + "\x1b[0m\r\n").encode('utf-8'))
                except Exception:
                    pass

            _feed_colored_line(start_message, 'yellow')

            try:
                term_widget.vte.spawn_async(
                    Vte.PtyFlags.DEFAULT,
                    os.path.expanduser('~') or '/',
                    ['bash', '-lc', cmdline],
                    envv,
                    GLib.SpawnFlags.DEFAULT,
                    None,
                    None,
                    -1,
                    None,
                    None
                )

                def _on_scp_exited(vte, status):
                    exit_code = None
                    try:
                        if os.WIFEXITED(status):
                            exit_code = os.WEXITSTATUS(status)
                        else:
                            exit_code = status if 0 <= int(status) < 256 else ((int(status) >> 8) & 0xFF)
                    except Exception:
                        try:
                            exit_code = int(status)
                        except Exception:
                            exit_code = status
                    ok = (exit_code == 0)
                    if ok:
                        _feed_colored_line(success_message, 'green')
                    else:
                        _feed_colored_line(failure_message, 'red')

                    def _present_result_dialog():
                        try:
                            if hasattr(self, '_scp_askpass_helpers'):
                                for helper_path in getattr(self, '_scp_askpass_helpers', []):
                                    try:
                                        os.unlink(helper_path)
                                    except Exception:
                                        pass
                                self._scp_askpass_helpers.clear()
                        except Exception:
                            pass

                        msg = Adw.MessageDialog(
                            transient_for=dlg,
                            modal=True,
                            heading=result_heading_ok if ok else result_heading_fail,
                            body=(result_body_ok if ok else _('scp exited with an error. Please review the log output.')),
                        )
                        msg.add_response('ok', _('OK'))
                        msg.set_default_response('ok')
                        msg.set_close_response('ok')
                        msg.present()
                        return False

                    GLib.idle_add(_present_result_dialog)

                try:
                    term_widget.vte.connect('child-exited', _on_scp_exited)
                except Exception:
                    pass
            except Exception as e:
                logger.error(f'Failed to spawn scp in TerminalWidget: {e}')
                dlg.close()
                return

            dlg.present()
        except Exception as e:
            logger.error(f'Failed to open scp terminal window: {e}')
    def _build_scp_argv(
        self,
        connection,
        sources,
        destination,
        *,
        direction: str,
        known_hosts_path: Optional[str] = None,
    ):
        profile = self._build_scp_connection_profile(connection)

        host_value = profile.host
        scp_host = host_value
        if scp_host and ':' in scp_host and not (scp_host.startswith('[') and scp_host.endswith(']')):
            scp_host = f"[{scp_host}]"
        username = profile.username
        target = f"{username}@{scp_host}" if username else scp_host
        transfer_sources, transfer_destination = assemble_scp_transfer_args(
            target,
            sources,
            destination,
            direction,
        )
        if hasattr(self, 'connection_manager') and self.connection_manager:
            try:
                if (
                    profile.key_mode in (1, 2)
                    and profile.keyfile_ok
                    and profile.keyfile_expanded
<<<<<<< HEAD
                    and not getattr(connection, "identity_agent_disabled", False)
                ):
                    self.connection_manager.prepare_key_for_connection(profile.keyfile_expanded)
=======
                ):
                    if profile.identity_agent_disabled:
                        logger.debug(
                            "SCP: IdentityAgent disabled; skipping key preload"
                        )
                    else:
                        self.connection_manager.prepare_key_for_connection(
                            profile.keyfile_expanded
                        )
>>>>>>> ae505cf9
            except Exception:
                pass
        port = profile.port
        saved_password = profile.saved_password
        saved_passphrase = profile.saved_passphrase
        ssh_extra_opts = list(profile.ssh_options)

        if saved_passphrase:
            from .askpass_utils import get_ssh_env_with_forced_askpass, get_scp_ssh_options

            askpass_env = get_ssh_env_with_forced_askpass()
            if not hasattr(self, '_scp_askpass_env'):
                self._scp_askpass_env = {}
            self._scp_askpass_env.update(askpass_env)
            logger.debug(f"SCP: Stored askpass environment for key passphrase: {list(askpass_env.keys())}")

            passphrase_opts = get_scp_ssh_options()
            for idx in range(0, len(passphrase_opts), 2):
                flag = passphrase_opts[idx]
                value = passphrase_opts[idx + 1] if idx + 1 < len(passphrase_opts) else None
                self._append_scp_option_pair(ssh_extra_opts, flag, value)

        if known_hosts_path:
            ssh_extra_opts += ['-o', f'UserKnownHostsFile={known_hosts_path}']

        argv = ['scp', '-v']
        if port and port != 22:
            argv += ['-P', str(port)]
        argv += ssh_extra_opts

        self._scp_strip_askpass = False
        if profile.prefer_password or profile.combined_auth:
            if saved_password:
                import shutil

                sshpass_path = None
                if os.path.exists('/app/bin/sshpass') and os.access('/app/bin/sshpass', os.X_OK):
                    sshpass_path = '/app/bin/sshpass'
                    logger.debug("Found sshpass at /app/bin/sshpass")
                elif shutil.which('sshpass'):
                    sshpass_path = shutil.which('sshpass')
                    logger.debug(f"Found sshpass in PATH: {sshpass_path}")
                else:
                    logger.debug("sshpass not found or not executable")

                if sshpass_path:
                    from .ssh_password_exec import _mk_priv_dir, _write_once_fifo
                    import threading

                    tmpdir = _mk_priv_dir()
                    fifo = os.path.join(tmpdir, "pw.fifo")
                    os.mkfifo(fifo, 0o600)

                    t = threading.Thread(target=_write_once_fifo, args=(fifo, saved_password), daemon=True)
                    t.start()

                    argv = [sshpass_path, '-f', fifo] + argv
                    logger.debug("Using sshpass with FIFO for SCP password authentication")

                    def cleanup_tmpdir():
                        try:
                            shutil.rmtree(tmpdir, ignore_errors=True)
                        except Exception:
                            pass

                    import atexit
                    atexit.register(cleanup_tmpdir)
                else:
                    logger.warning("SCP: sshpass unavailable, falling back to interactive prompt")
                    self._scp_strip_askpass = True
            else:
                logger.debug("SCP: Password auth selected but no saved password - using interactive prompt")
                self._scp_strip_askpass = True

        for path in transfer_sources:
            argv.append(path)
        argv.append(transfer_destination)
        return argv

    def on_delete_connection_clicked(self, button):
        """Handle delete connection button click"""
        target_rows = self._get_target_connection_rows()
        if not target_rows:
            logger.debug("Delete requested without any connection selection")
            return

        connections = self._connections_from_rows(target_rows)
        neighbor_row = self._determine_neighbor_connection_row(target_rows)

        self._prompt_delete_connections(connections, neighbor_row)

    def on_rename_group_clicked(self, button):
        """Handle rename group button click"""
        selected_row = self.connection_list.get_selected_row()
        if selected_row and hasattr(selected_row, 'group_id'):
            self.on_edit_group_action(None, None)

    def on_delete_group_clicked(self, button):
        """Handle delete group button click"""
        selected_row = self.connection_list.get_selected_row()
        if selected_row and hasattr(selected_row, 'group_id'):
            self.on_delete_group_action(None, None)

    def on_delete_connection_response(self, dialog, response, payload):
        """Handle delete connection dialog response"""
        try:
            neighbor_row = None
            connections: List[Connection]

            if isinstance(payload, dict):
                connections = payload.get('connections', []) or []
                neighbor_row = payload.get('neighbor_row')
            elif isinstance(payload, (list, tuple)):
                connections = list(payload)
            else:
                connections = [payload] if payload else []

            if response not in {'delete', 'close_remove'}:
                return

            for connection in connections:
                if not connection:
                    continue
                if response == 'close_remove':
                    self._disconnect_connection_terminals(connection)
                self.connection_manager.remove_connection(connection)

            # No automatic selection or focus changes after deletion
            # Let the connection removal handler manage the UI state
        except Exception as e:
            logger.error(f"Failed to delete connections: {e}")

    def _on_tab_close_confirmed(self, dialog, response_id, tab_view, page):
        """Handle response from tab close confirmation dialog"""
        dialog.destroy()
        if response_id == 'close':
            self._close_tab(tab_view, page)
        # If cancelled, do nothing - the tab remains open
    
    def _close_tab(self, tab_view, page):
        """Close the tab and clean up resources"""
        if hasattr(page, 'get_child'):
            child = page.get_child()
            if hasattr(child, 'disconnect'):
                # Get the connection associated with this terminal using reverse map
                connection = self.terminal_to_connection.get(child)
                # Disconnect the terminal
                child.disconnect()
                # Clean up multi-tab tracking maps
                try:
                    if connection is not None:
                        # Remove from list for this connection
                        if connection in self.connection_to_terminals and child in self.connection_to_terminals[connection]:
                            self.connection_to_terminals[connection].remove(child)
                            if not self.connection_to_terminals[connection]:
                                del self.connection_to_terminals[connection]
                        # Update most-recent mapping
                        if connection in self.active_terminals and self.active_terminals[connection] is child:
                            remaining = self.connection_to_terminals.get(connection)
                            if remaining:
                                self.active_terminals[connection] = remaining[-1]
                            else:
                                del self.active_terminals[connection]
                    if child in self.terminal_to_connection:
                        del self.terminal_to_connection[child]
                except Exception:
                    pass
        
        # Close the tab page
        tab_view.close_page(page)
        
        # Update the UI based on the number of remaining tabs
        GLib.idle_add(self._update_ui_after_tab_close)
    
    def on_tab_close(self, tab_view, page):
        """Handle tab close - THE KEY FIX: Never call close_page ourselves"""
        # If we are closing pages programmatically (e.g., after deleting a
        # connection), suppress the confirmation dialog and allow the default
        # close behavior to proceed.
        if getattr(self, '_suppress_close_confirmation', False):
            return False
        # Get the connection for this tab
        connection = None
        terminal = None
        if hasattr(page, 'get_child'):
            child = page.get_child()
            if hasattr(child, 'disconnect'):
                terminal = child
                connection = self.terminal_to_connection.get(child)
        
        if not connection:
            # For non-terminal tabs, allow immediate close
            return False  # Allow the default close behavior
        
        # Check if confirmation is required
        confirm_disconnect = self.config.get_setting('confirm-disconnect', True)
        
        if confirm_disconnect:
            # Store tab view and page as instance variables
            self._pending_close_tab_view = tab_view
            self._pending_close_page = page
            self._pending_close_connection = connection
            self._pending_close_terminal = terminal
            
            # Show confirmation dialog
            host_value = _get_connection_host(connection) or _get_connection_alias(connection)
            dialog = Adw.MessageDialog(
                transient_for=self,
                modal=True,
                heading=_("Close connection to {}").format(connection.nickname or host_value),
                body=_("Are you sure you want to close this connection?")
            )
            dialog.add_response('cancel', _("Cancel"))
            dialog.add_response('close', _("Close"))
            dialog.set_response_appearance('close', Adw.ResponseAppearance.DESTRUCTIVE)
            dialog.set_default_response('close')
            dialog.set_close_response('cancel')
            
            # Connect to response signal before showing the dialog
            dialog.connect('response', self._on_tab_close_response)
            dialog.present()
            
            # Prevent the default close behavior while we show confirmation
            return True
        else:
            # If no confirmation is needed, just allow the default close behavior.
            # The default handler will close the page, which in turn triggers the
            # terminal disconnection via the page's 'unmap' or 'destroy' signal.
            return False

    def _on_tab_close_response(self, dialog, response_id):
        """Handle the response from the close confirmation dialog."""
        # Retrieve the pending tab info
        tab_view = self._pending_close_tab_view
        page = self._pending_close_page
        terminal = self._pending_close_terminal

        if response_id == 'close':
            # User confirmed, disconnect the terminal. The tab will be removed
            # by the AdwTabView once we finish the close operation.
            if terminal and hasattr(terminal, 'disconnect'):
                terminal.disconnect()
            # Now, tell the tab view to finish closing the page.
            tab_view.close_page_finish(page, True)
            
            # Update tab button visibility after closing
            self._update_tab_button_visibility()
            
            # Check if this was the last tab and show welcome screen if needed
            if tab_view.get_n_pages() == 0:
                self.show_welcome_view()
        else:
            # User cancelled, so we reject the close request.
            # This is the critical step that makes the close button work again.
            tab_view.close_page_finish(page, False)

        dialog.destroy()
        # Clear pending state to avoid memory leaks
        self._pending_close_tab_view = None
        self._pending_close_page = None
        self._pending_close_connection = None
        self._pending_close_terminal = None
    
    def on_tab_attached(self, tab_view, page, position):
        """Handle tab attached"""
        self._update_tab_button_visibility()

    def _update_tab_button_visibility(self):
        """Update TabButton visibility based on number of tabs"""
        try:
            if hasattr(self, 'tab_button'):
                has_tabs = self.tab_view.get_n_pages() > 0
                self.tab_button.set_visible(has_tabs)
        except Exception as e:
            logger.error(f"Failed to update tab button visibility: {e}")

    def on_tab_detached(self, tab_view, page, position):
        """Handle tab detached"""
        # Cleanup terminal-to-connection maps when a page is detached
        try:
            if hasattr(page, 'get_child'):
                child = page.get_child()
                if child in self.terminal_to_connection:
                    connection = self.terminal_to_connection.get(child)
                    # Remove reverse map
                    del self.terminal_to_connection[child]
                    # Remove from per-connection list
                    if connection in self.connection_to_terminals and child in self.connection_to_terminals[connection]:
                        self.connection_to_terminals[connection].remove(child)
                        if not self.connection_to_terminals[connection]:
                            del self.connection_to_terminals[connection]
                    # Update most recent mapping if needed
                    if connection in self.active_terminals and self.active_terminals[connection] is child:
                        remaining = self.connection_to_terminals.get(connection)
                        if remaining:
                            self.active_terminals[connection] = remaining[-1]
                        else:
                            del self.active_terminals[connection]
        except Exception:
            pass

        # Update tab button visibility
        self._update_tab_button_visibility()
        
        # Show welcome view if no more tabs are left
        if tab_view.get_n_pages() == 0:
            self.show_welcome_view()
        else:
            # Update button visibility when tabs remain
            if hasattr(self, 'view_toggle_button'):
                self.view_toggle_button.set_visible(True)

    def on_local_terminal_button_clicked(self, button):
        """Handle local terminal button click"""
        try:
            logger.info("Local terminal button clicked")
            self.terminal_manager.show_local_terminal()
        except Exception as e:
            logger.error(f"Failed to open local terminal: {e}")

    def on_tab_button_clicked(self, button):
        """Handle tab button click to open/close tab overview and switch to tab view"""
        try:
            # First, ensure we're showing the tab view stack
            self.show_tab_view()
            
            # Then toggle the tab overview
            is_open = self.tab_overview.get_open()
            self.tab_overview.set_open(not is_open)
        except Exception as e:
            logger.error(f"Failed to toggle tab overview: {e}")


            

    def on_connection_added(self, manager, connection):
        """Handle new connection added"""
        self.group_manager.connections.setdefault(connection.nickname, None)
        if connection.nickname not in self.group_manager.root_connections:
            self.group_manager.root_connections.append(connection.nickname)
            self.group_manager._save_groups()
        self.rebuild_connection_list()

    def on_connection_removed(self, manager, connection):
        """Handle connection removed from the connection manager"""
        logger.info(f"Connection removed: {connection.nickname}")

        # Save current scroll position before any UI changes
        scroll_position = None
        if hasattr(self, 'connection_scrolled') and self.connection_scrolled:
            vadj = self.connection_scrolled.get_vadjustment()
            if vadj:
                scroll_position = vadj.get_value()

        # Remove from UI if it exists
        if connection in self.connection_rows:
            row = self.connection_rows[connection]
            self.connection_list.remove(row)
            del self.connection_rows[connection]
        
        # Remove from group manager
        self.group_manager.connections.pop(connection.nickname, None)
        if connection.nickname in self.group_manager.root_connections:
            self.group_manager.root_connections.remove(connection.nickname)
        self.group_manager._save_groups()

        # Close all terminals for this connection and clean up maps
        terminals = list(self.connection_to_terminals.get(connection, []))
        # Suppress confirmation while we programmatically close pages
        self._suppress_close_confirmation = True
        try:
            for term in terminals:
                try:
                    page = self.tab_view.get_page(term)
                    if page:
                        self.tab_view.close_page(page)
                except Exception:
                    pass
                try:
                    if hasattr(term, 'disconnect'):
                        term.disconnect()
                except Exception:
                    pass
                # Remove reverse map entry for each terminal
                try:
                    if term in self.terminal_to_connection:
                        del self.terminal_to_connection[term]
                except Exception:
                    pass
        finally:
            self._suppress_close_confirmation = False
        if connection in self.connection_to_terminals:
            del self.connection_to_terminals[connection]
        if connection in self.active_terminals:
            del self.active_terminals[connection]

        # Restore scroll position without auto-selecting any row
        def _restore_scroll_only():
            if scroll_position is not None and hasattr(self, 'connection_scrolled') and self.connection_scrolled:
                vadj = self.connection_scrolled.get_vadjustment()
                if vadj:
                    vadj.set_value(scroll_position)
            return False

        # Use idle_add to restore scroll position after UI updates complete
        GLib.idle_add(_restore_scroll_only)

    def on_connection_status_changed(self, manager, connection, is_connected):
        """Handle connection status change"""
        logger.debug(f"Connection status changed: {connection.nickname} - {'Connected' if is_connected else 'Disconnected'}")
        if connection in self.connection_rows:
            row = self.connection_rows[connection]
            # Force update the connection's is_connected state
            connection.is_connected = is_connected
            # Update the row's status
            row.update_status()
            # Force a redraw of the row
            row.queue_draw()

        # If this was a controlled reconnect and we are now connected, reset the flag
        if is_connected and getattr(self, '_is_controlled_reconnect', False):
            self._is_controlled_reconnect = False

        # Use the same reliable status to control terminal banners
        try:
            for term in self.connection_to_terminals.get(connection, []) or []:
                if hasattr(term, '_set_disconnected_banner_visible'):
                    if is_connected:
                        term._set_disconnected_banner_visible(False)
                    else:
                        # Do not force-show here to avoid duplicate messages; terminals handle showing on failure/loss
                        pass
        except Exception:
            pass

    def on_setting_changed(self, config, key, value):
        """Handle configuration setting change"""
        logger.debug(f"Setting changed: {key} = {value}")
        
        # Apply relevant changes
        if key.startswith('terminal.'):
            # Update terminal themes/fonts
            for terms in self.connection_to_terminals.values():
                for terminal in terms:
                    terminal.apply_theme()
        elif key == 'ui.group_row_display':
            normalized = 'fullwidth'
            try:
                normalized = str(value).lower()
            except Exception:
                pass
            if normalized not in {'fullwidth', 'nested'}:
                normalized = 'fullwidth'

            for row in self.connection_rows.values():
                if hasattr(row, 'refresh_group_display_mode'):
                    row.refresh_group_display_mode(normalized)

    def on_window_size_changed(self, window, param):
        """Handle window size change"""
        width = self.get_default_size()[0]
        height = self.get_default_size()[1]
        sidebar_width = self._get_sidebar_width()
        
        self.config.save_window_geometry(width, height, sidebar_width)

    def simple_close_handler(self, window):
        """Handle window close - distinguish between tab close and window close"""
        logger.info("")
        
        try:
            # Check if we have any tabs open
            n_pages = self.tab_view.get_n_pages()
            logger.info(f" Number of tabs: {n_pages}")
            
            # If we have tabs, close all tabs first and then quit
            if n_pages > 0:
                logger.info(" CLOSING ALL TABS FIRST")
                # Close all tabs
                while self.tab_view.get_n_pages() > 0:
                    page = self.tab_view.get_nth_page(0)
                    self.tab_view.close_page(page)
            
            # Now quit the application
            logger.info(" QUITTING APPLICATION")
            app = self.get_application()
            if app:
                app.quit()
                
        except Exception as e:
            logger.error(f" ERROR IN WINDOW CLOSE: {e}")
            # Force quit even if there's an error
            app = self.get_application()
            self.show_quit_confirmation_dialog()
            return False  # Don't quit yet, let dialog handle it
        
        # No active connections, safe to quit
        self._do_quit()
        return True  # Safe to quit

    def on_close_request(self, window):
        """Handle window close request - MAIN ENTRY POINT"""
        if self._is_quitting:
            return False  # Already quitting, allow close
            
        # Check for active connections across all tabs
        actually_connected = {}
        local_terminals = []
        ssh_terminals = []
        
        for conn, terms in self.connection_to_terminals.items():
            for term in terms:
                if getattr(term, 'is_connected', False):
                    actually_connected.setdefault(conn, []).append(term)
                    # Categorize terminals
                    if hasattr(term, '_is_local_terminal') and term._is_local_terminal():
                        local_terminals.append(term)
                    else:
                        ssh_terminals.append(term)
        
        # If there are SSH terminals, always show warning
        if ssh_terminals:
            self.show_quit_confirmation_dialog()
            return True  # Prevent close, let dialog handle it
        
        # If there are only local terminals, check their job status
        if local_terminals:
            # Check if any local terminal has an active job
            has_active_jobs = False
            for term in local_terminals:
                if hasattr(term, 'has_active_job') and term.has_active_job():
                    has_active_jobs = True
                    break
            
            # If any local terminal has an active job, show warning
            if has_active_jobs:
                self.show_quit_confirmation_dialog()
                return True  # Prevent close, let dialog handle it
        
        # No active connections or all local terminals are idle, safe to close
        return False  # Allow close

    def show_quit_confirmation_dialog(self):
        """Show confirmation dialog when quitting with active connections"""
        # Bring the main window to the foreground first
        try:
            self.present()
        except Exception as e:
            logger.debug(f"Failed to bring window to foreground: {e}")
        
        # Categorize connected terminals
        connected_items = []
        local_terminals = []
        ssh_terminals = []
        
        for conn, terms in self.connection_to_terminals.items():
            for term in terms:
                if getattr(term, 'is_connected', False):
                    connected_items.append((conn, term))
                    # Categorize terminals
                    if hasattr(term, '_is_local_terminal') and term._is_local_terminal():
                        local_terminals.append((conn, term))
                    else:
                        ssh_terminals.append((conn, term))
        
        active_count = len(connected_items)
        
        # Determine dialog content based on terminal types
        if ssh_terminals:
            # SSH terminals present - use original messaging
            if active_count == 1:
                message = f"You have 1 open terminal tab."
                detail = "Closing the application will disconnect this connection."
            else:
                message = f"You have {active_count} open terminal tabs."
                detail = f"Closing the application will disconnect all connections."
            heading = "Active SSH Connections"
        else:
            # Only local terminals with active jobs
            if active_count == 1:
                message = f"You have 1 local terminal with an active job."
                detail = "Closing the application will terminate the running process."
            else:
                message = f"You have {active_count} local terminals with active jobs."
                detail = f"Closing the application will terminate all running processes."
            heading = "Active Local Terminal Jobs"
        
        dialog = Adw.AlertDialog()
        dialog.set_heading(heading)
        dialog.set_body(f"{message}\n\n{detail}")
        
        dialog.add_response('cancel', 'Cancel')
        dialog.add_response('quit', 'Quit Anyway')
        dialog.set_response_appearance('quit', Adw.ResponseAppearance.DESTRUCTIVE)
        dialog.set_default_response('quit')
        dialog.set_close_response('cancel')
        
        dialog.connect('response', self.on_quit_confirmation_response)
        app = self.get_application()
        if app is not None:
            app.hold()

        dialog.present(self)

    def on_quit_confirmation_response(self, dialog, response):
        """Handle quit confirmation dialog response"""
        app = self.get_application()
        try:
            if response == 'quit':
                # Start cleanup process
                shutdown.cleanup_and_quit(self)
        finally:
            if app is not None:
                app.release()
            dialog.close()



    def on_open_new_connection_action(self, action, param=None):
        """Open a new tab for the selected connection via context menu."""
        try:
            connection = getattr(self, '_context_menu_connection', None)
            if connection is None:
                # Fallback to selected row if any
                row = self.connection_list.get_selected_row()
                connection = getattr(row, 'connection', None) if row else None
            if connection is None:
                return
            self.terminal_manager.connect_to_host(connection, force_new=True)
        except Exception as e:
            logger.error(f"Failed to open new connection tab: {e}")

    def on_open_new_connection_tab_action(self, action, param=None):
        """Open a new tab for the selected connection via global shortcut (Ctrl/⌘+Alt+N)."""
        try:
            # Get the currently selected connection
            row = self.connection_list.get_selected_row()
            if row and hasattr(row, 'connection'):
                connection = row.connection
                self.terminal_manager.connect_to_host(connection, force_new=True)
            else:
                # If no connection is selected, show a message or fall back to new connection dialog
                logger.debug(
                    f"No connection selected for {get_primary_modifier_label()}+Alt+N, opening new connection dialog"
                )
                self.show_connection_dialog()
        except Exception as e:
            logger.error(
                f"Failed to open new connection tab with {get_primary_modifier_label()}+Alt+N: {e}"
            )

    def on_manage_files_action(self, action, param=None):
        """Handle manage files action from context menu"""
        if hasattr(self, '_context_menu_connection') and self._context_menu_connection:
            connection = self._context_menu_connection
            try:
                self._open_manage_files_for_connection(connection)
            except Exception as e:
                logger.error(f"Error opening file manager: {e}")

    def _open_manage_files_for_connection(self, connection):
        """Open files for the supplied connection using the best integration."""

        nickname = getattr(connection, 'nickname', None) or getattr(connection, 'hostname', None) or getattr(connection, 'host', None) or getattr(connection, 'username', 'Remote Host')
        host_value = _get_connection_host(connection) or _get_connection_alias(connection)
        username = getattr(connection, 'username', '') or ''
        port_value = getattr(connection, 'port', 22)
        effective_port = port_value if port_value and port_value != 22 else None

        def error_callback(error_msg):
            message = error_msg or "Failed to open file manager"
            logger.error(f"Failed to open file manager for {nickname}: {message}")
            self._show_manage_files_error(str(nickname), message)

        ssh_config = None
        if hasattr(self, 'config') and self.config is not None:
            try:
                ssh_config = self.config.get_ssh_config()
            except Exception as exc:
                logger.debug("Failed to read SSH configuration for file manager: %s", exc)
                ssh_config = None

        open_externally = False
        force_internal = False
        try:
            open_externally = bool(self.config.get_setting('file_manager.open_externally', False))
            force_internal = bool(self.config.get_setting('file_manager.force_internal', False))
        except Exception:
            open_externally = False
            force_internal = False

        use_internal = False
        if not open_externally:
            use_internal = force_internal or should_use_in_app_file_manager()

        placeholder_info = None
        if use_internal and has_internal_file_manager():
            placeholder_info = self._create_file_manager_placeholder_tab(nickname, host_value)

            def _create_embedded_file_manager():
                try:
                    widget, controller = create_internal_file_manager_tab(
                        user=str(username or ''),
                        host=str(host_value or ''),
                        port=effective_port,
                        nickname=str(nickname),
                        parent_window=self,
                        connection=connection,
                        connection_manager=self.connection_manager,
                        ssh_config=ssh_config,
                    )
                except Exception as exc:  # pragma: no cover - defensive
                    logger.error("Embedded file manager failed: %s", exc)
                    self._handle_file_manager_placeholder_error(
                        placeholder_info,
                        str(nickname or host_value or _('Remote Host')),
                        str(exc) or _('Failed to open file manager'),
                    )
                else:
                    self._register_file_manager_tab(
                        widget,
                        controller,
                        nickname,
                        host_value,
                        page=placeholder_info.get('page') if placeholder_info else None,
                        container=placeholder_info.get('container') if placeholder_info else None,
                    )
                return False

            if GLib.idle_add(_create_embedded_file_manager, priority=GLib.PRIORITY_DEFAULT_IDLE):
                return
            # If idle_add failed, fall back to immediate creation using the placeholder
            fallback_placeholder = placeholder_info
            try:
                widget, controller = create_internal_file_manager_tab(
                    user=str(username or ''),
                    host=str(host_value or ''),
                    port=effective_port,
                    nickname=str(nickname),
                    parent_window=self,
                    connection=connection,
                    connection_manager=self.connection_manager,
                    ssh_config=ssh_config,
                )
            except Exception as exc:
                logger.error("Embedded file manager failed: %s", exc)
                self._handle_file_manager_placeholder_error(
                    fallback_placeholder,
                    str(nickname or host_value or _('Remote Host')),
                    str(exc) or _('Failed to open file manager'),
                )
            else:
                self._register_file_manager_tab(
                    widget,
                    controller,
                    nickname,
                    host_value,
                    page=fallback_placeholder.get('page') if fallback_placeholder else None,
                    container=fallback_placeholder.get('container') if fallback_placeholder else None,
                )
                return

        success, error_msg, window = launch_remote_file_manager(
            user=str(username or ''),
            host=str(host_value or ''),
            port=effective_port,
            nickname=str(nickname),
            parent_window=self,
            error_callback=error_callback,
            connection=connection,
            connection_manager=self.connection_manager,
            ssh_config=ssh_config,
        )

        if success:
            logger.info(f"Started file manager for {nickname}")
            if window is not None:
                self._track_internal_file_manager_window(window)
        else:
            message = error_msg or "Failed to start file manager process"
            logger.error(f"Failed to start file manager process for {nickname}: {message}")
            self._show_manage_files_error(str(nickname), message)

    def _track_internal_file_manager_window(self, window, *, widget=None):
        """Keep a reference to in-app file manager controllers to prevent GC."""

        if window in self._internal_file_manager_windows:
            return
        self._internal_file_manager_windows.append(window)

        def _cleanup(*_args):
            try:
                self._internal_file_manager_windows.remove(window)
            except ValueError:
                pass
            return False

        if widget is not None and hasattr(widget, 'connect'):
            widget.connect('destroy', lambda *_: _cleanup())
            return

        try:
            if hasattr(window, 'connect'):
                window.connect('close-request', _cleanup)
        except Exception:  # pragma: no cover - defensive
            logger.debug('Unable to attach close handler to internal file manager window')

    def _create_file_manager_placeholder_tab(self, nickname, host_value):
        """Create and show a placeholder tab while the embedded manager loads."""

        display_name = str(nickname or host_value or _('Remote Host'))
        page_title = _('{name} Files').format(name=display_name)

        container = Gtk.Box(orientation=Gtk.Orientation.VERTICAL, spacing=12)
        container.set_hexpand(True)
        container.set_vexpand(True)

        inner_box = Gtk.Box(orientation=Gtk.Orientation.VERTICAL, spacing=12)
        inner_box.set_halign(Gtk.Align.CENTER)
        inner_box.set_valign(Gtk.Align.CENTER)
        inner_box.set_hexpand(True)
        inner_box.set_vexpand(True)

        spinner = Gtk.Spinner()
        spinner.start()
        inner_box.append(spinner)

        status_label = Gtk.Label(label=_('Opening file manager…'))
        status_label.set_wrap(True)
        status_label.set_wrap_mode(Pango.WrapMode.WORD_CHAR)
        status_label.set_justify(Gtk.Justification.CENTER)
        try:
            status_label.set_xalign(0.5)
        except AttributeError:  # pragma: no cover - older GTK
            pass
        try:
            status_label.set_halign(Gtk.Align.CENTER)
        except AttributeError:  # pragma: no cover - alignment fallback
            pass
        inner_box.append(status_label)

        container.append(inner_box)

        page = self.tab_view.append(container)
        page.set_title(page_title)
        try:
            page.set_icon(Gio.ThemedIcon.new('folder-remote-symbolic'))
        except Exception:
            page.set_icon(Gio.ThemedIcon.new('folder-symbolic'))

        self.show_tab_view()
        self.tab_view.set_selected_page(page)

        return {
            'page': page,
            'container': container,
            'spinner': spinner,
            'label': status_label,
            'inner_box': inner_box,
        }

    def _handle_file_manager_placeholder_error(self, placeholder_info, display_name, message):
        """Update placeholder tab to reflect an error state."""

        if placeholder_info is None:
            self._show_manage_files_error(display_name, message)
            return

        spinner = placeholder_info.get('spinner')
        if spinner is not None:
            try:
                spinner.stop()
                parent = spinner.get_parent()
                if parent is not None and hasattr(parent, 'remove'):
                    parent.remove(spinner)
            except Exception:  # pragma: no cover - defensive cleanup
                pass

        label = placeholder_info.get('label')
        if label is not None:
            try:
                label.set_label(message)
                label.add_css_class('error')
            except Exception:  # pragma: no cover - defensive styling
                pass

        self._show_manage_files_error(display_name, message)

    def _replace_placeholder_tab_content(self, container, widget):
        """Replace placeholder children with the real widget."""

        if container is None or widget is None:
            return False

        try:
            while child := container.get_first_child():
                container.remove(child)
        except Exception as exc:  # pragma: no cover - defensive cleanup
            logger.debug('Failed to clear placeholder content: %s', exc)
            return False

        try:
            container.append(widget)
        except Exception as exc:  # pragma: no cover - defensive append
            logger.debug('Failed to attach embedded file manager to placeholder: %s', exc)
            return False

        try:
            widget.set_hexpand(True)
            widget.set_vexpand(True)
        except Exception:  # pragma: no cover - optional sizing
            pass

        return True

    def _register_file_manager_tab(self, widget, controller, nickname, host_value, *, page=None, container=None):
        """Add an embedded file manager tab to the tab view."""

        display_name = str(nickname or host_value or _('Remote Host'))
        page_title = _('{name} Files').format(name=display_name)

        if page is not None and container is not None:
            replaced = self._replace_placeholder_tab_content(container, widget)
            if not replaced:
                page = None

        if page is None:
            page = self.tab_view.append(widget)

        page.set_title(page_title)
        try:
            page.set_icon(Gio.ThemedIcon.new('folder-remote-symbolic'))
        except Exception:
            page.set_icon(Gio.ThemedIcon.new('folder-symbolic'))
        # Note: AdwTabPage doesn't support set_tooltip_text in GTK4
        # The title already provides the necessary information

        self._track_internal_file_manager_window(controller, widget=widget)

        self.show_tab_view()
        self.tab_view.set_selected_page(page)

    def on_edit_connection_action(self, action, param=None):
        """Handle edit connection action from context menu"""
        try:
            connection = getattr(self, '_context_menu_connection', None)
            if connection is None:
                # Fallback to selected row if any
                row = self.connection_list.get_selected_row()
                connection = getattr(row, 'connection', None) if row else None
            if connection is None:
                return
            self.show_connection_dialog(connection)
        except Exception as e:
            logger.error(f"Failed to edit connection: {e}")

    def on_delete_connection_action(self, action, param=None):
        """Handle delete connection action from context menu"""
        try:
            target_rows = self._get_target_connection_rows(prefer_context=True)
            if not target_rows:
                return

            connections = self._connections_from_rows(target_rows)
            neighbor_row = self._determine_neighbor_connection_row(target_rows)

            self._prompt_delete_connections(connections, neighbor_row)
        except Exception as e:
            logger.error(f"Failed to delete connection: {e}")

    def on_open_in_system_terminal_action(self, action, param=None):
        """Handle open in system terminal action from context menu"""
        try:
            connection = getattr(self, '_context_menu_connection', None)
            if connection is None:
                # Fallback to selected row if any
                row = self.connection_list.get_selected_row()
                connection = getattr(row, 'connection', None) if row else None
            if connection is None:
                return
            
            self.open_in_system_terminal(connection)
        except Exception as e:
            logger.error(f"Failed to open in system terminal: {e}")

    def on_broadcast_send_clicked(self, button):
        """Handle broadcast banner send button click"""
        command = self.broadcast_entry.get_text().strip()
        if command:
            sent_count, failed_count = self.terminal_manager.broadcast_command(command)

            # Update banner message with result (we'll need to find the title label)
            # For now, just hide the banner after sending
            self.broadcast_entry_dirty = False
            self._schedule_broadcast_hide_timeout()
        else:
            # Show error for empty command - could add error styling here
            self.broadcast_entry_dirty = False
            self._schedule_broadcast_hide_timeout()

    def on_broadcast_cancel_clicked(self, button):
        """Handle broadcast banner cancel button click"""
        self.hide_broadcast_banner()
    
    def on_broadcast_entry_activate(self, entry):
        """Handle Enter key press in broadcast entry"""
        self.on_broadcast_send_clicked(self.broadcast_send_button)
    
    def on_broadcast_entry_key_pressed(self, controller, keyval, keycode, state):
        """Handle key presses in broadcast entry"""
        if keyval == Gdk.KEY_Escape:
            self.hide_broadcast_banner()
            return True  # Consume the key event
        self._cancel_broadcast_hide_timeout()
        return False  # Let other keys pass through

    def on_broadcast_banner_key_pressed(self, controller, keyval, keycode, state):
        """Handle key presses on the entire broadcast banner"""
        if keyval == Gdk.KEY_Escape:
            self.hide_broadcast_banner()
            return True  # Consume the key event
        return False  # Let other keys pass through
    
    def hide_broadcast_banner(self):
        """Hide the broadcast banner"""
        self._cancel_broadcast_hide_timeout()
        self.broadcast_banner.set_reveal_child(False)
        self.broadcast_entry_dirty = False
        self._suppress_broadcast_entry_changed = True
        try:
            self.broadcast_entry.set_text("")
        finally:
            self._suppress_broadcast_entry_changed = False

        # Focus the active terminal tab after hiding the banner
        self._focus_active_terminal_tab()

    def _focus_active_terminal_tab(self):
        """Focus the currently active terminal tab"""
        try:
            if hasattr(self, 'tab_view') and self.tab_view:
                selected_page = self.tab_view.get_selected_page()
                if selected_page:
                    terminal_widget = selected_page.get_child()
                    if terminal_widget:
                        if hasattr(terminal_widget, 'vte') and hasattr(terminal_widget.vte, 'grab_focus'):
                            terminal_widget.vte.grab_focus()
                        elif hasattr(terminal_widget, 'grab_focus'):
                            terminal_widget.grab_focus()
        except Exception as e:
            logger.debug(f"Failed to focus active terminal tab: {e}")
    
    def show_broadcast_banner(self):
        """Show the broadcast banner"""
        self._cancel_broadcast_hide_timeout()
        self.broadcast_banner.set_reveal_child(True)
        self.broadcast_entry_dirty = bool(self.broadcast_entry.get_text())
        # Focus the entry after a short delay to ensure banner is visible
        def focus_entry():
            self.broadcast_entry.grab_focus()
            return False
        GLib.idle_add(focus_entry)

    def on_broadcast_entry_changed(self, entry):
        """Track user edits to the broadcast entry"""
        if self._suppress_broadcast_entry_changed:
            return
        self.broadcast_entry_dirty = True
        self._cancel_broadcast_hide_timeout()

    def on_broadcast_entry_focus_enter(self, controller, *args):
        """Cancel hide timeout when the entry gains focus"""
        self._cancel_broadcast_hide_timeout()

    def on_broadcast_entry_focus_leave(self, controller, *args):
        """Schedule hiding when the entry loses focus"""
        if not self.broadcast_banner.get_reveal_child():
            return
        self._schedule_broadcast_hide_timeout()

    def _cancel_broadcast_hide_timeout(self):
        """Cancel any pending hide timeout for the broadcast banner"""
        if self.broadcast_hide_timeout_id is not None:
            try:
                GLib.source_remove(self.broadcast_hide_timeout_id)
            except Exception:
                pass
            finally:
                self.broadcast_hide_timeout_id = None

    def _schedule_broadcast_hide_timeout(self, timeout_ms: int = 5000):
        """Schedule hiding the broadcast banner after a delay"""
        self._cancel_broadcast_hide_timeout()

        def maybe_hide_banner():
            self.broadcast_hide_timeout_id = None
            entry_has_focus = False
            try:
                entry_has_focus = self.broadcast_entry.has_focus()
            except Exception:
                entry_has_focus = False

            if entry_has_focus and self.broadcast_entry_dirty:
                return False

            self.hide_broadcast_banner()
            return False

        self.broadcast_hide_timeout_id = GLib.timeout_add(timeout_ms, maybe_hide_banner)

    def on_broadcast_command_action(self, action, param=None):
        """Handle broadcast command action - shows banner to input command"""
        try:
            # Check if there are any SSH terminals open
            ssh_terminals_count = 0
            for i in range(self.tab_view.get_n_pages()):
                page = self.tab_view.get_nth_page(i)
                if page is None:
                    continue
                terminal_widget = page.get_child()
                if terminal_widget is None or not hasattr(terminal_widget, 'vte'):
                    continue
                if hasattr(terminal_widget, 'connection'):
                    if (hasattr(terminal_widget.connection, 'nickname') and
                            terminal_widget.connection.nickname == "Local Terminal"):
                        continue
                    if hasattr(terminal_widget.connection, 'hostname'):
                        ssh_terminals_count += 1
            
            if ssh_terminals_count == 0:
                # Show message dialog
                try:
                    error_dialog = Adw.MessageDialog(
                        transient_for=self,
                        modal=True,
                        heading=_("No SSH Terminals Open"),
                        body=_("Connect to your server first!")
                    )
                    error_dialog.add_response('ok', _('OK'))
                    error_dialog.present()
                except Exception as e:
                    logger.error(f"Failed to show error dialog: {e}")
                return
            
            # Show the broadcast banner instead of a dialog
            self.show_broadcast_banner()
            
        except Exception as e:
            logger.error(f"Failed to show broadcast command dialog: {e}")
            # Show error dialog
            try:
                error_dialog = Adw.MessageDialog(
                    transient_for=self,
                    modal=True,
                    heading=_("Error"),
                    body=_("Failed to open broadcast command dialog: {}").format(str(e))
                )
                error_dialog.add_response('ok', _('OK'))
                error_dialog.present()
            except Exception:
                pass
    
    def on_create_group_action(self, action, param=None):
        """Handle create group action"""
        try:
            # Create dialog for group name input
            dialog = Gtk.Dialog(
                title=_("Create New Group"),
                transient_for=self,
                modal=True,
                destroy_with_parent=True
            )
            
            dialog.set_default_size(400, 150)
            dialog.set_resizable(False)
            
            content_area = dialog.get_content_area()
            content_area.set_margin_start(20)
            content_area.set_margin_end(20)
            content_area.set_margin_top(20)
            content_area.set_margin_bottom(20)
            content_area.set_spacing(12)
            
            # Add label
            label = Gtk.Label(label=_("Enter a name for the new group:"))
            label.set_wrap(True)
            label.set_xalign(0)
            content_area.append(label)
            
            # Add text entry
            entry = Gtk.Entry()
            entry.set_placeholder_text(_("e.g., Production Servers"))
            entry.set_activates_default(True)
            entry.set_hexpand(True)
            content_area.append(entry)

            # Color selector
            color_row = Gtk.Box(orientation=Gtk.Orientation.HORIZONTAL, spacing=12)
            color_row.set_hexpand(True)
            color_label = Gtk.Label(label=_("Group color"))
            color_label.set_xalign(0)
            color_label.set_hexpand(True)
            color_row.append(color_label)

            color_controls = Gtk.Box(orientation=Gtk.Orientation.HORIZONTAL, spacing=6)
            color_button = Gtk.ColorButton()
            color_button.set_use_alpha(True)
            color_button.set_title(_("Select group color"))
            rgba = Gdk.RGBA()
            rgba.red = rgba.green = rgba.blue = 0
            rgba.alpha = 0
            color_button.set_rgba(rgba)
            color_controls.append(color_button)

            color_selected = False

            def on_color_set(_button):
                nonlocal color_selected
                color_selected = True

            color_button.connect('color-set', on_color_set)

            clear_color_button = Gtk.Button(label=_("Clear"))
            clear_color_button.add_css_class('flat')

            def on_clear_color(_button):
                nonlocal color_selected
                color_selected = False
                cleared = Gdk.RGBA()
                cleared.red = cleared.green = cleared.blue = 0
                cleared.alpha = 0
                color_button.set_rgba(cleared)

            clear_color_button.connect('clicked', on_clear_color)
            color_controls.append(clear_color_button)

            color_row.append(color_controls)
            content_area.append(color_row)
            
            # Add buttons
            dialog.add_button(_('Cancel'), Gtk.ResponseType.CANCEL)
            create_button = dialog.add_button(_('Create'), Gtk.ResponseType.OK)
            create_button.get_style_context().add_class('suggested-action')
            
            dialog.set_default_response(Gtk.ResponseType.OK)
            
            def on_response(dialog, response):
                if response == Gtk.ResponseType.OK:
                    group_name = entry.get_text().strip()
                    if group_name:
                        selected_color = None
                        rgba_value = color_button.get_rgba()
                        if color_selected and rgba_value.alpha > 0:
                            selected_color = rgba_value.to_string()
                        self.group_manager.create_group(group_name, color=selected_color)
                        self.rebuild_connection_list()
                    else:
                        # Show error for empty name
                        error_dialog = Adw.MessageDialog(
                            transient_for=self,
                            modal=True,
                            heading=_("Error"),
                            body=_("Please enter a group name.")
                        )
                        error_dialog.add_response('ok', _('OK'))
                        error_dialog.present()
                dialog.destroy()
            
            dialog.connect('response', on_response)
            dialog.present()
            
            def focus_entry():
                entry.grab_focus()
                return False
            
            GLib.idle_add(focus_entry)
            
        except Exception as e:
            logger.error(f"Failed to show create group dialog: {e}")
    
    def on_edit_group_action(self, action, param=None):
        """Handle edit group action"""
        try:
            logger.debug("Edit group action triggered")
            # Get the group row from context menu or selected row
            selected_row = getattr(self, '_context_menu_group_row', None)
            if not selected_row:
                selected_row = self.connection_list.get_selected_row()
            logger.debug(f"Selected row: {selected_row}")
            if not selected_row:
                logger.debug("No selected row")
                return
            if not hasattr(selected_row, 'group_id'):
                logger.debug("Selected row is not a group row")
                return
            
            group_id = selected_row.group_id
            logger.debug(f"Group ID: {group_id}")
            group_info = self.group_manager.groups.get(group_id)
            if not group_info:
                logger.debug(f"Group info not found for ID: {group_id}")
                return
            
            # Create dialog for group name editing
            dialog = Gtk.Dialog(
                title=_("Edit Group"),
                transient_for=self,
                modal=True,
                destroy_with_parent=True
            )
            
            dialog.set_default_size(400, 150)
            dialog.set_resizable(False)
            
            content_area = dialog.get_content_area()
            content_area.set_margin_start(20)
            content_area.set_margin_end(20)
            content_area.set_margin_top(20)
            content_area.set_margin_bottom(20)
            content_area.set_spacing(12)
            
            # Add label
            label = Gtk.Label(label=_("Enter a new name for the group:"))
            label.set_wrap(True)
            label.set_xalign(0)
            content_area.append(label)
            
            # Add text entry
            entry = Gtk.Entry()
            entry.set_text(group_info['name'])
            entry.set_activates_default(True)
            entry.set_hexpand(True)
            content_area.append(entry)

            # Color selector
            color_row = Gtk.Box(orientation=Gtk.Orientation.HORIZONTAL, spacing=12)
            color_row.set_hexpand(True)
            color_label = Gtk.Label(label=_("Group color"))
            color_label.set_xalign(0)
            color_label.set_hexpand(True)
            color_row.append(color_label)

            color_controls = Gtk.Box(orientation=Gtk.Orientation.HORIZONTAL, spacing=6)
            color_button = Gtk.ColorButton()
            color_button.set_use_alpha(True)
            color_button.set_title(_("Select group color"))

            color_selected = False
            rgba = Gdk.RGBA()
            existing_color = group_info.get('color')
            if existing_color:
                try:
                    if rgba.parse(existing_color):
                        color_button.set_rgba(rgba)
                        color_selected = True
                    else:
                        rgba.red = rgba.green = rgba.blue = 0
                        rgba.alpha = 0
                        color_button.set_rgba(rgba)
                except Exception:
                    rgba.red = rgba.green = rgba.blue = 0
                    rgba.alpha = 0
                    color_button.set_rgba(rgba)
                    color_selected = False
            else:
                rgba.red = rgba.green = rgba.blue = 0
                rgba.alpha = 0
                color_button.set_rgba(rgba)

            def on_color_set(_button):
                nonlocal color_selected
                color_selected = True

            color_button.connect('color-set', on_color_set)
            color_controls.append(color_button)

            clear_color_button = Gtk.Button(label=_("Clear"))
            clear_color_button.add_css_class('flat')

            def on_clear_color(_button):
                nonlocal color_selected
                color_selected = False
                cleared = Gdk.RGBA()
                cleared.red = cleared.green = cleared.blue = 0
                cleared.alpha = 0
                color_button.set_rgba(cleared)

            clear_color_button.connect('clicked', on_clear_color)
            color_controls.append(clear_color_button)

            color_row.append(color_controls)
            content_area.append(color_row)
            
            # Add buttons
            dialog.add_button(_('Cancel'), Gtk.ResponseType.CANCEL)
            save_button = dialog.add_button(_('Save'), Gtk.ResponseType.OK)
            save_button.get_style_context().add_class('suggested-action')
            
            dialog.set_default_response(Gtk.ResponseType.OK)
            
            def on_response(dialog, response):
                if response == Gtk.ResponseType.OK:
                    new_name = entry.get_text().strip()
                    if new_name:
                        group_info['name'] = new_name
                        rgba_value = color_button.get_rgba()
                        selected_color = None
                        if color_selected and rgba_value.alpha > 0:
                            selected_color = rgba_value.to_string()
                        self.group_manager.set_group_color(group_id, selected_color)
                        self.rebuild_connection_list()
                    else:
                        # Show error for empty name
                        error_dialog = Adw.MessageDialog(
                            transient_for=self,
                            modal=True,
                            heading=_("Error"),
                            body=_("Please enter a group name.")
                        )
                        error_dialog.add_response('ok', _('OK'))
                        error_dialog.present()
                dialog.destroy()
            
            dialog.connect('response', on_response)
            dialog.present()
            
            def focus_entry():
                entry.grab_focus()
                entry.select_region(0, -1)
                return False
            
            GLib.idle_add(focus_entry)
            
        except Exception as e:
            logger.error(f"Failed to show edit group dialog: {e}")
    
    
    def on_move_to_ungrouped_action(self, action, param=None):
        """Handle move to ungrouped action"""
        try:
            connections = self._get_target_connections(prefer_context=True)
            if not connections:
                return

            for connection in connections:
                nickname = getattr(connection, 'nickname', None)
                if nickname:
                    self.group_manager.move_connection(nickname, None)
            self.rebuild_connection_list()

        except Exception as e:
            logger.error(f"Failed to move connection to ungrouped: {e}")
    
    def on_move_to_group_action(self, action, param=None):
        """Handle move to group action"""
        try:
            connections = self._get_target_connections(prefer_context=True)
            if not connections:
                return

            connection_nicknames = [
                conn.nickname for conn in connections if hasattr(conn, 'nickname')
            ]
            if not connection_nicknames:
                return

            # Get available groups
            available_groups = self.get_available_groups()
            logger.debug(f"Available groups for move dialog: {len(available_groups)} groups")
            
            # Show group selection dialog
            dialog = Gtk.Dialog(
                title=_("Move to Group"),
                transient_for=self,
                modal=True,
                destroy_with_parent=True
            )
            
            dialog.set_default_size(400, 300)
            dialog.set_resizable(False)
            
            content_area = dialog.get_content_area()
            content_area.set_margin_start(20)
            content_area.set_margin_end(20)
            content_area.set_margin_top(20)
            content_area.set_margin_bottom(20)
            content_area.set_spacing(12)
            
            # Add label
            if len(connection_nicknames) == 1:
                label_text = _("Select a group to move the connection to:")
            else:
                label_text = _("Select a group to move the selected connections to:")
            label = Gtk.Label(label=label_text)
            label.set_wrap(True)
            label.set_xalign(0)
            content_area.append(label)

            # Add list box for groups
            listbox = Gtk.ListBox()
            listbox.set_selection_mode(Gtk.SelectionMode.SINGLE)
            listbox.set_vexpand(True)

            # Add inline group creation section
            create_section_box = Gtk.Box(orientation=Gtk.Orientation.VERTICAL, spacing=6)
            create_section_box.set_margin_start(12)
            create_section_box.set_margin_end(12)
            create_section_box.set_margin_top(6)
            create_section_box.set_margin_bottom(6)

            # Create new group label
            create_label = Gtk.Label(label=_("Create New Group"))
            create_label.set_xalign(0)
            create_label.add_css_class("heading")
            create_section_box.append(create_label)

            # Create new group entry and button
            create_box = Gtk.Box(orientation=Gtk.Orientation.HORIZONTAL, spacing=6)

            self.create_group_entry = Gtk.Entry()
            self.create_group_entry.set_placeholder_text(_("Enter group name"))
            self.create_group_entry.set_hexpand(True)
            create_box.append(self.create_group_entry)

            self.create_group_button = Gtk.Button(label=_("Create"))
            self.create_group_button.add_css_class("suggested-action")
            self.create_group_button.set_sensitive(False)
            create_box.append(self.create_group_button)

            create_section_box.append(create_box)

            # Color selector matching create group dialog
            color_row = Gtk.Box(orientation=Gtk.Orientation.HORIZONTAL, spacing=12)
            color_row.set_hexpand(True)
            color_label = Gtk.Label(label=_("Group color"))
            color_label.set_xalign(0)
            color_label.set_hexpand(True)
            color_row.append(color_label)

            color_controls = Gtk.Box(orientation=Gtk.Orientation.HORIZONTAL, spacing=6)
            color_button = Gtk.ColorButton()
            color_button.set_use_alpha(True)
            color_button.set_title(_("Select group color"))
            initial_rgba = Gdk.RGBA()
            initial_rgba.red = initial_rgba.green = initial_rgba.blue = 0
            initial_rgba.alpha = 0
            color_button.set_rgba(initial_rgba)
            color_controls.append(color_button)

            color_selected = False

            def mark_color_selected(_button):
                nonlocal color_selected
                color_selected = True

            color_button.connect('color-set', mark_color_selected)

            def reset_color_selection() -> None:
                nonlocal color_selected
                color_selected = False
                cleared = Gdk.RGBA()
                cleared.red = cleared.green = cleared.blue = 0
                cleared.alpha = 0
                color_button.set_rgba(cleared)

            clear_color_button = Gtk.Button(label=_("Clear"))
            clear_color_button.add_css_class('flat')
            clear_color_button.connect('clicked', lambda _btn: reset_color_selection())
            color_controls.append(clear_color_button)

            color_row.append(color_controls)
            create_section_box.append(color_row)

            # Add the create section to content area
            content_area.append(create_section_box)
            
            # Add separator
            separator = Gtk.Separator(orientation=Gtk.Orientation.HORIZONTAL)
            content_area.append(separator)
            
            # Add existing groups label
            if available_groups:
                existing_label = Gtk.Label(label=_("Existing Groups"))
                existing_label.set_xalign(0)
                existing_label.add_css_class("heading")
                content_area.append(existing_label)
            
            # Add groups to list
            selected_group_id = None
            for group in available_groups:
                row = Gtk.ListBoxRow()
                box = Gtk.Box(orientation=Gtk.Orientation.HORIZONTAL, spacing=12)
                
                # Add group icon
                icon = Gtk.Image.new_from_icon_name('folder-symbolic')
                icon.set_pixel_size(16)
                box.append(icon)
                
                # Add group name
                label = Gtk.Label(label=group['name'])
                label.set_xalign(0)
                label.set_hexpand(True)
                box.append(label)
                
                row.set_child(box)
                row.group_id = group['id']
                listbox.append(row)
            
            content_area.append(listbox)
            
            # Add buttons
            dialog.add_button(_('Cancel'), Gtk.ResponseType.CANCEL)
            move_button = dialog.add_button(_('Move'), Gtk.ResponseType.OK)
            move_button.get_style_context().add_class('suggested-action')
            
            dialog.set_default_response(Gtk.ResponseType.OK)
            
            # Connect entry and button events
            def on_entry_changed(entry):
                text = entry.get_text().strip()
                self.create_group_button.set_sensitive(bool(text))

            def on_entry_activated(entry):
                text = entry.get_text().strip()
                if text:
                    on_create_group_clicked()

            def on_create_group_clicked():
                group_name = self.create_group_entry.get_text().strip()
                if group_name:
                    try:
                        # Create the new group
                        selected_color = None
                        rgba_value = color_button.get_rgba()
                        if color_selected and rgba_value.alpha > 0:
                            selected_color = rgba_value.to_string()
                        new_group_id = self.group_manager.create_group(group_name, color=selected_color)
                        # Move all selected connections to the new group
                        for nickname in connection_nicknames:
                            self.group_manager.move_connection(nickname, new_group_id)
                        # Rebuild the connection list
                        self.rebuild_connection_list()
                        # Close the dialog
                        dialog.destroy()
                    except ValueError as e:
                        # Show error dialog for duplicate group name
                        error_dialog = Gtk.Dialog(
                            title=_("Group Already Exists"),
                            transient_for=dialog,
                            modal=True,
                            destroy_with_parent=True
                        )
                        error_dialog.set_default_size(400, 150)
                        error_dialog.set_resizable(False)
                        
                        content_area = error_dialog.get_content_area()
                        content_area.set_margin_start(20)
                        content_area.set_margin_end(20)
                        content_area.set_margin_top(20)
                        content_area.set_margin_bottom(20)
                        
                        # Add error message
                        error_label = Gtk.Label(label=str(e))
                        error_label.set_wrap(True)
                        error_label.set_xalign(0)
                        content_area.append(error_label)
                        
                        # Add OK button
                        error_dialog.add_button(_('OK'), Gtk.ResponseType.OK)
                        error_dialog.set_default_response(Gtk.ResponseType.OK)
                        
                        def on_error_response(dialog, response):
                            dialog.destroy()
                        
                        error_dialog.connect('response', on_error_response)
                        error_dialog.present()
                        
                        # Clear the entry, reset color, and focus it for retry
                        self.create_group_entry.set_text("")
                        reset_color_selection()
                        self.create_group_entry.grab_focus()

            self.create_group_entry.connect('changed', on_entry_changed)
            self.create_group_entry.connect('activate', on_entry_activated)
            self.create_group_button.connect('clicked', lambda btn: on_create_group_clicked())

            def on_response(dialog, response):
                if response == Gtk.ResponseType.OK:
                    selected_row = listbox.get_selected_row()
                    if selected_row:
                        target_group_id = selected_row.group_id
                        for nickname in connection_nicknames:
                            self.group_manager.move_connection(nickname, target_group_id)
                        self.rebuild_connection_list()
                dialog.destroy()
            
            dialog.connect('response', on_response)
            dialog.present()
            
        except Exception as e:
            logger.error(f"Failed to show move to group dialog: {e}")
    

    

    def move_connection_to_group(self, connection_nickname: str, target_group_id: str = None):
        """Move a connection to a specific group"""
        try:
            self.group_manager.move_connection(connection_nickname, target_group_id)
            self.rebuild_connection_list()
        except Exception as e:
            logger.error(f"Failed to move connection {connection_nickname} to group: {e}")
    
    def get_available_groups(self) -> List[Dict]:
        """Get list of available groups for selection"""
        return self.group_manager.get_all_groups()

    def open_in_system_terminal(self, connection):
        """Open the connection in the system's default terminal"""
        try:
            host_value = _get_connection_host(connection) or _get_connection_alias(connection)
            port_text = f" -p {connection.port}" if hasattr(connection, 'port') and connection.port != 22 else ""
            ssh_command = f"ssh{port_text} {connection.username}@{host_value}" if getattr(connection, 'username', '') else f"ssh{port_text} {host_value}"

            use_external = self.config.get_setting('use-external-terminal', False)
            if use_external:
                terminal_command = self._get_user_preferred_terminal()
            else:
                terminal_command = self._get_default_terminal_command()

            if not terminal_command:
                common_terminals = [
                    'gnome-terminal', 'konsole', 'xterm', 'alacritty',
                    'kitty', 'terminator', 'tilix', 'xfce4-terminal'
                ]
                for term in common_terminals:
                    try:
                        result = subprocess.run(['which', term], capture_output=True, text=True, timeout=2)
                        if result.returncode == 0:
                            terminal_command = [term]
                            break
                    except Exception:
                        continue

            if not terminal_command:
                try:
                    result = subprocess.run(['which', 'xdg-terminal'], capture_output=True, text=True, timeout=2)
                    if result.returncode == 0:
                        terminal_command = ['xdg-terminal']
                except Exception:
                    pass

            if not terminal_command:
                self._show_terminal_error_dialog()
                return

            self._open_system_terminal(terminal_command, ssh_command)

        except Exception as e:
            logger.error(f"Failed to open system terminal: {e}")
            self._show_terminal_error_dialog()

    def _open_system_terminal(self, terminal_command: List[str], ssh_command: str):
        """Launch a terminal command with an SSH command."""
        try:
            if is_macos():
                app = None
                if terminal_command and terminal_command[0] == 'open':
                    # handle commands like ['open', '-a', 'App']
                    if len(terminal_command) >= 3 and terminal_command[1] == '-a':
                        app = os.path.basename(terminal_command[2])
                if app:
                    app_lower = app.lower()
                    if app_lower in ['terminal', 'terminal.app']:
                        script = f'tell app "Terminal" to do script "{ssh_command}"\ntell app "Terminal" to activate'
                        cmd = ['osascript', '-e', script]
                    elif app_lower in ['iterm', 'iterm2', 'iterm.app']:
                        script = (
                            'tell application "iTerm"\n'
                            '    if (count of windows) = 0 then\n'
                            '        create window with default profile\n'
                            '    end if\n'
                            '    tell current window\n'
                            '        create tab with default profile\n'
                            f'        tell current session to write text "{ssh_command}"\n'
                            '    end tell\n'
                            '    activate\n'
                            'end tell'
                        )
                        cmd = ['osascript', '-e', script]
                    elif app_lower == 'warp':
                        cmd = ['open', f'warp://{ssh_command}']
                        # Warp handles focus automatically via URL scheme
                    elif app_lower in ['alacritty', 'kitty']:
                        cmd = ['open', '-a', app, '--args', '-e', 'bash', '-lc', f'{ssh_command}; exec bash']
                        # Launch terminal and then activate it
                        subprocess.Popen(cmd, start_new_session=True)
                        time.sleep(0.5)  # Give the app time to launch
                        activate_script = f'tell application "{app}" to activate'
                        subprocess.Popen(['osascript', '-e', activate_script])
                        return
                    elif app_lower == 'ghostty':
                        cmd = ['open', '-na', app, '--args', '-e', ssh_command]
                        # Launch terminal and then activate it
                        subprocess.Popen(cmd, start_new_session=True)
                        time.sleep(0.5)  # Give the app time to launch
                        activate_script = f'tell application "{app}" to activate'
                        subprocess.Popen(['osascript', '-e', activate_script])
                        return
                    else:
                        cmd = ['open', '-a', app, '--args', 'bash', '-lc', f'{ssh_command}; exec bash']
                        # Launch terminal and then activate it
                        subprocess.Popen(cmd, start_new_session=True)
                        time.sleep(0.5)  # Give the app time to launch
                        activate_script = f'tell application "{app}" to activate'
                        subprocess.Popen(['osascript', '-e', activate_script])
                        return
                else:
                    cmd = terminal_command + ['--args', 'bash', '-lc', f'{ssh_command}; exec bash']
            else:
                terminal_basename = os.path.basename(terminal_command[0])
                if terminal_basename in ['gnome-terminal', 'tilix', 'xfce4-terminal']:
                    cmd = terminal_command + ['--', 'bash', '-c', f'{ssh_command}; exec bash']
                elif terminal_basename in ['konsole', 'terminator', 'guake']:
                    cmd = terminal_command + ['-e', f'bash -c "{ssh_command}; exec bash"']
                elif terminal_basename in ['alacritty', 'kitty']:
                    cmd = terminal_command + ['-e', 'bash', '-c', f'{ssh_command}; exec bash']
                elif terminal_basename == 'xterm':
                    cmd = terminal_command + ['-e', f'bash -c "{ssh_command}; exec bash"']
                elif terminal_basename == 'xdg-terminal':
                    cmd = terminal_command + [ssh_command]
                else:
                    cmd = terminal_command + [ssh_command]

            logger.info(f"Launching system terminal: {' '.join(cmd)}")
            subprocess.Popen(cmd, start_new_session=True)
            
            # Try to bring the terminal to front on Linux
            if not is_macos():
                try:
                    # Try wmctrl first (more reliable)
                    result = subprocess.run(['which', 'wmctrl'], capture_output=True, timeout=1)
                    if result.returncode == 0:
                        time.sleep(0.5)  # Give the terminal time to launch
                        terminal_basename = os.path.basename(terminal_command[0])
                        subprocess.Popen(['wmctrl', '-a', terminal_basename], 
                                       stdout=subprocess.DEVNULL, stderr=subprocess.DEVNULL)
                    else:
                        # Fallback to xdotool
                        result = subprocess.run(['which', 'xdotool'], capture_output=True, timeout=1)
                        if result.returncode == 0:
                            time.sleep(0.5)  # Give the terminal time to launch
                            terminal_basename = os.path.basename(terminal_command[0])
                            subprocess.Popen(['xdotool', 'search', '--name', terminal_basename, 'windowactivate'], 
                                           stdout=subprocess.DEVNULL, stderr=subprocess.DEVNULL)
                except Exception:
                    # Ignore focus errors - terminal launching is more important
                    pass

        except Exception as e:
            logger.error(f"Failed to open system terminal: {e}")
            self._show_terminal_error_dialog()

    def _open_connection_in_external_terminal(self, connection):
        """Open the connection in the user's preferred external terminal"""
        try:
            cm = getattr(self, 'connection_manager', None)
            use_native = bool(getattr(cm, 'native_connect_enabled', False))
            app = self.get_application() if hasattr(self, 'get_application') else None
            if not use_native and app is not None and hasattr(app, 'native_connect_enabled'):
                use_native = bool(app.native_connect_enabled)

            host_value = ''
            if use_native and hasattr(connection, 'resolve_host_identifier'):
                try:
                    host_value = connection.resolve_host_identifier()
                except Exception:
                    host_value = ''
            if not host_value:
                host_value = _get_connection_host(connection) or _get_connection_alias(connection)

            if use_native:
                ssh_command = f"ssh {host_value}" if host_value else "ssh"
            else:
                port_text = f" -p {connection.port}" if hasattr(connection, 'port') and connection.port != 22 else ""
                ssh_command = (
                    f"ssh{port_text} {connection.username}@{host_value}"
                    if getattr(connection, 'username', '')
                    else f"ssh{port_text} {host_value}"
                )

            terminal = self._get_user_preferred_terminal()
            if not terminal:
                terminal = self._get_default_terminal_command()

            if not terminal:
                self._show_terminal_error_dialog()
                return

            self._open_system_terminal(terminal, ssh_command)

        except Exception as e:
            logger.error(f"Failed to open connection in external terminal: {e}")
            self._show_terminal_error_dialog()

    def _get_default_terminal_command(self) -> Optional[List[str]]:
        """Get the default terminal command from desktop environment"""
        try:
            if is_macos():
                # Map bundle identifiers to display names in preference order.
                mac_terms = {
                    'com.apple.Terminal': 'Terminal',
                    'com.googlecode.iterm2': 'iTerm',

                    'dev.warp.Warp': 'Warp',
                    'io.alacritty': 'Alacritty',
                    'net.kovidgoyal.kitty': 'Kitty',
                    'com.mitmaro.ghostty': 'Ghostty',
                }

                for bundle_id, name in mac_terms.items():
                    # First try AppleScript lookup by app name
                    try:
                        result = subprocess.run(
                            ['osascript', '-e', f'id of app "{name}"'],
                            capture_output=True,
                            text=True,
                            timeout=2,
                        )
                        if result.returncode == 0 and bundle_id in result.stdout:
                            return ['open', '-a', name]
                    except Exception:
                        pass

                    # Fallback to Spotlight metadata search by bundle identifier
                    try:
                        result = subprocess.run(
                            ['mdfind', f'kMDItemCFBundleIdentifier=={bundle_id}'],
                            capture_output=True,
                            text=True,
                            timeout=2,
                        )
                        if result.returncode == 0 and result.stdout.strip():
                            return ['open', '-a', name]
                    except Exception:
                        pass

                return None

            desktop = os.environ.get('XDG_CURRENT_DESKTOP', '').lower()

            if 'gnome' in desktop:
                return ['gnome-terminal']
            elif 'kde' in desktop or 'plasma' in desktop:
                return ['konsole']
            elif 'xfce' in desktop:
                return ['xfce4-terminal']
            elif 'cinnamon' in desktop:
                return ['gnome-terminal']
            elif 'mate' in desktop:
                return ['mate-terminal']
            elif 'lxqt' in desktop:
                return ['qterminal']
            elif 'lxde' in desktop:
                return ['lxterminal']

            common_terminals = [
                'gnome-terminal', 'konsole', 'xfce4-terminal', 'alacritty',
                'kitty', 'terminator', 'tilix', 'guake'
            ]

            for term in common_terminals:
                try:
                    result = subprocess.run(['which', term], capture_output=True, text=True, timeout=2)
                    if result.returncode == 0:
                        return [term]
                except Exception:
                    continue

            return None

        except Exception as e:
            logger.error(f"Failed to get default terminal: {e}")
            return None
    
    def _get_user_preferred_terminal(self) -> Optional[List[str]]:
        """Get the user's preferred terminal from settings"""
        try:
            preferred_terminal = self.config.get_setting('external-terminal', 'gnome-terminal')

            if preferred_terminal == 'custom':
                custom_path = self.config.get_setting('custom-terminal-path', '')
                if custom_path:
                    if is_macos():
                        return ['open', '-a', custom_path]
                    return [custom_path]
                else:
                    logger.warning("Custom terminal path is not set, falling back to built-in terminal")
                    return None

            if is_macos():
                # Preferences may store either an app name ("iTerm") or a full
                # command ("open -a iTerm").  If the value already starts with
                # "open" use it verbatim, otherwise build an "open -a" command
                # for the specified app.
                if preferred_terminal.startswith('open'):
                    return shlex.split(preferred_terminal)

                return ['open', '-a', preferred_terminal]

            try:
                result = subprocess.run(['which', preferred_terminal], capture_output=True, text=True, timeout=2)
                if result.returncode == 0:
                    return [preferred_terminal]
                else:
                    logger.warning(f"Preferred terminal '{preferred_terminal}' not found, falling back to built-in terminal")
                    return None
            except Exception as e:
                logger.error(f"Failed to check preferred terminal '{preferred_terminal}': {e}")
                return None

        except Exception as e:
            logger.error(f"Failed to get user preferred terminal: {e}")
            return None



    def _show_terminal_error_dialog(self):
        """Show error dialog when no terminal is found"""
        try:
            dialog = Adw.MessageDialog(
                transient_for=self,
                modal=True,
                heading=_("No Terminal Found"),
                body=_("Could not find a suitable terminal application. Please install a terminal like gnome-terminal, konsole, or xterm.")
            )
            
            dialog.add_response("ok", _("OK"))
            dialog.set_default_response("ok")
            dialog.set_close_response("ok")
            dialog.present()
            
        except Exception as e:
            logger.error(f"Failed to show terminal error dialog: {e}")

    def _show_manage_files_error(self, connection_name: str, error_message: str):
        """Show error dialog for manage files failure"""
        try:
            # Determine error type for appropriate messaging
            is_ssh_error = "ssh connection" in error_message.lower() or "connection failed" in error_message.lower()
            is_timeout_error = "timeout" in error_message.lower()
            
            if is_ssh_error or is_timeout_error:
                heading = _("SSH Connection Failed")
                body = _("Could not establish SSH connection to the server. Please check:")
                
                suggestions = [
                    _("• Server is running and accessible"),
                    _("• SSH service is enabled on the server"),
                    _("• Firewall allows SSH connections"),
                    _("• Your SSH keys or credentials are correct"),
                    _("• Network connectivity to the server")
                ]
            else:
                heading = _("File Manager Error")
                body = _("Failed to open file manager for remote server.")
                suggestions = [
                    _("• Try again in a moment"),
                    _("• Check if the server is accessible"),
                    _("• Ensure you have proper permissions")
                ]
            
            # Create suggestions box
            suggestions_box = Gtk.Box(orientation=Gtk.Orientation.VERTICAL, spacing=8)
            suggestions_box.set_margin_top(12)
            
            for suggestion in suggestions:
                label = Gtk.Label(label=suggestion)
                label.set_halign(Gtk.Align.START)
                label.set_wrap(True)
                suggestions_box.append(label)
            
            msg = Adw.MessageDialog(
                transient_for=self,
                modal=True,
                heading=heading,
                body=body
            )
            msg.set_extra_child(suggestions_box)
            
            # Add technical details if available
            if error_message and error_message.strip():
                detail_label = Gtk.Label(label=error_message)
                detail_label.add_css_class("dim-label")
                detail_label.set_wrap(True)
                detail_label.set_margin_top(8)
                suggestions_box.append(detail_label)
            
            msg.add_response("ok", _("OK"))
            msg.set_default_response("ok")
            msg.set_close_response("ok")
            msg.present()
            
        except Exception as e:
            logger.error(f"Failed to show manage files error dialog: {e}")

    def _do_quit(self):
        """Actually quit the application - FINAL STEP"""
        try:
            logger.info("Quitting application")
            
            # Save window geometry
            self._save_window_state()
            
            # Get the application and quit
            app = self.get_application()
            if app:
                app.quit()
            else:
                # Fallback: close the window directly
                self.close()
                
        except Exception as e:
            logger.error(f"Error during final quit: {e}")
            # Force exit as last resort
            import sys
            sys.exit(0)
        
        return False  # Don't repeat timeout

    def _save_window_state(self):
        """Save window state before quitting"""
        try:
            width, height = self.get_default_size()
            sidebar_width = getattr(self.split_view, 'get_sidebar_width', lambda: 250)()
            self.config.save_window_geometry(width, height, sidebar_width)
            logger.debug(f"Saved window geometry: {width}x{height}, sidebar: {sidebar_width}")
        except Exception as e:
            logger.error(f"Failed to save window state: {e}")
            self.welcome_view.set_visible(False)
            self.tab_view.set_visible(True)
            # Update tab titles in case they've changed
            self._update_tab_titles()
    
    def _update_tab_titles(self):
        """Update tab titles"""
        for page in self.tab_view.get_pages():
            child = page.get_child()
            if hasattr(child, 'connection'):
                page.set_title(child.connection.nickname)
    
    def on_connection_saved(self, dialog, connection_data):
        """Handle connection saved from dialog"""
        try:
            if dialog.is_editing:
                # Update existing connection
                old_connection = dialog.connection
                is_connected = old_connection in self.active_terminals
                
                # Store the current terminal instance if connected
                terminal = self.active_terminals.get(old_connection) if is_connected else None
                
                try:
                    logger.info(
                        "Window.on_connection_saved(edit): saving '%s' with %d forwarding rules",
                        old_connection.nickname, len(connection_data.get('forwarding_rules', []) or [])
                    )
                except Exception:
                    pass
                
                # Detect if anything actually changed; avoid unnecessary writes/prompts
                def _norm_str(v):
                    try:
                        s = ('' if v is None else str(v)).strip()
                        # Treat keyfile placeholders as empty
                        if s.lower().startswith('select key file') or 'select key file or leave empty' in s.lower():
                            return ''
                        return s
                    except Exception:
                        return ''
                def _norm_rules(rules):
                    try:
                        return list(rules or [])
                    except Exception:
                        return []
                existing = {
                    'nickname': _norm_str(getattr(old_connection, 'nickname', '')),
                    'hostname': _norm_str(getattr(old_connection, 'hostname', getattr(old_connection, 'host', ''))),
                    'username': _norm_str(getattr(old_connection, 'username', '')),
                    'port': int(getattr(old_connection, 'port', 22) or 22),
                    'auth_method': int(getattr(old_connection, 'auth_method', 0) or 0),
                    'keyfile': _norm_str(getattr(old_connection, 'keyfile', '')),
                    'certificate': _norm_str(getattr(old_connection, 'certificate', '')),
                    'key_select_mode': int(getattr(old_connection, 'key_select_mode', 0) or 0),
                    'password': _norm_str(getattr(old_connection, 'password', '')),
                    'key_passphrase': _norm_str(getattr(old_connection, 'key_passphrase', '')),
                    'x11_forwarding': bool(getattr(old_connection, 'x11_forwarding', False)),
                    'forwarding_rules': _norm_rules(getattr(old_connection, 'forwarding_rules', [])),
                    'local_command': _norm_str(getattr(old_connection, 'local_command', '') or (getattr(old_connection, 'data', {}).get('local_command') if hasattr(old_connection, 'data') else '')),
                    'remote_command': _norm_str(getattr(old_connection, 'remote_command', '') or (getattr(old_connection, 'data', {}).get('remote_command') if hasattr(old_connection, 'data') else '')),
                    'extra_ssh_config': _norm_str(getattr(old_connection, 'extra_ssh_config', '') or (getattr(old_connection, 'data', {}).get('extra_ssh_config') if hasattr(old_connection, 'data') else '')),
                }
                incoming = {
                    'nickname': _norm_str(connection_data.get('nickname')),
                    'hostname': _norm_str(connection_data.get('hostname') or connection_data.get('host')),
                    'username': _norm_str(connection_data.get('username')),
                    'port': int(connection_data.get('port') or 22),
                    'auth_method': int(connection_data.get('auth_method') or 0),
                    'keyfile': _norm_str(connection_data.get('keyfile')),
                    'certificate': _norm_str(connection_data.get('certificate')),
                    'key_select_mode': int(connection_data.get('key_select_mode') or 0),
                    'password': _norm_str(connection_data.get('password')),
                    'key_passphrase': _norm_str(connection_data.get('key_passphrase')),
                    'x11_forwarding': bool(connection_data.get('x11_forwarding', False)),
                    'forwarding_rules': _norm_rules(connection_data.get('forwarding_rules')),
                    'local_command': _norm_str(connection_data.get('local_command')),
                    'remote_command': _norm_str(connection_data.get('remote_command')),
                    'extra_ssh_config': _norm_str(connection_data.get('extra_ssh_config')),
                }
                # Determine if anything meaningful changed by comparing canonical SSH config blocks
                try:
                    existing_block = self.connection_manager.format_ssh_config_entry(existing)
                    incoming_block = self.connection_manager.format_ssh_config_entry(incoming)
                    # Also include auth_method/password/key_select_mode delta in change detection
                    pw_changed_flag = bool(connection_data.get('password_changed', False))
                    ksm_changed = (existing.get('key_select_mode', 0) != incoming.get('key_select_mode', 0))
                    changed = (existing_block != incoming_block) or (existing['auth_method'] != incoming['auth_method']) or pw_changed_flag or ksm_changed or (existing['password'] != incoming['password'])
                except Exception:
                    # Fallback to dict comparison if formatter fails
                    changed = existing != incoming

                # Extra guard: if key_select_mode or auth_method differs from the object's current value, force changed
                try:
                    if int(connection_data.get('key_select_mode', -1)) != int(getattr(old_connection, 'key_select_mode', -1)):
                        changed = True
                    if int(connection_data.get('auth_method', -1)) != int(getattr(old_connection, 'auth_method', -1)):
                        changed = True
                except Exception:
                    pass

                # Always force update when editing connections - skip change detection entirely for forwarding rules
                logger.info("Editing connection '%s' - forcing update to ensure forwarding rules are synced", existing['nickname'])

                logger.debug(f"Updating connection '{old_connection.nickname}'")

                # Ensure auth_method always present and normalized
                try:
                    connection_data['auth_method'] = int(connection_data.get('auth_method', getattr(old_connection, 'auth_method', 0)) or 0)
                except Exception:
                    connection_data['auth_method'] = 0

                original_nickname = old_connection.nickname

                # Update connection in manager first
                if not self.connection_manager.update_connection(old_connection, connection_data):
                    logger.error("Failed to update connection in SSH config")
                    return

                # Preserve group assignment if nickname changed
                new_nickname = connection_data['nickname']
                if original_nickname != new_nickname:
                    try:
                        self.group_manager.rename_connection(original_nickname, new_nickname)
                    except Exception:
                        pass

                # Update connection attributes in memory (ensure forwarding rules kept)
                old_connection.nickname = connection_data['nickname']
                old_connection.hostname = connection_data['hostname']
                old_connection.host = old_connection.hostname
                old_connection.username = connection_data['username']
                old_connection.port = connection_data['port']
                old_connection.keyfile = connection_data['keyfile']
                old_connection.certificate = connection_data.get('certificate', '')
                old_connection.password = connection_data['password']
                old_connection.key_passphrase = connection_data['key_passphrase']
                old_connection.auth_method = connection_data['auth_method']
                # Persist key selection mode in-memory so the dialog reflects it without restart
                try:
                    old_connection.key_select_mode = int(connection_data.get('key_select_mode', getattr(old_connection, 'key_select_mode', 0)) or 0)
                except Exception:
                    pass
                old_connection.x11_forwarding = connection_data['x11_forwarding']
                old_connection.forwarding_rules = list(connection_data.get('forwarding_rules', []))
                # Ensure proxy settings are refreshed in-memory so new connections
                # immediately pick up the updated directives without needing a
                # full application restart. The connection manager updates the
                # serialized data, but the active Connection instance used by
                # terminals/file manager must also reflect the new values.
                try:
                    proxy_jump_value = connection_data.get('proxy_jump', [])
                    if isinstance(proxy_jump_value, str):
                        proxy_jump_value = [
                            h.strip() for h in re.split(r'[\s,]+', proxy_jump_value) if h.strip()
                        ]
                    else:
                        proxy_jump_value = [
                            str(h).strip() for h in (proxy_jump_value or []) if str(h).strip()
                        ]
                    old_connection.proxy_jump = proxy_jump_value
                except Exception:
                    proxy_jump_value = []
                    old_connection.proxy_jump = []

                proxy_command_value = connection_data.get('proxy_command', '') or ''
                forward_agent_value = bool(connection_data.get('forward_agent', False))

                old_connection.proxy_command = proxy_command_value
                old_connection.forward_agent = forward_agent_value

                # Keep the backing data dict synchronized so any downstream
                # consumers that still read from connection.data see the new
                # directives without waiting for another reload cycle.
                try:
                    if hasattr(old_connection, 'data') and isinstance(old_connection.data, dict):
                        old_connection.data['proxy_jump'] = list(proxy_jump_value)
                        old_connection.data['proxy_command'] = proxy_command_value
                        old_connection.data['forward_agent'] = forward_agent_value
                except Exception:
                    pass

                # Invalidate any prepared SSH command so future connection
                # attempts rebuild the argument list using the refreshed proxy
                # settings. Otherwise terminals reuse the cached command and
                # continue using the previous ProxyJump chain until restart.
                try:
                    if hasattr(old_connection, 'ssh_cmd'):
                        old_connection.ssh_cmd = []
                except Exception:
                    try:
                        delattr(old_connection, 'ssh_cmd')
                    except Exception:
                        pass

                # Update commands
                try:
                    old_connection.local_command = connection_data.get('local_command', '')
                    old_connection.remote_command = connection_data.get('remote_command', '')
                    old_connection.extra_ssh_config = connection_data.get('extra_ssh_config', '')
                except Exception:
                    pass
                
                # The connection has already been updated in-place, so we don't need to reload from disk
                # The forwarding rules are already updated in the connection_data
                


                # Update UI
                if old_connection in self.connection_rows:
                    # Get the row before potentially modifying the dictionary
                    row = self.connection_rows[old_connection]
                    # Remove the old connection from the dictionary
                    del self.connection_rows[old_connection]
                    # Add it back with the updated connection object
                    self.connection_rows[old_connection] = row
                    # Update the display
                    row.update_display()
                else:
                    # If the connection is not in the rows, rebuild the list
                    self.rebuild_connection_list()
                
                logger.info(f"Updated connection: {old_connection.nickname}")
                
                # If the connection is active, ask if user wants to reconnect
                if is_connected and terminal is not None:
                    # Store the terminal in the connection for later use
                    old_connection._terminal_instance = terminal
                    self._prompt_reconnect(old_connection)
                
            else:
                # Create new connection
                connection = Connection(connection_data)
                if self.connection_manager.isolated_mode:
                    connection.isolated_config = True
                    connection.config_root = self.connection_manager.ssh_config_path
                    connection.data['isolated_mode'] = True
                    if self.connection_manager.ssh_config_path:
                        connection.data['config_root'] = self.connection_manager.ssh_config_path
                # Ensure the in-memory object has the chosen auth_method immediately
                try:
                    connection.auth_method = int(connection_data.get('auth_method', 0))
                except Exception:
                    connection.auth_method = 0
                # Ensure key selection mode is applied immediately
                try:
                    connection.key_select_mode = int(connection_data.get('key_select_mode', 0) or 0)
                except Exception:
                    connection.key_select_mode = 0
                # Ensure certificate is applied immediately
                try:
                    connection.certificate = connection_data.get('certificate', '')
                except Exception:
                    connection.certificate = ''
                # Ensure extra SSH config settings are applied immediately
                try:
                    connection.extra_ssh_config = connection_data.get('extra_ssh_config', '')
                except Exception:
                    connection.extra_ssh_config = ''
                # Add the new connection to the manager's connections list
                self.connection_manager.connections.append(connection)
                

                
                # Save the connection to SSH config and emit the connection-added signal
                if self.connection_manager.update_connection(connection, connection_data):
                    # Reload from SSH config and rebuild list immediately
                    try:
                        self.connection_manager.load_ssh_config()
                        self.rebuild_connection_list()
                    except Exception:
                        pass
                    # Reload config after saving
                    try:

                        self.connection_manager.load_ssh_config()
                        self.rebuild_connection_list()

                    except Exception:
                        pass
                    # Sync forwarding rules from a fresh reload to ensure UI matches disk
                    try:
                        reloaded_new = self.connection_manager.find_connection_by_nickname(connection.nickname)
                        if reloaded_new:
                            connection.forwarding_rules = list(reloaded_new.forwarding_rules or [])
                            logger.info("New connection '%s' has %d rules after write", connection.nickname, len(connection.forwarding_rules))
                    except Exception:
                        pass
                    # Manually add the connection to the UI since we're not using the signal
                    # Row list was rebuilt from config; no manual add required
                    logger.info(f"Created new connection: {connection_data['nickname']}")
                else:
                    logger.error("Failed to save connection to SSH config")
                
        except Exception as e:
            logger.error(f"Failed to save connection: {e}")
            # Show error dialog
            error_dialog = Gtk.MessageDialog(
                transient_for=self,
                modal=True,
                message_type=Gtk.MessageType.ERROR,
                buttons=Gtk.ButtonsType.OK,
                text=_("Failed to save connection"),
                secondary_text=str(e)
            )
            error_dialog.present()
    
    def _rebuild_connections_list(self):
        """Rebuild the sidebar connections list from manager state, avoiding duplicates."""
        try:
            self.rebuild_connection_list()
        except Exception:
            pass
    def _prompt_reconnect(self, connection):
        """Show a dialog asking if user wants to reconnect with new settings"""
        dialog = Gtk.MessageDialog(
            transient_for=self,
            modal=True,
            message_type=Gtk.MessageType.QUESTION,
            buttons=Gtk.ButtonsType.YES_NO,
            text=_("Settings Changed"),
            secondary_text=_("The connection settings have been updated.\n"
                           "Would you like to reconnect with the new settings?")
        )
        dialog.connect("response", self._on_reconnect_response, connection)
        dialog.present()
    
    def _on_reconnect_response(self, dialog, response_id, connection):
        """Handle response from reconnect prompt"""
        dialog.destroy()
        
        # Only proceed if user clicked Yes and the connection is still active
        if response_id != Gtk.ResponseType.YES or connection not in self.active_terminals:
            # Clean up the stored terminal instance if it exists
            if hasattr(connection, '_terminal_instance'):
                delattr(connection, '_terminal_instance')
            return
            
        # Get the terminal instance either from active_terminals or the stored instance
        terminal = self.active_terminals.get(connection) or getattr(connection, '_terminal_instance', None)
        if not terminal:
            logger.warning("No terminal instance found for reconnection")
            return

        # Ensure the tab for this connection is focused so the user can
        # observe the reconnection process even if another tab was
        # previously active.
        try:
            self._focus_most_recent_tab(connection)
        except Exception:
            pass

        # Set controlled reconnect flag
        self._is_controlled_reconnect = True


        
        try:
            # Disconnect first (defer to avoid blocking)
            logger.debug("Disconnecting terminal before reconnection")
            def _safe_disconnect():
                try:
                    terminal.disconnect()
                    logger.debug("Terminal disconnected, scheduling reconnect")
                    # Store the connection temporarily in active_terminals if not present
                    if connection not in self.active_terminals:
                        self.active_terminals[connection] = terminal
                    # Reconnect after disconnect completes
                    GLib.timeout_add(1000, self._reconnect_terminal, connection)  # Increased delay
                except Exception as e:
                    logger.error(f"Error during disconnect: {e}")
                    GLib.idle_add(self._show_reconnect_error, connection, str(e))
                return False
            
            # Defer disconnect to avoid blocking the UI thread
            GLib.idle_add(_safe_disconnect)
            
        except Exception as e:
            logger.error(f"Error during reconnection: {e}")
            # Remove from active terminals if reconnection fails
            if connection in self.active_terminals:
                del self.active_terminals[connection]
                
            # Show error to user
            error_dialog = Gtk.MessageDialog(
                transient_for=self,
                modal=True,
                message_type=Gtk.MessageType.ERROR,
                buttons=Gtk.ButtonsType.OK,
                text=_("Reconnection Failed"),
                secondary_text=_("Failed to reconnect with the new settings. Please try connecting again manually.")
            )
            error_dialog.present()
            
        finally:
            # Clean up the stored terminal instance
            if hasattr(connection, '_terminal_instance'):
                delattr(connection, '_terminal_instance')
                
            # Reset the flag after a delay to ensure it's not set during normal operations
            GLib.timeout_add(1000, self._reset_controlled_reconnect)
    
    def _reset_controlled_reconnect(self):
        """Reset the controlled reconnect flag"""
        self._is_controlled_reconnect = False
    
    def _reconnect_terminal(self, connection):
        """Reconnect a terminal with updated connection settings"""
        if connection not in self.active_terminals:
            logger.warning(f"Connection {connection.nickname} not found in active terminals")
            return False  # Don't repeat the timeout

        terminal = self.active_terminals[connection]

        try:
            logger.debug(f"Attempting to reconnect terminal for {connection.nickname}")

            # Rebuild the SSH command using the latest configuration so that
            # options resolved via ssh -G are honored for the reconnect.
            try:
                loop = asyncio.get_event_loop()
                connect_coro = connection.connect()
                if loop.is_running():
                    future = asyncio.run_coroutine_threadsafe(connect_coro, loop)
                    future.result()
                else:
                    loop.run_until_complete(connect_coro)
            except Exception as prep_err:
                logger.error(
                    "Failed to prepare SSH command before reconnect: %s",
                    prep_err,
                )
                GLib.idle_add(self._show_reconnect_error, connection, str(prep_err))
                return False

            # Reconnect with new settings
            if not terminal._connect_ssh():
                logger.error("Failed to reconnect with new settings")
                # Show error to user
                GLib.idle_add(self._show_reconnect_error, connection)
                return False
                
            logger.info(f"Successfully reconnected terminal for {connection.nickname}")
            
        except Exception as e:
            logger.error(f"Error reconnecting terminal: {e}", exc_info=True)
            GLib.idle_add(self._show_reconnect_error, connection, str(e))
            
        return False  # Don't repeat the timeout
        
    def _show_reconnect_error(self, connection, error_message=None):
        """Show an error message when reconnection fails"""
        # Remove from active terminals if reconnection fails
        if connection in self.active_terminals:
            del self.active_terminals[connection]
            
        # Update UI to show disconnected state
        if connection in self.connection_rows:
            self.connection_rows[connection].update_status()
        
        # Show error dialog
        error_dialog = Gtk.MessageDialog(
            transient_for=self,
            modal=True,
            message_type=Gtk.MessageType.ERROR,
            buttons=Gtk.ButtonsType.OK,
            text=_("Reconnection Failed"),
            secondary_text=error_message or _("Failed to reconnect with the new settings. Please try connecting again manually.")
        )
        error_dialog.present()
        
        # Clean up the dialog when closed
        error_dialog.connect("response", lambda d, r: d.destroy())<|MERGE_RESOLUTION|>--- conflicted
+++ resolved
@@ -4351,21 +4351,10 @@
                         profile.key_mode in (1, 2)
                         and profile.keyfile_ok
                         and profile.keyfile_expanded
-<<<<<<< HEAD
                         and not getattr(connection, "identity_agent_disabled", False)
                     ):
                         self.connection_manager.prepare_key_for_connection(profile.keyfile_expanded)
-=======
-                    ):
-                        if profile.identity_agent_disabled:
-                            logger.debug(
-                                "SCP: IdentityAgent disabled; skipping key preload"
-                            )
-                        else:
-                            self.connection_manager.prepare_key_for_connection(
-                                profile.keyfile_expanded
-                            )
->>>>>>> ae505cf9
+
                 except Exception:
                     pass
 
@@ -5551,7 +5540,6 @@
 
                 try:
                     keyfile = getattr(connection, 'keyfile', '') or ''
-<<<<<<< HEAD
                     identity_agent_disabled = bool(
                         getattr(connection, 'identity_agent_disabled', False)
                     )
@@ -5569,21 +5557,7 @@
                             logger.warning(f"SCP: Failed to prepare key for connection: {keyfile}")
                     elif identity_agent_disabled:
                         logger.debug("SCP: Skipping key preparation because identity agent is disabled")
-=======
-                    if (
-                        keyfile
-                        and os.path.isfile(keyfile)
-                        and not getattr(connection, 'identity_agent_disabled', False)
-                    ):
-                        if hasattr(self, 'connection_manager') and self.connection_manager:
-                            key_prepared = self.connection_manager.prepare_key_for_connection(keyfile)
-                            if key_prepared:
-                                logger.debug(f"SCP: Key prepared for connection: {keyfile}")
-                            else:
-                                logger.warning(f"SCP: Failed to prepare key for connection: {keyfile}")
-                    elif getattr(connection, 'identity_agent_disabled', False):
-                        logger.debug("SCP: IdentityAgent disabled; skipping key preload")
->>>>>>> ae505cf9
+
                 except Exception as e:
                     logger.warning(f"SCP: Error preparing key for connection: {e}")
             else:
@@ -5713,21 +5687,10 @@
                     profile.key_mode in (1, 2)
                     and profile.keyfile_ok
                     and profile.keyfile_expanded
-<<<<<<< HEAD
                     and not getattr(connection, "identity_agent_disabled", False)
                 ):
                     self.connection_manager.prepare_key_for_connection(profile.keyfile_expanded)
-=======
-                ):
-                    if profile.identity_agent_disabled:
-                        logger.debug(
-                            "SCP: IdentityAgent disabled; skipping key preload"
-                        )
-                    else:
-                        self.connection_manager.prepare_key_for_connection(
-                            profile.keyfile_expanded
-                        )
->>>>>>> ae505cf9
+
             except Exception:
                 pass
         port = profile.port
