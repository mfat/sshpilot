--- conflicted
+++ resolved
@@ -3010,15 +3010,12 @@
             self.connection_list.set_can_focus(True)
         except Exception:
             pass
-<<<<<<< HEAD
         try:
             self.connection_list.set_header_func(self._group_header_func, None)
         except Exception:
             pass
         
-=======
-
->>>>>>> 1733d019
+
         # Wire pulse effects
         self._wire_pulses()
         
@@ -3368,32 +3365,9 @@
         return menu
 
     def setup_connections(self):
-<<<<<<< HEAD
         """Load and display existing connections grouped by folders."""
         self.rebuild_connection_sidebar()
-=======
-        """Load and display existing connections"""
-        connections = sorted(
-            self.connection_manager.get_connections(),
-            key=lambda c: ((c.group or '').lower(), c.nickname.lower())
-        )
-
-        for connection in connections:
-            self.add_connection_row(connection)
-
-        try:
-            self.connection_list.invalidate_headers()
-        except Exception:
-            pass
-        
-        # Select first connection if available
-        if connections:
-            first_row = self.connection_list.get_row_at_index(0)
-            if first_row:
-                self.connection_list.select_row(first_row)
-                # Defer focus to the list to ensure keyboard navigation works immediately
-                GLib.idle_add(self._focus_connection_list_first_row)
->>>>>>> 1733d019
+
 
     def setup_signals(self):
         """Connect to manager signals"""
@@ -3421,58 +3395,9 @@
             row.set_header(None)
 
     def add_connection_row(self, connection: Connection):
-<<<<<<< HEAD
         """Add a connection and refresh the grouped sidebar"""
         self.rebuild_connection_sidebar()
-=======
-        """Add a connection row to the list, keeping groups and sort order"""
-        # Create the row for this connection
-        row = ConnectionRow(connection)
-
-        # Determine where the row should be inserted. We sort by group name
-        # then by nickname to match the initial load order.
-        insert_index = 0
-        try:
-            new_key = ((connection.group or '').lower(), connection.nickname.lower())
-            child = self.connection_list.get_first_child()
-            while child is not None:
-                existing = getattr(child, 'connection', None)
-                if existing is not None:
-                    existing_key = ((existing.group or '').lower(),
-                                    existing.nickname.lower())
-                    if new_key < existing_key:
-                        break
-                insert_index += 1
-                child = child.get_next_sibling()
-        except Exception:
-            # Fallback to appending if anything goes wrong while calculating
-            # the insertion point.
-            insert_index = -1
-
-        if insert_index >= 0:
-            # Insert at the calculated index
-            try:
-                self.connection_list.insert(row, insert_index)
-            except Exception:
-                self.connection_list.append(row)
-        else:
-            # Could not determine position, append to the end
-            self.connection_list.append(row)
-
-        # Track the row and apply the current hide-hosts setting
-        self.connection_rows[connection] = row
-        if hasattr(row, 'apply_hide_hosts'):
-            try:
-                row.apply_hide_hosts(getattr(self, '_hide_hosts', False))
-            except Exception:
-                pass
-
-        # Safely refresh headers to ensure group labels are updated
-        try:
-            self.connection_list.invalidate_headers()
-        except Exception:
-            pass
->>>>>>> 1733d019
+
 
     def show_welcome_view(self):
         """Show the welcome/help view when no connections are active"""
