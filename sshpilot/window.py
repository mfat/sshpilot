--- conflicted
+++ resolved
@@ -185,43 +185,7 @@
               background: alpha(@accent_bg_color, 0.1);
             }
             
-<<<<<<< HEAD
-=======
-
-            
-            /* Drag and drop visual feedback */
-            row.drag-highlight {
-              background: alpha(@accent_bg_color, 0.2);
-              border: 2px dashed @accent_bg_color;
-              border-radius: 8px;
-            }
-            
-            /* Drop indicators */
-            row.drop-above {
-              border-top: 3px solid @accent_bg_color;
-              background: alpha(@accent_bg_color, 0.1);
-            }
-            
-            row.drop-below {
-              border-bottom: 3px solid @accent_bg_color;
-              background: alpha(@accent_bg_color, 0.1);
-            }
-
-            /* Ungrouped area indicator */
-            .ungrouped-area {
-              background: alpha(@accent_bg_color, 0.05);
-              border: 2px dashed alpha(@accent_bg_color, 0.3);
-              border-radius: 8px;
-              margin: 8px;
-              padding: 12px;
-            }
-
-            .ungrouped-area.drag-over {
-              background: alpha(@accent_bg_color, 0.1);
-              border-color: @accent_bg_color;
-            }
-            
->>>>>>> 2379be7d
+
             """
             provider.load_from_data(css.encode('utf-8'))
             Gtk.StyleContext.add_provider_for_display(display, provider, Gtk.STYLE_PROVIDER_PRIORITY_APPLICATION)
@@ -1177,20 +1141,12 @@
 
             if updated:
                 self.group_manager._save_groups()
-<<<<<<< HEAD
 
             for nick in self.group_manager.root_connections:
                 conn = connections_dict.get(nick)
                 if conn:
                     self.add_connection_row(conn)
-=======
-
-            for nick in self.group_manager.root_connections:
-                conn = connections_dict.get(nick)
-                if conn:
-                    self.add_connection_row(conn)
-
->>>>>>> 2379be7d
+
 
         # Store reference to ungrouped area (hidden by default)
         self._ungrouped_area_row = None
