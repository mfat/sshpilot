--- conflicted
+++ resolved
@@ -45,39 +45,14 @@
 def open_remote_in_file_manager(user: str, host: str, port: Optional[int] = None, 
                                path: Optional[str] = None, error_callback: Optional[Callable] = None, 
                                parent_window=None) -> Tuple[bool, Optional[str]]:
-<<<<<<< HEAD
-    """Open remote server in file manager using SFTP URI with Flatpak-compatible methods"""
-    
-=======
     """Open remote server in file manager using SFTP URI with asynchronous verification"""
 
->>>>>>> 0be0e99f
     # Build sftp URI
     p = path or "/"
     port_part = f":{port}" if port else ""
     uri = f"sftp://{user}@{host}{port_part}{p}"
     
     logger.info(f"Opening SFTP URI: {uri}")
-<<<<<<< HEAD
-    
-    # Verify SSH connection first
-    if not _verify_ssh_connection(user, host, port):
-        error_msg = "SSH connection failed - check credentials and network connectivity"
-        logger.error(f"SSH verification failed for {user}@{host}")
-        if error_callback:
-            error_callback(error_msg)
-            return False, error_msg
-        
-        logger.info(f"SSH connection verified for {user}@{host}")
-        
-    # Use Flatpak-compatible approach
-    if is_running_in_flatpak():
-        logger.info("Running in Flatpak, using portal-compatible methods")
-        return _open_sftp_flatpak_compatible(uri, user, host, port, error_callback, parent_window)
-    else:
-        # Native installation - try GVFS first, then fallbacks
-        return _open_sftp_native(uri, user, host, error_callback, parent_window)
-=======
 
     # Create progress dialog and start verification asynchronously
     progress_dialog = MountProgressDialog(user, host, parent_window)
@@ -108,7 +83,6 @@
     _verify_ssh_connection_async(user, host, port, _on_verify_complete)
 
     return True, None
->>>>>>> 0be0e99f
 
 def _mount_and_open_sftp(uri: str, user: str, host: str, error_callback=None):
     """Mount SFTP location and open in file manager"""
@@ -135,13 +109,8 @@
                 logger.info(f"File manager launched successfully for {user}@{host}")
                 
                 # Close progress dialog after a short delay
-<<<<<<< HEAD
-                GLib.timeout_add(1000, progress_dialog.close)
-                
-=======
                 GLib.timeout_add(1000, lambda: GLib.idle_add(progress_dialog.close))
 
->>>>>>> 0be0e99f
             except GLib.Error as e:
                 # Check if the error is "already mounted" - this is actually a success case
                 if "already mounted" in e.message.lower():
@@ -205,13 +174,9 @@
         if is_running_in_flatpak():
             logger.info("Primary mount failed, trying Flatpak-compatible methods")
             return _try_flatpak_compatible_mount(uri, user, host, None, error_callback)
-<<<<<<< HEAD
-        
-=======
 
         if error_callback:
             error_callback(error_msg)
->>>>>>> 0be0e99f
         return False, error_msg
 
 def _verify_ssh_connection(user: str, host: str, port: Optional[int]) -> bool:
@@ -228,10 +193,6 @@
     except (subprocess.TimeoutExpired, Exception):
         return False
 
-<<<<<<< HEAD
-def _open_sftp_flatpak_compatible(uri: str, user: str, host: str, port: Optional[int], 
-                                 error_callback: Optional[Callable], parent_window=None) -> Tuple[bool, Optional[str]]:
-=======
 def _verify_ssh_connection_async(user: str, host: str, port: Optional[int], callback: Callable[[bool], None]) -> None:
     """Verify SSH connection on a background thread and invoke callback with the result"""
 
@@ -244,7 +205,6 @@
 def _open_sftp_flatpak_compatible(uri: str, user: str, host: str, port: Optional[int],
                                  error_callback: Optional[Callable], progress_dialog=None,
                                  parent_window=None) -> Tuple[bool, Optional[str]]:
->>>>>>> 0be0e99f
     """Open SFTP using Flatpak-compatible methods with proper portal usage"""
 
     # Reuse existing progress dialog if provided
