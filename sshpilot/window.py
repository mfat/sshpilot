--- conflicted
+++ resolved
@@ -3366,17 +3366,8 @@
 
     def setup_connections(self):
         """Load and display existing connections grouped by folders."""
-<<<<<<< HEAD
         self.rebuild_connection_sidebar()
-=======
-        connections = sorted(
-            self.connection_manager.get_connections(),
-            key=lambda c: ((c.group or '').lower(), c.nickname.lower())
-        )
-
-        for connection in connections:
-            self.add_connection_row(connection)
->>>>>>> 412c122c
+
 
 
     def setup_signals(self):
