"""
Main Window for sshPilot
Primary UI with connection list, tabs, and terminal management
"""

import copy
import os
import logging
import math
import re
import shlex
import time
from pathlib import Path
from typing import Optional, Dict, Any, List, Tuple


import gi
gi.require_version('Gtk', '4.0')
gi.require_version('Adw', '1')
try:
    gi.require_version('Vte', '3.91')
    from gi.repository import Vte
    _HAS_VTE = True
except Exception:
    _HAS_VTE = False

gi.require_version('PangoFT2', '1.0')
from gi.repository import Gtk, Adw, Gio, GLib, GObject, Gdk, Pango, PangoFT2
import subprocess
import threading

# Feature detection for libadwaita versions across distros
HAS_NAV_SPLIT = hasattr(Adw, 'NavigationSplitView')
HAS_OVERLAY_SPLIT = hasattr(Adw, 'OverlaySplitView')
HAS_TIMED_ANIMATION = hasattr(Adw, 'TimedAnimation')

from gettext import gettext as _

from .connection_manager import ConnectionManager, Connection
from .terminal import TerminalWidget
from .terminal_manager import TerminalManager
from .config import Config
from .key_manager import KeyManager, SSHKey
# Port forwarding UI is now integrated into connection_dialog.py
from .connection_dialog import ConnectionDialog
from .preferences import (
    PreferencesWindow,
    should_hide_external_terminal_options,
    should_hide_file_manager_options,
)
from .sshcopyid_window import SshCopyIdWindow
from .groups import GroupManager
from .sidebar import GroupRow, ConnectionRow, build_sidebar

<<<<<<< HEAD
from .file_manager import launch_sftp_file_manager_for_connection
=======
from .sftp_utils import open_remote_in_file_manager
from .file_manager import SftpFileManager
>>>>>>> 3f04c5bc
from .welcome_page import WelcomePage
from .actions import WindowActions, register_window_actions
from . import shutdown
from .search_utils import connection_matches
from .shortcut_utils import get_primary_modifier_label
from .platform_utils import is_macos, get_config_dir
from .ssh_utils import ensure_writable_ssh_home

logger = logging.getLogger(__name__)


def _get_connection_host(connection) -> str:
    """Return the hostname for a connection object, falling back to legacy host attribute."""
    host = getattr(connection, 'hostname', None)
    if host:
        return str(host)
    legacy = getattr(connection, 'host', None)
    if legacy:
        return str(legacy)
    nickname = getattr(connection, 'nickname', '')
    return str(nickname or '')

class MainWindow(Adw.ApplicationWindow, WindowActions):
    """Main application window"""

    def __init__(self, *args, isolated: bool = False, **kwargs):
        super().__init__(*args, **kwargs)
        self.active_terminals = {}
        self.connections = []
        self._is_quitting = False  # Flag to prevent multiple quit attempts
        self._is_controlled_reconnect = False  # Flag to track controlled reconnection

        # Initialize managers
        self.config = Config()
        effective_isolated = isolated or bool(self.config.get_setting('ssh.use_isolated_config', False))
        key_dir = Path(get_config_dir()) if effective_isolated else None
        self.connection_manager = ConnectionManager(self.config, isolated_mode=effective_isolated)
        self.key_manager = KeyManager(key_dir)
        self.group_manager = GroupManager(self.config)
        
        # UI state
        self.active_terminals: Dict[Connection, TerminalWidget] = {}  # most recent terminal per connection
        self.connection_to_terminals: Dict[Connection, List[TerminalWidget]] = {}
        self.terminal_to_connection: Dict[TerminalWidget, Connection] = {}
        self.connection_rows = {}   # connection -> row_widget
        self._context_menu_row = None
<<<<<<< HEAD
        self._file_manager_windows: Dict[Connection, Any] = {}
=======
        self._last_sftp_file_manager = None
>>>>>>> 3f04c5bc
        # Hide hosts toggle state
        try:
            self._hide_hosts = bool(self.config.get_setting('ui.hide_hosts', False))
        except Exception:
            self._hide_hosts = False
        
        # Set up window
        self.setup_window()
        self.setup_ui()
        self.setup_connections()
        self.setup_signals()

        # Terminal manager handles terminal-related operations
        self.terminal_manager = TerminalManager(self)
        
        # Add action for activating connections
        self.activate_action = Gio.SimpleAction.new('activate-connection', None)
        self.activate_action.connect('activate', self.on_activate_connection)
        self.add_action(self.activate_action)

        # Register remaining window actions
        register_window_actions(self)
        # (Toasts disabled) Remove any toast-related actions if previously defined
        try:
            if hasattr(self, '_toast_reconnect_action'):
                self.remove_action('toast-reconnect')
        except Exception:
            pass
        
        # Connect to close request signal
        self.connect('close-request', self.on_close_request)
        
        # Start with welcome view (tab view setup already shows welcome initially)
        
        logger.info("Main window initialized")

        # Install sidebar CSS
        try:
            self._install_sidebar_css()
        except Exception as e:
            logger.error(f"Failed to install sidebar CSS: {e}")

        # On startup, focus the first item in the connection list (not the toolbar buttons)
        # Delay this to ensure the UI is fully set up
        try:
            GLib.timeout_add(100, self._focus_connection_list_first_row)
        except Exception:
            pass
        
        # Check startup behavior setting and show appropriate view
        try:
            startup_behavior = self.config.get_setting('app-startup-behavior', 'terminal')
            if startup_behavior == 'terminal':
                # Show local terminal on startup
                GLib.idle_add(self.terminal_manager.show_local_terminal)
            # If startup_behavior == 'welcome', the welcome view is already shown by default
        except Exception as e:
            logger.error(f"Error handling startup behavior: {e}")
        
        # Mark startup as complete after a short delay to allow all initialization to finish
        GLib.timeout_add(500, lambda: setattr(self, '_startup_complete', True) or False)

    def _install_sidebar_css(self):
        """Install sidebar focus CSS"""
        try:
            # Install CSS for sidebar focus highlighting once per display
            display = Gdk.Display.get_default()
            if not display:
                logger.warning("No display available for CSS installation")
                return
            # Use an attribute on the display to avoid re-adding provider
            if getattr(display, '_sidebar_css_installed', False):
                return
            provider = Gtk.CssProvider()
            css = """
            /* Pulse highlight for selected rows */
            .pulse-highlight {
              background: alpha(@accent_bg_color, 0.5);
              border-radius: 8px;
              box-shadow: 0 0 0 0.5px alpha(@accent_bg_color, 0.28) inset;
              opacity: 0;
              transition: opacity 0.3s ease-in-out;
            }
            .pulse-highlight.on {
              opacity: 1;
            }

            /* optional: a subtle focus ring while the list is focused */
            row:selected:focus-within {
              /* box-shadow: 0 0 8px 2px @accent_bg_color inset; */
              /* border: 2px solid @accent_bg_color;  Adds a solid border of 2px thickness */
              border-radius: 8px;
            }
            
            /* Group styling */
            .group-expand-button {
              min-width: 16px;
              min-height: 16px;
              padding: 2px;
              border-radius: 4px;
            }
            
            .group-expand-button:hover {
              background: alpha(@accent_bg_color, 0.1);
            }
            
            /* Smooth drag indicator transitions */
            .drag-indicator {
              opacity: 0;
              transition: opacity 0.15s ease-in-out;
            }
            
            .drag-indicator.visible {
              opacity: 1;
            }
            
            /* Smooth transitions for connection rows during drag */
            .navigation-sidebar {
              transition: transform 0.1s ease-out, opacity 0.1s ease-out;
            }
            
            .navigation-sidebar.dragging {
              opacity: 0.7;
              transform: scale(0.98);
            }
            
            /* Group drop target highlight */
            .drop-target-group {
              background: alpha(@accent_bg_color, 0.25);
              border-radius: 8px;
              box-shadow: 0 0 0 2px @accent_bg_color inset,
                          0 2px 8px alpha(@accent_bg_color, 0.4);
              transform: scale(1.02);
              transition: all 0.2s ease-in-out;
              animation: group-drop-pulse 1.5s ease-in-out infinite;
            }
            
            @keyframes group-drop-pulse {
              0%, 100% { 
                box-shadow: 0 0 0 2px @accent_bg_color inset,
                           0 2px 8px alpha(@accent_bg_color, 0.4);
              }
              50% { 
                box-shadow: 0 0 0 3px @accent_bg_color inset,
                           0 4px 12px alpha(@accent_bg_color, 0.6);
              }
            }
            
            /* Drop target indicator styling */
            .drop-target-indicator {
              background: alpha(@accent_bg_color, 0.9);
              color: white;
              border-radius: 12px;
              padding: 4px 12px;
              margin: 4px 8px;
              font-weight: bold;
              font-size: 0.9em;
              animation: drop-indicator-bounce 0.6s ease-in-out;
            }
            
            @keyframes drop-indicator-bounce {
              0% { 
                transform: translateY(-10px) scale(0.8);
                opacity: 0;
              }
              60% {
                transform: translateY(2px) scale(1.05);
                opacity: 1;
              }
              100% {
                transform: translateY(0) scale(1);
                opacity: 1;
              }
            }

            """
            provider.load_from_data(css.encode('utf-8'))
            Gtk.StyleContext.add_provider_for_display(display, provider, Gtk.STYLE_PROVIDER_PRIORITY_APPLICATION)
            setattr(display, '_sidebar_css_installed', True)
            logger.debug("Sidebar CSS installed successfully")
        except Exception as e:
            logger.error(f"Failed to install sidebar CSS: {e}")
            import traceback
            logger.debug(f"CSS installation traceback: {traceback.format_exc()}")

    def _toggle_class(self, widget, name, on):
        """Helper to toggle CSS class on a widget"""
        if on: 
            widget.add_css_class(name)
        else:
            widget.remove_css_class(name)



    def _select_only_row(self, row: Optional[Gtk.ListBoxRow]) -> None:
        """Select only the provided row, clearing any other selections."""
        if not row or not getattr(self, 'connection_list', None):
            return

        try:
            if hasattr(self.connection_list, 'unselect_all'):
                self.connection_list.unselect_all()
        except Exception:
            pass

        try:
            self.connection_list.select_row(row)
        except Exception:
            pass

    def _get_selected_connection_rows(self) -> List[Gtk.ListBoxRow]:
        """Return all selected rows that represent connections."""
        if not getattr(self, 'connection_list', None):
            return []

        try:
            selected_rows = list(self.connection_list.get_selected_rows())
        except Exception:
            selected_row = self.connection_list.get_selected_row()
            selected_rows = [selected_row] if selected_row else []

        return [row for row in selected_rows if hasattr(row, 'connection')]

    def _get_selected_group_rows(self) -> List[Gtk.ListBoxRow]:
        """Return all selected rows that represent groups."""
        if not getattr(self, 'connection_list', None):
            return []

        try:
            selected_rows = list(self.connection_list.get_selected_rows())
        except Exception:
            selected_row = self.connection_list.get_selected_row()
            selected_rows = [selected_row] if selected_row else []

        return [row for row in selected_rows if hasattr(row, 'group_id')]

    def _get_target_connection_rows(self, prefer_context: bool = False) -> List[Gtk.ListBoxRow]:
        """Return rows targeted by the current action, respecting context menus."""
        rows = self._get_selected_connection_rows()
        context_row = getattr(self, '_context_menu_row', None)

        if context_row and hasattr(context_row, 'connection'):
            if rows and context_row in rows:
                return rows
            if prefer_context or not rows:
                return [context_row]

        return rows

    def _connections_from_rows(self, rows: List[Gtk.ListBoxRow]) -> List[Connection]:
        """Return unique connections represented by the provided rows."""
        connections: List[Connection] = []
        seen_ids = set()
        for row in rows:
            connection = getattr(row, 'connection', None)
            if connection and id(connection) not in seen_ids:
                seen_ids.add(id(connection))
                connections.append(connection)
        return connections

    def _get_target_connections(self, prefer_context: bool = False) -> List[Connection]:
        """Return connection objects targeted by the current action."""
        rows = self._get_target_connection_rows(prefer_context=prefer_context)
        return self._connections_from_rows(rows)

    def _determine_neighbor_connection_row(
        self, target_rows: List[Gtk.ListBoxRow]
    ) -> Optional[Gtk.ListBoxRow]:
        """Find the closest remaining connection row after deleting target_rows."""
        if not target_rows or not getattr(self, 'connection_list', None):
            return None

        try:
            all_rows = list(self.connection_list)
        except Exception:
            # If iteration fails, fall back to default behavior.
            return None

        if not all_rows:
            return None

        index_map = {row: idx for idx, row in enumerate(all_rows)}
        target_indexes = sorted(
            index_map[row]
            for row in target_rows
            if row in index_map
        )

        if not target_indexes:
            return None

        max_index = target_indexes[-1]
        min_index = target_indexes[0]

        # Try to find the next connection row after the targeted range.
        for idx in range(max_index + 1, len(all_rows)):
            row = all_rows[idx]
            if hasattr(row, 'connection') and row not in target_rows:
                return row

        # Fall back to previous connection rows before the targeted range.
        for idx in range(min_index - 1, -1, -1):
            row = all_rows[idx]
            if hasattr(row, 'connection') and row not in target_rows:
                return row

        return None

    def _disconnect_connection_terminals(self, connection: Connection) -> None:
        """Disconnect all tracked terminals for a connection."""
        try:
            for term in list(self.connection_to_terminals.get(connection, [])):
                try:
                    if hasattr(term, 'disconnect'):
                        term.disconnect()
                except Exception:
                    pass

            term = self.active_terminals.get(connection)
            if term and hasattr(term, 'disconnect'):
                try:
                    term.disconnect()
                except Exception:
                    pass
        except Exception:
            pass

    def _prompt_delete_connections(
        self,
        connections: List[Connection],
        neighbor_row: Optional[Gtk.ListBoxRow] = None,
    ) -> None:
        """Show a confirmation dialog for deleting one or more connections."""
        unique_connections: List[Connection] = []
        seen_ids = set()
        for connection in connections:
            if connection and id(connection) not in seen_ids:
                seen_ids.add(id(connection))
                unique_connections.append(connection)

        if not unique_connections:
            return

        active_connections = [
            connection
            for connection in unique_connections
            if getattr(connection, 'is_connected', False)
            or bool(self.connection_to_terminals.get(connection, []))
        ]

        if active_connections:
            heading = _('Remove host?') if len(unique_connections) == 1 else _('Remove connections?')
            body = _('Close connections and remove host?') if len(unique_connections) == 1 else _(
                'Close connections and remove the selected hosts?'
            )
            dialog = Adw.MessageDialog(
                transient_for=self,
                modal=True,
                heading=heading,
                body=body,
            )
            dialog.add_response('cancel', _('Cancel'))
            dialog.add_response('close_remove', _('Close and Remove'))
            dialog.set_response_appearance('close_remove', Adw.ResponseAppearance.DESTRUCTIVE)
            dialog.set_default_response('close_remove')
            dialog.set_close_response('cancel')
        else:
            heading = _('Delete Connection?') if len(unique_connections) == 1 else _('Delete Connections?')
            if len(unique_connections) == 1:
                nickname = unique_connections[0].nickname if hasattr(unique_connections[0], 'nickname') else ''
                body = _('Are you sure you want to delete "{}"?').format(nickname)
            else:
                body = _('Are you sure you want to delete the selected connections?')

            dialog = Adw.MessageDialog.new(self, heading, body)
            dialog.add_response('cancel', _('Cancel'))
            dialog.add_response('delete', _('Delete'))
            dialog.set_response_appearance('delete', Adw.ResponseAppearance.DESTRUCTIVE)
            dialog.set_default_response('cancel')
            dialog.set_close_response('cancel')

        payload = {
            'connections': unique_connections,
            'neighbor_row': neighbor_row,
        }
        dialog.connect('response', self.on_delete_connection_response, payload)
        dialog.present()



    def pulse_selected_row(self, list_box: Gtk.ListBox, repeats=3, duration_ms=280):
        """Pulse the selected row with highlight effect"""
        row = list_box.get_selected_row() or (list_box.get_selected_rows()[0] if list_box.get_selected_rows() else None)
        if not row:
            return
        if not hasattr(row, "_pulse"):
            return
        # Ensure it's realized so opacity changes render
        if not row.get_mapped():
            row.realize()
        
        # Use CSS-based pulse for now
        pulse = row._pulse
        cycle_duration = max(300, duration_ms // repeats)  # Minimum 300ms per cycle for faster pulses
        
        def do_cycle(count):
            if count == 0:
                return False
            pulse.add_css_class("on")
            # Keep the pulse visible for a shorter time for snappier effect
            GLib.timeout_add(cycle_duration // 2, lambda: (
                pulse.remove_css_class("on"),
                # Add a shorter delay before the next pulse
                GLib.timeout_add(cycle_duration // 2, lambda: do_cycle(count - 1)) or True
            ) and False)
            return False

        GLib.idle_add(lambda: do_cycle(repeats))

    def _test_css_pulse(self, action, param):
        """Simple test to manually toggle CSS class"""
        row = self.connection_list.get_selected_row()
        if row and hasattr(row, "_pulse"):
            pulse = row._pulse
            pulse.add_css_class("on")
            GLib.timeout_add(1000, lambda: (
                pulse.remove_css_class("on")
            ) or False)

    def _setup_interaction_stop_pulse(self):
        """Set up event controllers to stop pulse effect on user interaction"""
        # Mouse click controller
        click_ctl = Gtk.GestureClick()
        click_ctl.connect("pressed", self._stop_pulse_on_interaction)
        self.connection_list.add_controller(click_ctl)
        
        # Key controller
        key_ctl = Gtk.EventControllerKey()
        key_ctl.connect("key-pressed", self._on_connection_list_key_pressed)
        self.connection_list.add_controller(key_ctl)
        
        # Scroll controller
        scroll_ctl = Gtk.EventControllerScroll()
        scroll_ctl.connect("scroll", self._stop_pulse_on_interaction)
        self.connection_list.add_controller(scroll_ctl)

    def _on_connection_list_key_pressed(self, controller, keyval, keycode, state):
        """Handle key presses in the connection list"""
        # Stop pulse effect on any key press
        self._stop_pulse_on_interaction(controller)
        
        # Handle Enter key specifically
        if keyval == Gdk.KEY_Return or keyval == Gdk.KEY_KP_Enter:
            selected_row = self.connection_list.get_selected_row()
            if selected_row and hasattr(selected_row, 'connection'):
                connection = selected_row.connection
                self._focus_most_recent_tab_or_open_new(connection)
                return True  # Consume the event to prevent row-activated
            return False  # Allow group rows to be handled by row-activated

        # Handle deletion keys to remove selected connections
        if keyval in (
            Gdk.KEY_Delete,
            Gdk.KEY_KP_Delete,
            Gdk.KEY_BackSpace,
        ):
            target_rows = self._get_target_connection_rows()
            connections = self._connections_from_rows(target_rows)

            if connections:
                neighbor_row = self._determine_neighbor_connection_row(target_rows)
                self._prompt_delete_connections(connections, neighbor_row)
                return True

            return False
        return False

    def _stop_pulse_on_interaction(self, controller, *args):
        """Stop any ongoing pulse effect when user interacts"""
        # Stop pulse on any row that has the 'on' class
        for row in self.connection_list:
            if hasattr(row, "_pulse"):
                pulse = row._pulse
                if "on" in pulse.get_css_classes():
                    pulse.remove_css_class("on")

    def _wire_pulses(self):
        """Wire pulse effects to trigger on focus-in only"""
        # Track if this is the initial startup focus
        self._is_initial_focus = True
        
        # When list gains keyboard focus (e.g., after Ctrl/⌘+L)
        focus_ctl = Gtk.EventControllerFocus()
        def on_focus_enter(*args):
            # Don't pulse on initial startup focus
            if self._is_initial_focus:
                self._is_initial_focus = False
                return
            self.pulse_selected_row(self.connection_list, repeats=1, duration_ms=600)
        focus_ctl.connect("enter", on_focus_enter)
        self.connection_list.add_controller(focus_ctl)
        
        # Stop pulse effect when user interacts with the list
        self._setup_interaction_stop_pulse()
        
        # Sidebar toggle action registered via register_window_actions

    def setup_window(self):
        """Configure main window properties"""
        self.set_title('sshPilot')
        self.set_icon_name('io.github.mfat.sshpilot')
        
        # Load window geometry
        geometry = self.config.get_window_geometry()
        self.set_default_size(geometry['width'], geometry['height'])
        self.set_resizable(True)
        
        # Connect window state signals
        self.connect('notify::default-width', self.on_window_size_changed)
        self.connect('notify::default-height', self.on_window_size_changed)
        # Ensure initial focus after the window is mapped
        try:
            self.connect('map', lambda *a: GLib.timeout_add(200, self._focus_connection_list_first_row))
        except Exception:
            pass

        # Global shortcuts for tab navigation: Alt+Right / Alt+Left
        try:
            nav = Gtk.ShortcutController()
            nav.set_scope(Gtk.ShortcutScope.GLOBAL)
            if hasattr(nav, 'set_propagation_phase'):
                nav.set_propagation_phase(Gtk.PropagationPhase.BUBBLE)

            def _cb_next(widget, *args):
                try:
                    self._select_tab_relative(1)
                except Exception:
                    pass
                return True

            def _cb_prev(widget, *args):
                try:
                    self._select_tab_relative(-1)
                except Exception:
                    pass
                return True

            nav.add_shortcut(Gtk.Shortcut.new(
                Gtk.ShortcutTrigger.parse_string('<Alt>Right'),
                Gtk.CallbackAction.new(_cb_next)
            ))
            nav.add_shortcut(Gtk.Shortcut.new(
                Gtk.ShortcutTrigger.parse_string('<Alt>Left'),
                Gtk.CallbackAction.new(_cb_prev)
            ))
            
            self.add_controller(nav)
        except Exception:
            pass
        
    def on_window_size_changed(self, window, param):
        """Handle window size changes and save the new dimensions"""
        width = self.get_default_width()
        height = self.get_default_height()
        logger.debug(f"Window size changed to: {width}x{height}")
        
        # Save the new window geometry
        self.config.set_window_geometry(width, height)

    def setup_ui(self):
        """Set up the user interface"""
        # Create main container
        main_box = Gtk.Box(orientation=Gtk.Orientation.VERTICAL)
        
        # Create header bar
        self.header_bar = Adw.HeaderBar()
        self.header_bar.set_title_widget(Gtk.Label(label="sshPilot"))
        
        # Add window controls (minimize, maximize, close)
        self.header_bar.set_show_start_title_buttons(True)
        self.header_bar.set_show_end_title_buttons(True)
        
        # Add sidebar toggle button to the left side of header bar
        self.sidebar_toggle_button = Gtk.ToggleButton()
        self.sidebar_toggle_button.set_can_focus(False)  # Remove focus from sidebar toggle
        
        # Sidebar always starts visible
        sidebar_visible = True
        
        self.sidebar_toggle_button.set_icon_name('sidebar-show-symbolic')
        self.sidebar_toggle_button.set_tooltip_text(
            f'Hide Sidebar (F9, {get_primary_modifier_label()}+B)'
        )
        # Button should not appear pressed when sidebar is visible
        self.sidebar_toggle_button.set_active(False)
        self.sidebar_toggle_button.connect('toggled', self.on_sidebar_toggle)
        self.header_bar.pack_start(self.sidebar_toggle_button)
        
        # Add view toggle button to switch between welcome and tabs
        self.view_toggle_button = Gtk.Button()
        self.view_toggle_button.set_icon_name('go-home-symbolic')
        self.view_toggle_button.set_tooltip_text('Show Start Page')
        self.view_toggle_button.connect('clicked', self.on_view_toggle_clicked)
        self.view_toggle_button.set_visible(False)  # Hidden by default
        self.header_bar.pack_start(self.view_toggle_button)
        
        # Add tab button to header bar (will be created later in setup_content_area)
        # This will be added after the tab view is created
        
        # Add header bar to main container only when using traditional split views
        if not (HAS_NAV_SPLIT or HAS_OVERLAY_SPLIT):
            main_box.append(self.header_bar)
        
        # Create main layout (fallback if split view widgets are unavailable)
        # Try OverlaySplitView first as it's more reliable
        if HAS_OVERLAY_SPLIT:
            self.split_view = Adw.OverlaySplitView()
            try:
                self.split_view.set_sidebar_width_fraction(0.25)
                self.split_view.set_min_sidebar_width(200)
                self.split_view.set_max_sidebar_width(400)
            except Exception:
                pass
            self.split_view.set_vexpand(True)
            self._split_variant = 'overlay'
            logger.debug("Using OverlaySplitView")
        elif HAS_NAV_SPLIT:
            self.split_view = Adw.NavigationSplitView()
            try:
                self.split_view.set_sidebar_width_fraction(0.25)
                self.split_view.set_min_sidebar_width(200)
                self.split_view.set_max_sidebar_width(400)
            except Exception:
                pass
            self.split_view.set_vexpand(True)
            self._split_variant = 'navigation'
            logger.debug("Using NavigationSplitView")
        else:
            self.split_view = Gtk.Paned.new(Gtk.Orientation.HORIZONTAL)
            self.split_view.set_wide_handle(True)
            self.split_view.set_vexpand(True)
            self._split_variant = 'paned'
            logger.debug("Using Gtk.Paned fallback")
        
        # Sidebar always starts visible
        sidebar_visible = True
        
        # For OverlaySplitView, we need to explicitly show the sidebar
        if HAS_OVERLAY_SPLIT:
            try:
                self.split_view.set_show_sidebar(True)
                logger.debug("Set OverlaySplitView sidebar to visible")
            except Exception as e:
                logger.error(f"Failed to show OverlaySplitView sidebar: {e}")
        elif HAS_NAV_SPLIT:
            logger.debug("NavigationSplitView sidebar will be shown when content is set")
        
        # Create sidebar
        self.setup_sidebar()

        # Create main content area
        self.setup_content_area()

        # Add split view to main container
        main_box.append(self.split_view)

        # Sidebar is always visible on startup

        # Create toast overlay and set main content
        self.toast_overlay = Adw.ToastOverlay()
        self.toast_overlay.set_child(main_box)
        self.set_content(self.toast_overlay)

    def _set_sidebar_widget(self, widget: Gtk.Widget) -> None:
        if HAS_NAV_SPLIT or HAS_OVERLAY_SPLIT:
            try:
                self.split_view.set_sidebar(widget)
                return
            except Exception:
                pass
        # Fallback for Gtk.Paned
        try:
            self.split_view.set_start_child(widget)
        except Exception:
            pass

    def _set_content_widget(self, widget: Gtk.Widget) -> None:
        if HAS_NAV_SPLIT:
            try:
                if not hasattr(self, "_nav_view"):
                    self._nav_view = Adw.NavigationView()
                    self.split_view.set_content(self._nav_view)
                page = Adw.NavigationPage.new(widget, "")
                self._nav_view.push(page)
                return
            except Exception:
                pass
        elif HAS_OVERLAY_SPLIT:
            try:
                self.split_view.set_content(widget)
                return
            except Exception:
                pass
        # Fallback for Gtk.Paned
        try:
            self.split_view.set_end_child(widget)
        except Exception:
            pass

    def _get_sidebar_width(self) -> int:
        try:
            if (HAS_NAV_SPLIT or HAS_OVERLAY_SPLIT) and hasattr(self.split_view, 'get_max_sidebar_width'):
                return int(self.split_view.get_max_sidebar_width())
        except Exception:
            pass
        # Fallback: attempt to read allocation of the first child when using Paned
        try:
            sidebar = self.split_view.get_start_child()
            if sidebar is not None:
                alloc = sidebar.get_allocation()
                return int(alloc.width)
        except Exception:
            pass
        return 0


    
    def _generate_duplicate_nickname(self, base_nickname: str) -> str:
        """Generate a unique nickname for a duplicated connection."""
        try:
            existing_names = {
                str(getattr(conn, 'nickname', '')).strip()
                for conn in self.connection_manager.get_connections()
                if getattr(conn, 'nickname', None)
            }
        except Exception:
            existing_names = set()
        existing_lower = {name.lower() for name in existing_names if name}

        base = (base_nickname or '').strip()
        if not base:
            base = _('Connection')

        copy_label = _('Copy')
        pattern = re.compile(r"\s+\(" + re.escape(copy_label) + r"(?:\s+(\d+))?\)\s*$", re.IGNORECASE)
        base_clean = pattern.sub('', base).strip() or base

        def is_unique(name: str) -> bool:
            return name.lower() not in existing_lower

        candidate = f"{base_clean} ({copy_label})"
        if is_unique(candidate):
            return candidate

        index = 2
        while True:
            candidate = f"{base_clean} ({copy_label} {index})"
            if is_unique(candidate):
                return candidate
            index += 1

    def _show_duplicate_connection_error(self, connection: Optional[Connection], error: Exception) -> None:
        """Display an error dialog when duplication fails."""
        try:
            nickname = (getattr(connection, 'nickname', '') or _('Connection')).strip()
            heading = _('Duplicate Failed')
            body = _('Failed to duplicate connection "{name}".\n\n{details}').format(
                name=nickname,
                details=str(error) or _('An unknown error occurred.')
            )
            dialog = Adw.MessageDialog(
                transient_for=self,
                modal=True,
                heading=heading,
                body=body,
            )
            dialog.add_response('close', _('Close'))
            dialog.set_close_response('close')
            dialog.present()
        except Exception:
            pass

    def duplicate_connection(self, connection: Optional[Connection]) -> Optional[Connection]:
        """Duplicate an existing connection, persist it, and select the new entry."""
        if connection is None:
            return None

        try:
            try:
                base_data = getattr(connection, 'data', None)
                new_data = copy.deepcopy(base_data) if isinstance(base_data, dict) else {}
            except Exception:
                new_data = {}
            if not isinstance(new_data, dict):
                new_data = {}

            for key in list(new_data.keys()):
                if key.startswith('__') or key in {'aliases', 'password_changed'}:
                    new_data.pop(key, None)

            new_nickname = self._generate_duplicate_nickname(getattr(connection, 'nickname', ''))
            new_data['nickname'] = new_nickname

            host_value = (
                getattr(connection, 'hostname', '')
                or getattr(connection, 'host', '')
                or new_data.get('hostname', '')
                or new_data.get('host', '')
            )
            host_value = str(host_value).strip()
            if not host_value:
                host_value = new_nickname
            new_data['hostname'] = host_value
            new_data.pop('host', None)

            new_data['username'] = str(getattr(connection, 'username', new_data.get('username', '')) or '')

            try:
                new_data['port'] = int(getattr(connection, 'port', new_data.get('port', 22)) or 22)
            except Exception:
                new_data['port'] = 22

            try:
                new_data['auth_method'] = int(getattr(connection, 'auth_method', new_data.get('auth_method', 0)) or 0)
            except Exception:
                new_data['auth_method'] = 0

            keyfile_value = getattr(connection, 'keyfile', new_data.get('keyfile', '')) or ''
            if isinstance(keyfile_value, str) and keyfile_value.strip().lower().startswith('select key file'):
                keyfile_value = ''
            new_data['keyfile'] = keyfile_value

            certificate_value = getattr(connection, 'certificate', new_data.get('certificate', '')) or ''
            if isinstance(certificate_value, str) and certificate_value.strip().lower().startswith('select certificate'):
                certificate_value = ''
            new_data['certificate'] = certificate_value

            new_data['key_passphrase'] = getattr(connection, 'key_passphrase', new_data.get('key_passphrase', '')) or ''

            try:
                new_data['key_select_mode'] = int(getattr(connection, 'key_select_mode', new_data.get('key_select_mode', 0)) or 0)
            except Exception:
                new_data['key_select_mode'] = 0

            new_data['password'] = getattr(connection, 'password', new_data.get('password', '')) or ''
            new_data['x11_forwarding'] = bool(getattr(connection, 'x11_forwarding', new_data.get('x11_forwarding', False)))
            new_data['pubkey_auth_no'] = bool(getattr(connection, 'pubkey_auth_no', new_data.get('pubkey_auth_no', False)))
            new_data['forward_agent'] = bool(getattr(connection, 'forward_agent', new_data.get('forward_agent', False)))

            proxy_jump_value = getattr(connection, 'proxy_jump', new_data.get('proxy_jump', []))
            if isinstance(proxy_jump_value, str):
                proxy_jump_value = [h.strip() for h in re.split(r'[\s,]+', proxy_jump_value) if h.strip()]
            else:
                proxy_jump_value = list(proxy_jump_value or [])
            new_data['proxy_jump'] = proxy_jump_value

            new_data['proxy_command'] = getattr(connection, 'proxy_command', new_data.get('proxy_command', '')) or ''
            new_data['local_command'] = getattr(connection, 'local_command', new_data.get('local_command', '')) or ''
            new_data['remote_command'] = getattr(connection, 'remote_command', new_data.get('remote_command', '')) or ''
            new_data['extra_ssh_config'] = getattr(connection, 'extra_ssh_config', new_data.get('extra_ssh_config', '')) or ''

            forwarding_rules = getattr(connection, 'forwarding_rules', new_data.get('forwarding_rules', []))
            try:
                new_data['forwarding_rules'] = copy.deepcopy(list(forwarding_rules or []))
            except Exception:
                new_data['forwarding_rules'] = []

            source_path = getattr(connection, 'source', new_data.get('source'))
            if source_path:
                new_data['source'] = source_path
            else:
                new_data.pop('source', None)

            new_connection = Connection(new_data)
            try:
                new_connection.auth_method = int(new_data.get('auth_method', 0) or 0)
            except Exception:
                new_connection.auth_method = 0
            try:
                new_connection.key_select_mode = int(new_data.get('key_select_mode', 0) or 0)
            except Exception:
                new_connection.key_select_mode = 0
            new_connection.forwarding_rules = list(new_data.get('forwarding_rules', []))
            new_connection.proxy_jump = list(new_data.get('proxy_jump', []))
            new_connection.forward_agent = bool(new_data.get('forward_agent', False))
            new_connection.extra_ssh_config = new_data.get('extra_ssh_config', '')
            new_connection.certificate = new_data.get('certificate', '')

            original_group_id = self.group_manager.get_connection_group(connection.nickname)

            self.connection_manager.connections.append(new_connection)
            try:
                if not self.connection_manager.update_connection(new_connection, new_data):
                    raise RuntimeError(_('Failed to save duplicated connection.'))
            except Exception:
                try:
                    self.connection_manager.connections.remove(new_connection)
                except ValueError:
                    pass
                raise

            self.connection_manager.load_ssh_config()

            if original_group_id and original_group_id in getattr(self.group_manager, 'groups', {}):
                self.group_manager.move_connection(new_nickname, original_group_id)
                try:
                    self.group_manager.reorder_connection_in_group(new_nickname, connection.nickname, 'below')
                except Exception:
                    pass
            else:
                self.group_manager.move_connection(new_nickname, None)
                try:
                    root_connections = self.group_manager.root_connections
                    if new_nickname in root_connections and connection.nickname in root_connections:
                        root_connections.remove(new_nickname)
                        insert_at = root_connections.index(connection.nickname) + 1
                        root_connections.insert(insert_at, new_nickname)
                        self.group_manager._save_groups()
                except Exception:
                    pass

            self.rebuild_connection_list()

            duplicated = self.connection_manager.find_connection_by_nickname(new_nickname)
            if duplicated and duplicated in self.connection_rows:
                row = self.connection_rows[duplicated]
                self._select_only_row(row)
                try:
                    self.connection_list.scroll_to_row(row)
                except Exception:
                    pass
                try:
                    self.connection_list.grab_focus()
                except Exception:
                    pass
            return duplicated
        except Exception as error:
            self._show_duplicate_connection_error(connection, error)
            logger.error(f"Failed to duplicate connection: {error}", exc_info=True)
            return None

    def setup_sidebar(self):
        """Set up the sidebar with connection list"""
        sidebar_box = Gtk.Box(orientation=Gtk.Orientation.VERTICAL)
        sidebar_box.add_css_class('sidebar')
        
        # Sidebar header
        header = Gtk.Box(orientation=Gtk.Orientation.HORIZONTAL, spacing=6)
        header.set_margin_start(12)
        header.set_margin_end(12)
        header.set_margin_top(12)
        header.set_margin_bottom(6)
        
        # # Title
        # title_label = Gtk.Label()
        # title_label.set_markup('<b>Connections</b>')
        # title_label.set_halign(Gtk.Align.START)
        # title_label.set_hexpand(True)
        # header.append(title_label)
        
        # Add connection button
        add_button = Gtk.Button.new_from_icon_name('list-add-symbolic')
        add_button.set_tooltip_text(
            f'Add Connection ({get_primary_modifier_label()}+N)'
        )
        add_button.connect('clicked', self.on_add_connection_clicked)
        try:
            add_button.set_can_focus(False)
        except Exception:
            pass
        header.append(add_button)

        # Search button
        search_button = Gtk.Button.new_from_icon_name('system-search-symbolic')
        # Platform-aware shortcut in tooltip
        shortcut = 'Cmd+F' if is_macos() else 'Ctrl+F'
        search_button.set_tooltip_text(f'Search Connections ({shortcut})')
        search_button.connect('clicked', lambda *_: self.focus_search_entry())
        try:
            search_button.set_can_focus(False)
        except Exception:
            pass
        header.append(search_button)

        # Hide/Show hostnames button (eye icon)
        def _update_eye_icon(btn):
            try:
                icon = 'view-conceal-symbolic' if self._hide_hosts else 'view-reveal-symbolic'
                btn.set_icon_name(icon)
                btn.set_tooltip_text('Show hostnames' if self._hide_hosts else 'Hide hostnames')
            except Exception:
                pass

        hide_button = Gtk.Button.new_from_icon_name('view-reveal-symbolic')
        _update_eye_icon(hide_button)
        def _on_toggle_hide(btn):
            try:
                self._hide_hosts = not self._hide_hosts
                # Persist setting
                try:
                    self.config.set_setting('ui.hide_hosts', self._hide_hosts)
                except Exception:
                    pass
                # Update all rows
                for row in self.connection_rows.values():
                    if hasattr(row, 'apply_hide_hosts'):
                        row.apply_hide_hosts(self._hide_hosts)
                # Update icon/tooltip
                _update_eye_icon(btn)
            except Exception:
                pass
        hide_button.connect('clicked', _on_toggle_hide)
        try:
            hide_button.set_can_focus(False)
        except Exception:
            pass
        header.append(hide_button)


        # Add spacer to push menu button to far right
        spacer = Gtk.Box()
        spacer.set_hexpand(True)
        header.append(spacer)

        # Menu button - positioned at the far right relative to sidebar
        menu_button = Gtk.MenuButton()
        menu_button.set_can_focus(False)
        menu_button.set_icon_name('open-menu-symbolic')
        menu_button.set_tooltip_text('Menu')
        menu_button.set_menu_model(self.create_menu())
        header.append(menu_button)

        sidebar_box.append(header)

        # Search container
        search_container = Gtk.Box(orientation=Gtk.Orientation.VERTICAL)
        search_container.add_css_class('search-container')
        search_container.set_margin_start(2)
        search_container.set_margin_end(2)
        search_container.set_margin_bottom(6)
        
        # Search entry for filtering connections
        self.search_entry = Gtk.SearchEntry()
        self.search_entry.set_placeholder_text(_('Search connections'))
        self.search_entry.connect('search-changed', self.on_search_changed)
        self.search_entry.connect('stop-search', self.on_search_stopped)
        search_key = Gtk.EventControllerKey()
        search_key.connect('key-pressed', self._on_search_entry_key_pressed)
        self.search_entry.add_controller(search_key)
        # Prevent search entry from being the default focus widget
        self.search_entry.set_can_focus(True)
        self.search_entry.set_focus_on_click(False)
        search_container.append(self.search_entry)
        
        # Store reference to search container for showing/hiding
        self.search_container = search_container
        
        # Hide search container by default
        search_container.set_visible(False)
        
        sidebar_box.append(search_container)

        # Connection list
        self.connection_scrolled = Gtk.ScrolledWindow()
        self.connection_scrolled.set_policy(Gtk.PolicyType.NEVER, Gtk.PolicyType.AUTOMATIC)
        self.connection_scrolled.set_vexpand(True)
        
        self.connection_list = Gtk.ListBox()
        self.connection_list.add_css_class("navigation-sidebar")
        self.connection_list.set_selection_mode(Gtk.SelectionMode.MULTIPLE)
        try:
            self.connection_list.set_can_focus(True)
        except Exception:
            pass
        
        # Wire pulse effects
        self._wire_pulses()
        
        # Connect signals
        self.connection_list.connect('row-selected', self.on_connection_selected)  # For button sensitivity
        self.connection_list.connect('row-activated', self.on_connection_activated)  # For Enter key/double-click
        
        # Make sure the connection list is focusable and can receive key events
        self.connection_list.set_focusable(True)
        self.connection_list.set_can_focus(True)
        self.connection_list.set_focus_on_click(True)
        self.connection_list.set_activate_on_single_click(False)  # Require double-click to activate
        
        # Set connection list as the default focus widget for the sidebar
        sidebar_box.set_focus_child(self.connection_list)
        
        # Set up drag and drop for reordering
        build_sidebar(self)

        # Right-click context menu using simple gesture without coordinate detection
        try:
            # Use a simple gesture but avoid all coordinate-based operations
            context_click = Gtk.GestureClick()
            context_click.set_button(Gdk.BUTTON_SECONDARY)  # Only handle right-click
            
            def _on_right_click(gesture, n_press, x, y):
                try:
                    logger.debug("Simple right-click detected - showing context menu for selected row")
                    
                    # Clear any existing pulse effects to prevent multiple highlights
                    self._stop_pulse_on_interaction(None)
                    
                    # Try to detect the clicked row, but fall back to selected row if detection fails
                    row = None
                    try:
                        # First try to find the row that was actually clicked using pick method
                        # This is safe now because we're not doing any selection operations
                        picked_widget = self.connection_list.pick(x, y, Gtk.PickFlags.DEFAULT)
                        widget = picked_widget
                        while widget is not None:
                            if isinstance(widget, Gtk.ListBoxRow):
                                row = widget
                                logger.debug("Using clicked row for context menu")
                                break
                            widget = widget.get_parent()
                            if widget == self.connection_list:
                                break
                    except Exception as e:
                        logger.debug(f"Failed to detect clicked row: {e}")
                    
                    # Fallback to selected row if click detection failed
                    if not row:
                        try:
                            row = self.connection_list.get_selected_row()
                            if row:
                                logger.debug("Using currently selected row for context menu (fallback)")
                            else:
                                # If no selection, use first row
                                first_visible = self.connection_list.get_row_at_index(0)
                                if first_visible:
                                    row = first_visible
                                    logger.debug("Using first row for context menu (no selection)")
                        except Exception as e:
                            logger.debug(f"Failed to get selected row: {e}")

                    if not row:
                        logger.debug("No row available for context menu")
                        return
                    
                    # Set context menu data
                    self._context_menu_row = row
                    self._context_menu_connection = getattr(row, 'connection', None)
                    self._context_menu_group_row = row if hasattr(row, 'group_id') else None
                    # Create popover menu and rely on default autohide behavior
                    pop = Gtk.Popover.new()
                    pop.set_has_arrow(True)
                    logger.debug("Created popover with default autohide")


                    # Create listbox for menu items
                    listbox = Gtk.ListBox(margin_top=2, margin_bottom=2, margin_start=2, margin_end=2)
                    listbox.set_selection_mode(Gtk.SelectionMode.NONE)
                    pop.set_child(listbox)
                    
                    # Simple popover close handler with cleanup
                    def _on_popover_closed(*args):
                        # Clean up the window focus handler when popover closes
                        if hasattr(pop, '_focus_handler_id') and hasattr(pop, '_window') and pop._window:
                            try:
                                pop._window.disconnect(pop._focus_handler_id)
                                logger.debug("Cleaned up window focus handler")
                            except Exception as e:
                                logger.debug(f"Error cleaning up focus handler: {e}")

                        logger.debug("Context menu closed")
                        try:
                            self._context_menu_row = None
                            self._context_menu_connection = None
                        except Exception:
                            pass
                    
                    pop.connect("closed", _on_popover_closed)
                    
                    # Close context menu when window becomes inactive (with delay to prevent immediate closure)
                    def _on_window_active_changed(window, pspec):
                        try:
                            # Add a small delay to avoid immediate closure when popover is first shown
                            def delayed_check():
                                try:
                                    # Only close if window is actually inactive and popover is still visible
                                    if not self.is_active() and pop and pop.get_visible():
                                        pop.popdown()
                                        logger.debug("Context menu closed due to window becoming inactive")
                                except Exception as e:
                                    logger.debug(f"Error in delayed focus check: {e}")
                                return False
                            GLib.timeout_add(50, delayed_check)
                        except Exception as e:
                            logger.debug(f"Error in window active change handler: {e}")
                    
                    # Connect to the window's notify::is-active signal after a brief delay
                    def connect_focus_handler():
                        try:
                            focus_handler_id = self.connect("notify::is-active", _on_window_active_changed)
                            pop._focus_handler_id = focus_handler_id
                            pop._window = self
                            logger.debug("Connected window focus handler")
                        except Exception as e:
                            logger.debug(f"Error connecting focus handler: {e}")
                        return False
                    
                    # Delay the connection slightly to avoid immediate triggering
                    GLib.timeout_add(100, connect_focus_handler)
                    
                    # Add menu items based on row type
                    if hasattr(row, 'group_id'):
                        # Group row context menu
                        logger.debug(f"Creating context menu for group row: {row.group_id}")

                        # Edit Group row
                        edit_row = Adw.ActionRow(title=_('Edit Group'))
                        edit_icon = Gtk.Image.new_from_icon_name('document-edit-symbolic')
                        edit_row.add_prefix(edit_icon)
                        edit_row.set_activatable(True)
                        edit_row.connect('activated', lambda *_: (self.on_edit_group_action(None, None), pop.popdown()))
                        listbox.append(edit_row)

                        # Delete Group row
                        delete_row = Adw.ActionRow(title=_('Delete Group'))
                        delete_icon = Gtk.Image.new_from_icon_name('user-trash-symbolic')
                        delete_row.add_prefix(delete_icon)
                        delete_row.set_activatable(True)
                        delete_row.connect('activated', lambda *_: (self.on_delete_group_action(None, None), pop.popdown()))
                        listbox.append(delete_row)
                    else:
                        # Connection row context menu
                        logger.debug(f"Creating context menu for connection row: {getattr(row, 'connection', None)}")

                        # Open New Connection row
                        new_row = Adw.ActionRow(title=_('Open New Connection'))
                        new_icon = Gtk.Image.new_from_icon_name('list-add-symbolic')
                        new_row.add_prefix(new_icon)
                        new_row.set_activatable(True)
                        new_row.connect('activated', lambda *_: (self.on_open_new_connection_action(None, None), pop.popdown()))
                        listbox.append(new_row)

                        # Edit Connection row
                        edit_row = Adw.ActionRow(title=_('Edit Connection'))
                        edit_icon = Gtk.Image.new_from_icon_name('document-edit-symbolic')
                        edit_row.add_prefix(edit_icon)
                        edit_row.set_activatable(True)
                        
                        edit_row.connect('activated', lambda *_: (self.on_edit_connection_action(None, None), pop.popdown()))
                        listbox.append(edit_row)

                        # Duplicate Connection row
                        duplicate_row = Adw.ActionRow(title=_('Duplicate Connection'))
                        duplicate_icon = Gtk.Image.new_from_icon_name('edit-copy-symbolic')
                        duplicate_row.add_prefix(duplicate_icon)
                        duplicate_row.set_activatable(True)
                        duplicate_row.connect('activated', lambda *_: (self.on_duplicate_connection_action(None, None), pop.popdown()))
                        listbox.append(duplicate_row)

                        # Manage Files row
                        if not should_hide_file_manager_options():
                            files_row = Adw.ActionRow(title=_('Open SFTP file manager'))
                            files_icon = Gtk.Image.new_from_icon_name('folder-symbolic')
                            files_row.add_prefix(files_icon)
                            files_row.set_activatable(True)
                            files_row.connect('activated', lambda *_: (self.on_manage_files_action(None, None), pop.popdown()))
                            listbox.append(files_row)

                        # Only show system terminal option when external terminals are available
                        if not should_hide_external_terminal_options():
                            terminal_row = Adw.ActionRow(title=_('Open in System Terminal'))
                            terminal_icon = Gtk.Image.new_from_icon_name('utilities-terminal-symbolic')
                            terminal_row.add_prefix(terminal_icon)
                            terminal_row.set_activatable(True)
                            terminal_row.connect('activated', lambda *_: (self.on_open_in_system_terminal_action(None, None), pop.popdown()))
                            listbox.append(terminal_row)

                        # Add grouping options
                        current_group_id = self.group_manager.get_connection_group(row.connection.nickname)
                        
                        # Always show "Move to Group" option
                        move_row = Adw.ActionRow(title=_('Move to Group'))
                        move_icon = Gtk.Image.new_from_icon_name('folder-symbolic')
                        move_row.add_prefix(move_icon)
                        move_row.set_activatable(True)
                        move_row.connect('activated', lambda *_: (self.on_move_to_group_action(None, None), pop.popdown()))
                        listbox.append(move_row)
                        
                        # Show "Ungroup" option if connection is currently in a group
                        if current_group_id:
                            ungroup_row = Adw.ActionRow(title=_('Ungroup'))
                            ungroup_icon = Gtk.Image.new_from_icon_name('folder-symbolic')
                            ungroup_row.add_prefix(ungroup_icon)
                            ungroup_row.set_activatable(True)
                            ungroup_row.connect('activated', lambda *_: (self.on_move_to_ungrouped_action(None, None), pop.popdown()))
                            listbox.append(ungroup_row)

                        # Delete Connection row (moved to bottom)
                        delete_row = Adw.ActionRow(title=_('Delete'))
                        delete_icon = Gtk.Image.new_from_icon_name('user-trash-symbolic')
                        delete_row.add_prefix(delete_icon)
                        delete_row.set_activatable(True)
                        delete_row.connect('activated', lambda *_: (self.on_delete_connection_action(None, None), pop.popdown()))
                        listbox.append(delete_row)
                    # Set popover parent to the selected row for proper anchoring
                    pop.set_parent(row)
                    
                    # Add a small delay to ensure proper display
                    def show_menu():
                        try:
                            pop.popup()
                            logger.debug("Context menu popup called")
                        except Exception as e:
                            logger.error(f"Failed to popup context menu: {e}")
                        return False
                    
                    GLib.idle_add(show_menu)
                    
                except Exception as e:
                    logger.error(f"Failed to create context menu: {e}")
            
            context_click.connect('pressed', _on_right_click)
            self.connection_list.add_controller(context_click)
        except Exception:
            pass
        
        # Add keyboard controller for Ctrl/⌘+Enter to open new connection
        try:
            key_controller = Gtk.ShortcutController()
            key_controller.set_scope(Gtk.ShortcutScope.LOCAL)
            
            def _on_ctrl_enter(widget, *args):
                try:
                    selected_row = self.connection_list.get_selected_row()
                    if selected_row and hasattr(selected_row, 'connection'):
                        connection = selected_row.connection
                        self.terminal_manager.connect_to_host(connection, force_new=True)
                except Exception as e:
                    logger.error(
                        f"Failed to open new connection with {get_primary_modifier_label()}+Enter: {e}"
                    )
                return True
            
            trigger = '<Meta>Return' if is_macos() else '<Primary>Return'
            
            key_controller.add_shortcut(Gtk.Shortcut.new(
                Gtk.ShortcutTrigger.parse_string(trigger),
                Gtk.CallbackAction.new(_on_ctrl_enter)
            ))
            
            self.connection_list.add_controller(key_controller)
        except Exception as e:
            logger.debug(
                f"Failed to add {get_primary_modifier_label()}+Enter shortcut: {e}"
            )
        
        self.connection_scrolled.set_child(self.connection_list)
        sidebar_box.append(self.connection_scrolled)
        
        # Sidebar toolbar
        toolbar = Gtk.Box(orientation=Gtk.Orientation.HORIZONTAL, spacing=6)
        toolbar.set_margin_start(6)
        toolbar.set_margin_end(6)
        toolbar.set_margin_top(6)
        toolbar.set_margin_bottom(6)
        toolbar.add_css_class('toolbar')
        try:
            # Expose the computed visual height so terminal banners can match
            min_h, nat_h, min_baseline, nat_baseline = toolbar.measure(Gtk.Orientation.VERTICAL, -1)
            self._toolbar_row_height = max(min_h, nat_h)
            # Also track the real allocated height dynamically
            def _on_toolbar_alloc(widget, allocation):
                try:
                    self._toolbar_row_height = allocation.height
                except Exception:
                    pass
            toolbar.connect('size-allocate', _on_toolbar_alloc)
        except Exception:
            self._toolbar_row_height = 36
        
        # Connection toolbar buttons
        self.connection_toolbar = Gtk.Box(orientation=Gtk.Orientation.HORIZONTAL, spacing=6)
        
        # Edit button
        self.edit_button = Gtk.Button.new_from_icon_name('document-edit-symbolic')
        self.edit_button.set_tooltip_text('Edit Connection')
        self.edit_button.set_sensitive(False)
        self.edit_button.connect('clicked', self.on_edit_connection_clicked)
        self.connection_toolbar.append(self.edit_button)

        # Copy key to server button (ssh-copy-id)
        self.copy_key_button = Gtk.Button.new_from_icon_name('dialog-password-symbolic')
        self.copy_key_button.set_tooltip_text(
            f'Copy public key to server for passwordless login ({get_primary_modifier_label()}+Shift+K)'
        )
        self.copy_key_button.set_sensitive(False)
        self.copy_key_button.connect('clicked', self.on_copy_key_to_server_clicked)
        self.connection_toolbar.append(self.copy_key_button)

        # SFTP file manager button
        self.scp_button = Gtk.Button.new_from_icon_name('document-send-symbolic')
<<<<<<< HEAD
        self.scp_button.set_tooltip_text(_('Open SFTP transfer manager'))
=======
        self.scp_button.set_tooltip_text(_('Open SFTP file manager'))
>>>>>>> 3f04c5bc
        self.scp_button.set_sensitive(False)
        self.scp_button.connect('clicked', self.on_scp_button_clicked)
        self.connection_toolbar.append(self.scp_button)

        # Manage files button
        if not should_hide_file_manager_options():
            self.manage_files_button = Gtk.Button.new_from_icon_name('folder-symbolic')
            self.manage_files_button.set_tooltip_text(_('Open SFTP file manager'))
            self.manage_files_button.set_sensitive(False)
            self.manage_files_button.connect('clicked', self.on_manage_files_button_clicked)
            self.connection_toolbar.append(self.manage_files_button)
        
        # System terminal button (only when external terminals are available)
        if not should_hide_external_terminal_options():
            self.system_terminal_button = Gtk.Button.new_from_icon_name('utilities-terminal-symbolic')
            self.system_terminal_button.set_tooltip_text('Open connection in system terminal')
            self.system_terminal_button.set_sensitive(False)
            self.system_terminal_button.connect('clicked', self.on_system_terminal_button_clicked)
            self.connection_toolbar.append(self.system_terminal_button)
        
        # Delete button
        self.delete_button = Gtk.Button.new_from_icon_name('user-trash-symbolic')
        self.delete_button.set_tooltip_text('Delete Connection')
        self.delete_button.set_sensitive(False)
        self.delete_button.connect('clicked', self.on_delete_connection_clicked)
        self.connection_toolbar.append(self.delete_button)
        
        # Group toolbar buttons
        self.group_toolbar = Gtk.Box(orientation=Gtk.Orientation.HORIZONTAL, spacing=6)
        
        # Rename group button
        self.rename_group_button = Gtk.Button.new_from_icon_name('document-edit-symbolic')
        self.rename_group_button.set_tooltip_text('Rename Group')
        self.rename_group_button.set_sensitive(False)
        self.rename_group_button.connect('clicked', self.on_rename_group_clicked)
        self.group_toolbar.append(self.rename_group_button)
        
        # Delete group button
        self.delete_group_button = Gtk.Button.new_from_icon_name('user-trash-symbolic')
        self.delete_group_button.set_tooltip_text('Delete Group')
        self.delete_group_button.set_sensitive(False)
        self.delete_group_button.connect('clicked', self.on_delete_group_clicked)
        self.group_toolbar.append(self.delete_group_button)
        
        # Add both toolbars to main toolbar
        toolbar.append(self.connection_toolbar)
        toolbar.append(self.group_toolbar)
        
        # Spacer
        spacer = Gtk.Box()
        spacer.set_hexpand(True)
        toolbar.append(spacer)
        
        sidebar_box.append(toolbar)

        self._set_sidebar_widget(sidebar_box)
        logger.debug("Set sidebar widget")

    def _resolve_connection_list_event(
        self,
        x: float,
        y: float,
        scrolled_window: Optional[Gtk.ScrolledWindow] = None,
    ) -> Tuple[Optional[Gtk.ListBoxRow], float, float]:
        """Resolve the target row and viewport coordinates for a pointer event on the connection list."""

        try:
            event_x = float(x)
            event_y = float(y)
        except (TypeError, ValueError):
            return None, 0.0, 0.0

        adjusted_x = event_x
        adjusted_y = event_y
        hadjust_value = 0.0
        vadjust_value = 0.0


        if scrolled_window is None:
            try:
                scrolled_window = self.connection_list.get_ancestor(Gtk.ScrolledWindow)
            except Exception:
                scrolled_window = None

        if scrolled_window is not None:
            try:
                hadjustment = scrolled_window.get_hadjustment()
            except Exception:
                hadjustment = None
            else:
                if hadjustment is not None:
                    try:
                        hadjust_value = float(hadjustment.get_value())
                    except Exception:
                        hadjust_value = 0.0
                    else:
                        adjusted_x = event_x + hadjust_value


            try:
                vadjustment = scrolled_window.get_vadjustment()
            except Exception:
                vadjustment = None
            else:
                if vadjustment is not None:
                    try:
                        vadjust_value = float(vadjustment.get_value())
                    except Exception:
                        vadjust_value = 0.0
                    else:
                        adjusted_y = event_y + vadjust_value


        x_candidates: List[float] = [adjusted_x]
        if not math.isclose(adjusted_x, event_x):
            x_candidates.append(event_x)

        y_candidates: List[float] = [adjusted_y]
        if not math.isclose(adjusted_y, event_y):
            y_candidates.append(event_y)

        row: Optional[Gtk.ListBoxRow] = None
        pointer_y_source_index = 0
        for idx, candidate in enumerate(y_candidates):

            try:
                row = self.connection_list.get_row_at_y(int(candidate))
            except Exception:
                row = None
            if row:
                pointer_y_source_index = idx
                break
            row = self._connection_row_for_coordinate(candidate)
            if row:
                pointer_y_source_index = idx

                break

        if not row:
            return None, x_candidates[0], y_candidates[0]

        pointer_x_list = x_candidates[0]
        pointer_y_list = y_candidates[pointer_y_source_index]

        pointer_x_viewport = event_x
        pointer_y_viewport = event_y

        try:
            allocation = row.get_allocation()
        except Exception:
            allocation = None

        if allocation is not None:
            try:
                row_left = float(allocation.x)
                row_top = float(allocation.y)
                row_right = row_left + max(float(allocation.width) - 1.0, 0.0)
                row_bottom = row_top + max(float(allocation.height) - 1.0, 0.0)
            except Exception:
                row_left = row_top = 0.0
                row_right = row_bottom = 0.0


            if row_right < row_left:
                row_right = row_left
            if row_bottom < row_top:
                row_bottom = row_top

            row_left_viewport = row_left - hadjust_value
            row_right_viewport = row_right - hadjust_value
            row_top_viewport = row_top - vadjust_value
            row_bottom_viewport = row_bottom - vadjust_value

            if row_left_viewport > row_right_viewport:
                row_left_viewport, row_right_viewport = row_right_viewport, row_left_viewport
            if row_top_viewport > row_bottom_viewport:
                row_top_viewport, row_bottom_viewport = row_bottom_viewport, row_top_viewport

            pointer_x_candidates: List[float] = [pointer_x_viewport]
            pointer_x_from_list = pointer_x_list - hadjust_value
            if not math.isclose(pointer_x_from_list, pointer_x_viewport):
                pointer_x_candidates.append(pointer_x_from_list)
            event_x_minus_adjust = event_x - hadjust_value
            if hadjust_value and not math.isclose(event_x_minus_adjust, pointer_x_from_list):
                pointer_x_candidates.append(event_x_minus_adjust)

            for candidate in pointer_x_candidates:
                if row_left_viewport <= candidate <= row_right_viewport:
                    pointer_x_viewport = candidate
                    break
            else:
                midpoint_x = row_left_viewport + (row_right_viewport - row_left_viewport) / 2.0
                if row_left_viewport <= row_right_viewport:
                    pointer_x_viewport = max(
                        row_left_viewport, min(pointer_x_viewport, row_right_viewport)
                    )
                else:
                    pointer_x_viewport = midpoint_x

            pointer_y_candidates: List[float] = [pointer_y_viewport]
            pointer_y_from_list = pointer_y_list - vadjust_value
            if not math.isclose(pointer_y_from_list, pointer_y_viewport):
                pointer_y_candidates.append(pointer_y_from_list)
            event_y_minus_adjust = event_y - vadjust_value
            if vadjust_value and not math.isclose(event_y_minus_adjust, pointer_y_from_list):
                pointer_y_candidates.append(event_y_minus_adjust)

            for candidate in pointer_y_candidates:
                if row_top_viewport <= candidate <= row_bottom_viewport:
                    pointer_y_viewport = candidate
                    break
            else:
                midpoint_y = row_top_viewport + (row_bottom_viewport - row_top_viewport) / 2.0
                if row_top_viewport <= row_bottom_viewport:
                    pointer_y_viewport = max(
                        row_top_viewport, min(pointer_y_viewport, row_bottom_viewport)
                    )
                else:
                    pointer_y_viewport = midpoint_y

        return row, pointer_x_viewport, pointer_y_viewport


    def _connection_row_for_coordinate(self, coord: float) -> Optional[Gtk.ListBoxRow]:
        """Return the listbox row whose allocation includes the given list-space coordinate."""
        try:
            target = float(coord)
        except (TypeError, ValueError):
            return None

        try:
            child = self.connection_list.get_first_child()
        except Exception:
            return None

        while child is not None:
            try:
                if isinstance(child, Gtk.ListBoxRow):
                    allocation = child.get_allocation()
                    row_top = allocation.y
                    row_bottom = allocation.y + max(allocation.height - 1, 0)
                    if row_bottom < row_top:
                        row_bottom = row_top
                    if row_top <= target <= row_bottom:
                        return child
            except Exception:
                pass
            try:
                child = child.get_next_sibling()
            except Exception:
                break

        return None

    def setup_content_area(self):
        """Set up the main content area with stack for tabs and welcome view"""
        # Create stack to switch between welcome view and tab view
        self.content_stack = Gtk.Stack()
        self.content_stack.set_hexpand(True)
        self.content_stack.set_vexpand(True)
        
        # Create welcome/help view
        self.welcome_view = WelcomePage(self)
        self.content_stack.add_named(self.welcome_view, "welcome")
        
        # Create tab view
        self.tab_view = Adw.TabView()
        self.tab_view.set_hexpand(True)
        self.tab_view.set_vexpand(True)

        # Connect tab signals
        self.tab_view.connect('close-page', self.on_tab_close)
        self.tab_view.connect('page-attached', self.on_tab_attached)
        self.tab_view.connect('page-detached', self.on_tab_detached)
        # Track selected tab to keep row selection in sync
        self.tab_view.connect('notify::selected-page', self.on_tab_selected)

        # Whenever the window layout changes, propagate toolbar height to
        # any TerminalWidget so the reconnect banner exactly matches.
        try:
            # Capture the toolbar variable from this scope for measurement
            local_toolbar = locals().get('toolbar', None)
            def _sync_banner_heights(*args):
                try:
                    # Re-measure toolbar height in case style/theme changed
                    try:
                        if local_toolbar is not None:
                            min_h, nat_h, min_baseline, nat_baseline = local_toolbar.measure(Gtk.Orientation.VERTICAL, -1)
                            self._toolbar_row_height = max(min_h, nat_h)
                    except Exception:
                        pass
                    # Push exact allocated height to all terminal widgets (+5px)
                    for terms in self.connection_to_terminals.values():
                        for term in terms:
                            if hasattr(term, 'set_banner_height'):
                                term.set_banner_height(getattr(self, '_toolbar_row_height', 37) + 55)
                except Exception:
                    pass
            # Call once after UI is built and again after a short delay
            def _push_now():
                try:
                    height = getattr(self, '_toolbar_row_height', 36)
                    for terms in self.connection_to_terminals.values():
                        for term in terms:
                            if hasattr(term, 'set_banner_height'):
                                term.set_banner_height(height + 55)
                except Exception:
                    pass
                return False
            GLib.idle_add(_sync_banner_heights)
            GLib.timeout_add(200, _sync_banner_heights)
            GLib.idle_add(_push_now)
        except Exception:
            pass
        
        # Create tab overview
        self.tab_overview = Adw.TabOverview()
        self.tab_overview.set_view(self.tab_view)
        self.tab_overview.set_enable_new_tab(False)
        self.tab_overview.set_enable_search(True)
        # Hide window buttons in tab overview
        self.tab_overview.set_show_start_title_buttons(False)
        self.tab_overview.set_show_end_title_buttons(False)
        
        # Create tab bar
        self.tab_bar = Adw.TabBar()
        self.tab_bar.set_view(self.tab_view)
        self.tab_bar.set_autohide(True)
        
        # Add local terminal button before the tabs
        self.local_terminal_button = Gtk.Button()
        self.local_terminal_button.set_icon_name('tab-new-symbolic')
        self.local_terminal_button.add_css_class('flat')  # Make button flat
        
        # Set tooltip with keyboard shortcut
        mac = is_macos()
        primary = '⌘' if mac else 'Ctrl'
        shift = '⇧' if mac else 'Shift'
        shortcut_text = f'{primary}+{shift}+T'
        self.local_terminal_button.set_tooltip_text(_('Open Local Terminal ({})').format(shortcut_text))
        
        self.local_terminal_button.connect('clicked', self.on_local_terminal_button_clicked)
        self.tab_bar.set_start_action_widget(self.local_terminal_button)
        
        # Create tab content box
        tab_content_box = Gtk.Box(orientation=Gtk.Orientation.VERTICAL)
        tab_content_box.append(self.tab_bar)
        tab_content_box.append(self.tab_view)
        # Ensure background matches terminal theme to avoid white flash
        if hasattr(tab_content_box, 'add_css_class'):
            tab_content_box.add_css_class('terminal-bg')
        
        # Set the tab content box as the child of the tab overview
        self.tab_overview.set_child(tab_content_box)
        
        # Create and add tab button to header bar
        self.tab_button = Adw.TabButton()
        self.tab_button.set_view(self.tab_view)
        self.tab_button.connect('clicked', self.on_tab_button_clicked)
        self.tab_button.set_visible(False)  # Hidden by default, shown when tabs exist
        self.header_bar.pack_start(self.tab_button)
        
        self.content_stack.add_named(self.tab_overview, "tabs")
        # Also color the stack background
        if hasattr(self.content_stack, 'add_css_class'):
            self.content_stack.add_css_class('terminal-bg')
        
        # Start with welcome view visible
        self.content_stack.set_visible_child_name("welcome")

        if HAS_OVERLAY_SPLIT:
            content_box = Adw.ToolbarView()
            content_box.add_top_bar(self.header_bar)
            content_box.set_content(self.content_stack)
            self._set_content_widget(content_box)
            logger.debug("Set content widget for OverlaySplitView")
        elif HAS_NAV_SPLIT:
            content_box = Adw.ToolbarView()
            content_box.add_top_bar(self.header_bar)
            content_box.set_content(self.content_stack)
            self._set_content_widget(content_box)
            logger.debug("Set content widget for NavigationSplitView")
        else:
            self._set_content_widget(self.content_stack)
            logger.debug("Set content widget for other split view types")



    def create_menu(self):
        """Create application menu"""
        menu = Gio.Menu()
        
        # Add all menu items directly to the main menu
        menu.append('New Connection', 'app.new-connection')
        menu.append('Create Group', 'win.create-group')
        menu.append('Local Terminal', 'app.local-terminal')
        menu.append('Copy Key to Server', 'app.new-key')
        menu.append('SSH Config Editor', 'app.edit-ssh-config')
        menu.append('Known Hosts Editor', 'win.edit-known-hosts')
        menu.append('Broadcast Command', 'app.broadcast-command')
        menu.append('Preferences', 'app.preferences')

        # Help submenu with platform-aware keyboard shortcuts overlay
        help_menu = Gio.Menu()
        help_menu.append('Keyboard Shortcuts', 'app.shortcuts')
        help_menu.append('Documentation', 'app.help')
        menu.append_submenu('Help', help_menu)

        menu.append('About', 'app.about')
        menu.append('Quit', 'app.quit')

        return menu

    def setup_connections(self):
        """Load and display existing connections with grouping"""
        self.rebuild_connection_list()
        
        # Select first connection if available
        connections = self.connection_manager.get_connections()
        if connections:
            first_row = self.connection_list.get_row_at_index(0)
            if first_row:
                self._select_only_row(first_row)
                # Defer focus to the list to ensure keyboard navigation works immediately
                GLib.idle_add(self._focus_connection_list_first_row)
    
    def rebuild_connection_list(self):
        """Rebuild the connection list with groups"""
        # Save current scroll position
        scroll_position = None
        if hasattr(self, 'connection_scrolled') and self.connection_scrolled:
            vadj = self.connection_scrolled.get_vadjustment()
            if vadj:
                scroll_position = vadj.get_value()
        
        # Clear existing rows
        child = self.connection_list.get_first_child()
        while child:
            next_child = child.get_next_sibling()
            self.connection_list.remove(child)
            child = next_child
        self.connection_rows.clear()
        
        # Get all connections
        connections = self.connection_manager.get_connections()
        search_text = ''
        if hasattr(self, 'search_entry') and self.search_entry:
            search_text = self.search_entry.get_text().strip().lower()

        if search_text:
            matches = [c for c in connections if connection_matches(c, search_text)]
            for conn in sorted(matches, key=lambda c: c.nickname.lower()):
                self.add_connection_row(conn)
            self._ungrouped_area_row = None
            # Restore scroll position
            if scroll_position is not None and hasattr(self, 'connection_scrolled') and self.connection_scrolled:
                vadj = self.connection_scrolled.get_vadjustment()
                if vadj:
                    GLib.idle_add(lambda: vadj.set_value(scroll_position))
            return

        connections_dict = {conn.nickname: conn for conn in connections}

        # Get group hierarchy
        hierarchy = self.group_manager.get_group_hierarchy()

        # Build the list with groups
        self._build_grouped_list(hierarchy, connections_dict, 0)

        # Add ungrouped connections at the end
        ungrouped_nicks = [
            conn.nickname for conn in connections
            if not self.group_manager.get_connection_group(conn.nickname)
        ]

        if ungrouped_nicks:
            # Keep root connection order in sync
            updated = False
            for nick in ungrouped_nicks:
                if nick not in self.group_manager.root_connections:
                    self.group_manager.root_connections.append(nick)
                    updated = True

            existing = set(ungrouped_nicks)
            if any(nick not in existing for nick in self.group_manager.root_connections):
                self.group_manager.root_connections = [
                    nick for nick in self.group_manager.root_connections
                    if nick in existing
                ]
                updated = True

            if updated:
                self.group_manager._save_groups()

            for nick in self.group_manager.root_connections:
                conn = connections_dict.get(nick)
                if conn:
                    self.add_connection_row(conn)


        # Store reference to ungrouped area (hidden by default)
        self._ungrouped_area_row = None
        
        # Restore scroll position
        if scroll_position is not None and hasattr(self, 'connection_scrolled') and self.connection_scrolled:
            vadj = self.connection_scrolled.get_vadjustment()
            if vadj:
                GLib.idle_add(lambda: vadj.set_value(scroll_position))
    def _build_grouped_list(self, hierarchy, connections_dict, level):
        """Recursively build the grouped connection list"""
        for group_info in hierarchy:
            # Add group row
            group_row = GroupRow(group_info, self.group_manager, connections_dict)
            group_row.connect('group-toggled', self._on_group_toggled)
            self.connection_list.append(group_row)
            
            # Add connections in this group if expanded
            if group_info.get('expanded', True):
                group_connections = []
                for conn_nickname in group_info.get('connections', []):
                    if conn_nickname in connections_dict:
                        group_connections.append(connections_dict[conn_nickname])
                
                # Use the order from the group's connections list (preserves custom ordering)
                for conn_nickname in group_info.get('connections', []):
                    if conn_nickname in connections_dict:
                        conn = connections_dict[conn_nickname]
                        self.add_connection_row(conn, level + 1)
            
            # Recursively add child groups
            if group_info.get('children'):
                self._build_grouped_list(group_info['children'], connections_dict, level + 1)
    
    def _on_group_toggled(self, group_row, group_id, expanded):
        """Handle group expand/collapse"""
        self.rebuild_connection_list()

        # Reselect the toggled group so focus doesn't jump to another row
        for row in self.connection_list:
            if hasattr(row, "group_id") and row.group_id == group_id:
                self._select_only_row(row)
                break
    
    def add_connection_row(self, connection: Connection, indent_level: int = 0):
        """Add a connection row to the list with optional indentation"""
        row = ConnectionRow(connection)
        
        # Apply indentation for grouped connections
        if indent_level > 0:
            row.set_indentation(indent_level)
        
        self.connection_list.append(row)
        self.connection_rows[connection] = row
        
        # Apply current hide-hosts setting to new row
        if hasattr(row, 'apply_hide_hosts'):
            row.apply_hide_hosts(getattr(self, '_hide_hosts', False))

    def on_search_changed(self, entry):
        """Handle search text changes and update connection list."""
        self.rebuild_connection_list()
        first_row = self.connection_list.get_row_at_index(0)
        if first_row:
            self._select_only_row(first_row)

    def on_search_stopped(self, entry):
        """Handle search stop (Esc key)."""
        entry.set_text('')
        self.rebuild_connection_list()
        # Hide the search container
        if hasattr(self, 'search_container') and self.search_container:
            self.search_container.set_visible(False)
        # Return focus to connection list
        if hasattr(self, 'connection_list') and self.connection_list:
            self.connection_list.grab_focus()

    def _on_search_entry_key_pressed(self, controller, keyval, keycode, state):
        """Handle key presses in search entry."""
        if keyval == Gdk.KEY_Down:
            # Move focus to connection list
            if hasattr(self, 'connection_list') and self.connection_list:
                first_row = self.connection_list.get_row_at_index(0)
                if first_row:
                    self._select_only_row(first_row)
                self.connection_list.grab_focus()
            return True
        elif keyval == Gdk.KEY_Return:
            # If there's search text, move to first result
            if hasattr(self, 'search_entry') and self.search_entry:
                search_text = self.search_entry.get_text().strip()
                if search_text:
                    first_row = self.connection_list.get_row_at_index(0)
                    if first_row:
                        self._select_only_row(first_row)
                        self.connection_list.grab_focus()
                    return True
                else:
                    # No search text, just move to connection list
                    if hasattr(self, 'connection_list') and self.connection_list:
                        first_row = self.connection_list.get_row_at_index(0)
                        if first_row:
                            self._select_only_row(first_row)
                        self.connection_list.grab_focus()
                    return True
        return False

    def setup_signals(self):
        """Connect to manager signals"""
        # Connection manager signals - use connect_after to avoid conflict with GObject.connect
        self.connection_manager.connect_after('connection-added', self.on_connection_added)
        self.connection_manager.connect_after('connection-removed', self.on_connection_removed)
        self.connection_manager.connect_after('connection-status-changed', self.on_connection_status_changed)
        
        # Config signals
        self.config.connect('setting-changed', self.on_setting_changed)



    def show_welcome_view(self):
        """Show the welcome/help view when no connections are active"""
        # Remove terminal background styling so welcome uses app theme colors
        if hasattr(self.content_stack, 'remove_css_class'):
            try:
                self.content_stack.remove_css_class('terminal-bg')
            except Exception:
                pass
        # Ensure welcome fills the pane
        if hasattr(self, 'welcome_view'):
            try:
                self.welcome_view.set_hexpand(True)
                self.welcome_view.set_vexpand(True)
            except Exception:
                pass
        self.content_stack.set_visible_child_name("welcome")
        GLib.idle_add(self._focus_connection_list_first_row)

        # Update view toggle button
        if hasattr(self, 'view_toggle_button'):
            # Check if there are any active tabs
            has_tabs = len(self.tab_view.get_pages()) > 0
            if has_tabs:
                self.view_toggle_button.set_icon_name('go-home-symbolic')
                self.view_toggle_button.set_tooltip_text('Hide Start Page')
                self.view_toggle_button.set_visible(True)
            else:
                self.view_toggle_button.set_visible(False)  # Hide button when no tabs
        
        logger.info("Showing welcome view")

    def _focus_connection_list_first_row(self):
        """Focus the connection list and ensure the first row is selected (startup only)."""
        try:
            if not hasattr(self, 'connection_list') or self.connection_list is None:
                return False
            
            # Check if the connection list is properly attached to its parent
            if not self.connection_list.get_parent():
                return False
                
            # Only auto-select first row during initial startup, not during normal operations
            # Check if this is being called during startup vs normal operations
            if not hasattr(self, '_startup_complete'):
                # During startup - select first row if no selection exists
                try:
                    selected_rows = list(self.connection_list.get_selected_rows())
                except Exception:
                    selected_row = self.connection_list.get_selected_row()
                    selected_rows = [selected_row] if selected_row else []
                first_row = self.connection_list.get_row_at_index(0)
                if not selected_rows and first_row:
                    self._select_only_row(first_row)
            
            # Always focus the connection list when requested
            if self.connection_list.get_parent():
                self.connection_list.grab_focus()
        except Exception as e:
            logger.debug(f"Focus connection list failed: {e}")
            pass
        return False

    def focus_connection_list(self):
        """Focus the connection list and show a toast notification."""
        try:
            if hasattr(self, 'connection_list') and self.connection_list:
                # If sidebar is hidden, show it first
                if hasattr(self, 'sidebar_toggle_button') and self.sidebar_toggle_button:
                    if self.sidebar_toggle_button.get_active():
                        self.sidebar_toggle_button.set_active(False)
                
                # Ensure a row is selected before focusing
                try:
                    selected_rows = list(self.connection_list.get_selected_rows())
                except Exception:
                    selected_row = self.connection_list.get_selected_row()
                    selected_rows = [selected_row] if selected_row else []
                logger.debug(f"Focus connection list - current selection count: {len(selected_rows)}")
                if not selected_rows:
                    # Select the first row regardless of type
                    first_row = self.connection_list.get_row_at_index(0)
                    logger.debug(f"Focus connection list - first row: {first_row}")
                    if first_row:
                        self._select_only_row(first_row)
                        logger.debug(f"Focus connection list - selected first row: {first_row}")
                
                self.connection_list.grab_focus()
                
                # Pulse the selected row
                self.pulse_selected_row(self.connection_list, repeats=1, duration_ms=600)
                
                # Show toast notification
                toast = Adw.Toast.new(
                    f"Switched to connection list — ↑/↓ navigate, Enter open, {get_primary_modifier_label()}+Enter new tab"
                )
                toast.set_timeout(3)  # seconds
                if hasattr(self, 'toast_overlay'):
                    self.toast_overlay.add_toast(toast)
        except Exception as e:
            logger.error(f"Error focusing connection list: {e}")

    def focus_search_entry(self):
        """Toggle search on/off and show appropriate toast notification."""
        try:
            if hasattr(self, 'search_entry') and self.search_entry:
                # If sidebar is hidden, show it first
                if hasattr(self, 'sidebar_toggle_button') and self.sidebar_toggle_button:
                    if self.sidebar_toggle_button.get_active():
                        self.sidebar_toggle_button.set_active(False)
                
                # Toggle search container visibility
                if hasattr(self, 'search_container') and self.search_container:
                    is_visible = self.search_container.get_visible()
                    self.search_container.set_visible(not is_visible)
                    
                    if not is_visible:
                        # Search was hidden, now showing it
                        # Focus the search entry
                        self.search_entry.grab_focus()
                        
                        # Select all text if there's any
                        text = self.search_entry.get_text()
                        if text:
                            self.search_entry.select_region(0, len(text))
                        
                        # Show toast notification
                        toast = Adw.Toast.new(
                            "Search mode — Type to filter connections, Esc to clear and hide"
                        )
                        toast.set_timeout(3)  # seconds
                        if hasattr(self, 'toast_overlay'):
                            self.toast_overlay.add_toast(toast)
                    else:
                        # Search was visible, now hiding it
                        # Clear search text
                        self.search_entry.set_text('')
                        self.rebuild_connection_list()
                        
                        # Return focus to connection list
                        if hasattr(self, 'connection_list') and self.connection_list:
                            self.connection_list.grab_focus()
                        
                        # Show toast notification
                        toast = Adw.Toast.new(
                            f"Search hidden — {get_primary_modifier_label()}+F to search again"
                        )
                        toast.set_timeout(2)  # seconds
                        if hasattr(self, 'toast_overlay'):
                            self.toast_overlay.add_toast(toast)
        except Exception as e:
            logger.error(f"Failed to toggle search entry: {e}")
    
    def show_tab_view(self):
        """Show the tab view when connections are active"""
        # Re-apply terminal background when switching back to tabs
        if hasattr(self.content_stack, 'add_css_class'):
            try:
                self.content_stack.add_css_class('terminal-bg')
            except Exception:
                pass
        self.content_stack.set_visible_child_name("tabs")
        
        # Update view toggle button
        if hasattr(self, 'view_toggle_button'):
            self.view_toggle_button.set_icon_name('go-home-symbolic')
            self.view_toggle_button.set_tooltip_text('Show Start Page')
            self.view_toggle_button.set_visible(True)  # Show button when tabs are active
        
        logger.info("Showing tab view")

    def show_connection_dialog(
            self,
            connection: Connection = None,
            *,
            skip_group_warning: bool = False,
            force_split_from_group: bool = False,
            split_group_source: Optional[str] = None,
            split_original_nickname: Optional[str] = None,
    ):
        """Show connection dialog for adding/editing connections"""
        logger.info(f"Show connection dialog for: {connection}")

        # Refresh connection from disk to ensure latest auth method
        if connection is not None:
            try:
                self.connection_manager.load_ssh_config()
                refreshed = self.connection_manager.find_connection_by_nickname(connection.nickname)
                if refreshed:
                    connection = refreshed
            except Exception:
                pass

        if connection is not None and not skip_group_warning:
            block_info = None
            try:
                source_path = split_group_source or getattr(connection, 'source', None)
                block_info = self.connection_manager.get_host_block_details(connection.nickname, source_path)
            except Exception as e:
                logger.debug(f"Failed to inspect host block for {connection.nickname}: {e}")
            if block_info and len(block_info.get('hosts') or []) > 1:
                self._prompt_group_edit_options(connection, block_info)
                return

        split_source_for_dialog = split_group_source or (getattr(connection, 'source', None) if connection else None)
        original_token = split_original_nickname or (connection.nickname if connection else None)

        # Create connection dialog
        dialog = ConnectionDialog(
            self,
            connection,
            self.connection_manager,
            force_split_from_group=force_split_from_group,
            split_group_source=split_source_for_dialog,
            split_original_nickname=original_token,
        )
        dialog.connect('connection-saved', self.on_connection_saved)
        dialog.present()



    def _prompt_group_edit_options(self, connection: Connection, block_info: Dict[str, Any]):
        """Present options when editing a grouped host"""
        try:
            host_label = getattr(connection, 'nickname', '')
            other_hosts = max(0, len(block_info.get('hosts') or []) - 1)
            message = _("\"{host}\" is part of a configuration block with [{count}] other hosts. How would you like to apply your changes?").format(host=host_label, count=other_hosts)

            dialog = Adw.MessageDialog.new(self, _("Warning"), message)
            dialog.add_response('cancel', _('Cancel'))
            dialog.add_response('manual', _('Manually Edit SSH Configuration'))
            dialog.add_response('split', _('Edit as Separate Connection'))
            dialog.set_response_appearance('manual', Adw.ResponseAppearance.SUGGESTED)
            dialog.set_default_response('manual')
            dialog.set_close_response('cancel')

            source_path = block_info.get('source') or getattr(connection, 'source', None)
            original_name = getattr(connection, 'nickname', None)

            def on_response(dlg, response):
                dlg.destroy()
                if response == 'manual':
                    self._open_ssh_config_editor()
                elif response == 'split':
                    self.show_connection_dialog(
                        connection,
                        skip_group_warning=True,
                        force_split_from_group=True,
                        split_group_source=source_path,
                        split_original_nickname=original_name,
                    )

            dialog.connect('response', on_response)
            dialog.present()
        except Exception as e:
            logger.error(f"Failed to present group edit options: {e}")
            self.show_connection_dialog(connection, skip_group_warning=True)

    def _open_ssh_config_editor(self):
        try:
            from .ssh_config_editor import SSHConfigEditorWindow
            editor = SSHConfigEditorWindow(self, self.connection_manager, on_saved=self._on_ssh_config_editor_saved)
            editor.present()
        except Exception as e:
            logger.error(f"Failed to open SSH config editor: {e}")

    def _on_ssh_config_editor_saved(self):
        try:
            self.connection_manager.load_ssh_config()
            self.rebuild_connection_list()
        except Exception as e:
            logger.error(f"Failed to refresh connections after SSH config save: {e}")

    def show_connection_selection_for_ssh_copy(self):
        """Show a dialog to select a connection for SSH key copy"""
        logger.info("Showing connection selection dialog for SSH key copy")
        
        # Get all connections
        connections = self.connection_manager.get_connections()
        if not connections:
            # No connections available, show new connection dialog instead
            logger.info("No connections available, showing new connection dialog")
            self.show_connection_dialog()
            return
        
        # Create a simple selection dialog
        dialog = Adw.MessageDialog(
            transient_for=self,
            modal=True,
            heading=_("Select Server for SSH Key Copy"),
            body=_("Choose a server to copy your SSH key to:")
        )
        
        # Add a list box with connections
        list_box = Gtk.ListBox()
        list_box.set_selection_mode(Gtk.SelectionMode.SINGLE)
        
        for connection in connections:
            row = Gtk.ListBoxRow()
            box = Gtk.Box(orientation=Gtk.Orientation.HORIZONTAL, spacing=12)
            
            # Connection info
            info_box = Gtk.Box(orientation=Gtk.Orientation.VERTICAL, spacing=4)
            name_label = Gtk.Label(label=connection.nickname)
            name_label.set_halign(Gtk.Align.START)
            name_label.set_css_classes(['title-4'])
            
            host_value = _get_connection_host(connection)
            host_label = Gtk.Label(label=f"{connection.username}@{host_value}:{connection.port}")
            host_label.set_halign(Gtk.Align.START)
            host_label.set_css_classes(['dim-label'])
            
            info_box.append(name_label)
            info_box.append(host_label)
            box.append(info_box)
            
            row.set_child(box)
            row.connection = connection
            list_box.append(row)
        
        # Add the list box to the dialog
        dialog.set_extra_child(list_box)
        
        # Add response buttons
        dialog.add_response('cancel', _('Cancel'))
        dialog.add_response('new', _('New Connection'))
        dialog.add_response('select', _('Select'))
        dialog.set_response_appearance('new', Adw.ResponseAppearance.SUGGESTED)
        dialog.set_response_appearance('select', Adw.ResponseAppearance.DEFAULT)
        
        def on_response(dialog, response):
            if response == 'new':
                # Show new connection dialog
                self.show_connection_dialog()
            elif response == 'select':
                # Get selected connection and proceed with SSH key copy
                selected_row = list_box.get_selected_row()
                if selected_row and hasattr(selected_row, 'connection'):
                    connection = selected_row.connection
                    logger.info(f"Selected connection for SSH key copy: {connection.nickname}")
                    try:
                        from .sshcopyid_window import SshCopyIdWindow
                        win = SshCopyIdWindow(self, connection, self.key_manager, self.connection_manager)
                        win.present()
                    except Exception as e:
                        logger.error(f"Failed to show SSH key copy dialog: {e}")
            dialog.destroy()
        
        dialog.connect('response', on_response)
        dialog.present()

    # --- Helpers (use your existing ones if already present) ---------------------

    def _error_dialog(self, heading: str, body: str, detail: str = ""):
        try:
            msg = Adw.MessageDialog(transient_for=self, modal=True,
                                    heading=heading, body=(body + (f"\n\n{detail}" if detail else "")))
            msg.add_response("ok", _("OK"))
            msg.set_default_response("ok")
            msg.set_close_response("ok")
            msg.present()
        except Exception:
            pass

    def _info_dialog(self, heading: str, body: str):
        try:
            msg = Adw.MessageDialog(transient_for=self, modal=True,
                                    heading=heading, body=body)
            msg.add_response("ok", _("OK"))
            msg.set_default_response("ok")
            msg.set_close_response("ok")
            msg.present()
        except Exception:
            pass


    # --- Single, simplified key generator (no copy-to-server inside) ------------

    def show_key_dialog(self, on_success=None):
        """
        Single key generation dialog (Adw). Optional passphrase.
        No copy-to-server in this dialog. If provided, `on_success(key)` is called.
        """
        try:
            dlg = Adw.Dialog.new()
            dlg.set_title(_("Generate SSH Key"))

            tv = Adw.ToolbarView()
            hb = Adw.HeaderBar()
            hb.set_title_widget(Gtk.Label(label=_("New SSH Key")))
            tv.add_top_bar(hb)

            content = Gtk.Box(orientation=Gtk.Orientation.VERTICAL, spacing=12)
            content.set_margin_top(18); content.set_margin_bottom(18)
            content.set_margin_start(18); content.set_margin_end(18)
            content.set_size_request(500, -1)

            form = Adw.PreferencesGroup()

            name_row = Adw.EntryRow()
            name_row.set_title(_("Key file name"))
            name_row.set_text("id_ed25519")
            
            # Add real-time validation
            def on_name_changed(entry):
                key_name = (entry.get_text() or "").strip()
                if key_name and not key_name.startswith(".") and "/" not in key_name:
                    key_path = self.key_manager.ssh_dir / key_name
                    if key_path.exists():
                        entry.add_css_class("error")
                        entry.set_title(_("Key file name (already exists)"))
                    else:
                        entry.remove_css_class("error")
                        entry.set_title(_("Key file name"))
                else:
                    entry.remove_css_class("error")
                    entry.set_title(_("Key file name"))
            
            name_row.connect("changed", on_name_changed)
            form.add(name_row)

            type_row = Adw.ComboRow()
            type_row.set_title(_("Key type"))
            types = Gtk.StringList.new(["ed25519", "rsa"])
            type_row.set_model(types)
            type_row.set_selected(0)
            form.add(type_row)

            pass_switch = Adw.SwitchRow()
            pass_switch.set_title(_("Encrypt with passphrase"))
            pass_switch.set_active(False)
            form.add(pass_switch)

            pass_box = Gtk.Box(orientation=Gtk.Orientation.VERTICAL, spacing=6)
            pass1 = Gtk.PasswordEntry()
            pass1.set_property("placeholder-text", _("Passphrase"))
            pass2 = Gtk.PasswordEntry()
            pass2.set_property("placeholder-text", _("Confirm passphrase"))
            pass_box.append(pass1); pass_box.append(pass2)
            pass_box.set_visible(False)



            def on_pass_toggle(*_):
                pass_box.set_visible(pass_switch.get_active())
            pass_switch.connect("notify::active", on_pass_toggle)

            # Buttons
            btn_box = Gtk.Box(orientation=Gtk.Orientation.HORIZONTAL, spacing=12)
            btn_box.set_halign(Gtk.Align.END)
            btn_cancel = Gtk.Button.new_with_label(_("Cancel"))
            btn_primary = Gtk.Button.new_with_label(_("Generate"))
            try:
                btn_primary.add_css_class("suggested-action")
            except Exception:
                pass
            btn_box.append(btn_cancel); btn_box.append(btn_primary)

            # Compose
            content.append(form)
            content.append(pass_box)
            content.append(btn_box)
            tv.set_content(content)
            dlg.set_child(tv)

            def close_dialog(*args):
                try:
                    dlg.force_close()
                except Exception:
                    pass

            btn_cancel.connect("clicked", close_dialog)

            def do_generate(*args):
                try:
                    key_name = (name_row.get_text() or "").strip()
                    if not key_name:
                        raise ValueError(_("Enter a key file name (e.g. id_ed25519)"))
                    if "/" in key_name or key_name.startswith("."):
                        raise ValueError(_("Key file name must not contain '/' or start with '.'"))

                    # Check if key already exists before attempting generation
                    key_path = self.key_manager.ssh_dir / key_name
                    if key_path.exists():
                        # Suggest alternative names
                        base_name = key_name
                        counter = 1
                        while (self.key_manager.ssh_dir / f"{base_name}_{counter}").exists():
                            counter += 1
                        suggestion = f"{base_name}_{counter}"
                        
                        raise ValueError(_("A key named '{}' already exists. Try '{}' instead.").format(key_name, suggestion))

                    kt = "ed25519" if type_row.get_selected() == 0 else "rsa"

                    passphrase = None
                    if pass_switch.get_active():
                        p1 = pass1.get_text() or ""
                        p2 = pass2.get_text() or ""
                        logger.debug(f"SshCopyIdWindow: Passphrase lengths - p1: {len(p1)}, p2: {len(p2)}")
                        if p1 != p2:
                            logger.debug("SshCopyIdWindow: Passphrases do not match")
                            raise ValueError("Passphrases do not match")
                        passphrase = p1
                        logger.info("SshCopyIdWindow: Passphrase enabled")
                        logger.debug("SshCopyIdWindow: Passphrase validation successful")

                    logger.info(f"SshCopyIdWindow: Calling key_manager.generate_key with name='{key_name}', type='{kt}'")
                    logger.debug(f"SshCopyIdWindow: Key generation parameters - name='{key_name}', type='{kt}', "
                               f"size={3072 if kt == 'rsa' else 0}, passphrase={'<set>' if passphrase else 'None'}")
                    
                    new_key = self._km.generate_key(
                        key_name=key_name,
                        key_type=kt,
                        key_size=3072 if kt == "rsa" else 0,
                        comment=None,
                        passphrase=passphrase,
                    )
                    
                    if not new_key:
                        logger.debug("SshCopyIdWindow: Key generation returned None")
                        raise RuntimeError("Key generation failed. See logs for details.")

                    logger.info(f"SshCopyIdWindow: Key generated successfully: {new_key.private_path}")
                    logger.debug(f"SshCopyIdWindow: Generated key details - private_path='{new_key.private_path}', "
                               f"public_path='{new_key.public_path}'")
                    
                    # Ensure the key files are properly written and accessible
                    import time
                    logger.debug("SshCopyIdWindow: Waiting 0.5s for files to be written")
                    time.sleep(0.5)  # Small delay to ensure files are written
                    
                    # Verify the key files exist and are accessible
                    private_exists = os.path.exists(new_key.private_path)
                    public_exists = os.path.exists(new_key.public_path)
                    logger.debug(f"SshCopyIdWindow: File existence check - private: {private_exists}, public: {public_exists}")
                    
                    if not private_exists:
                        logger.debug(f"SshCopyIdWindow: Private key file missing: {new_key.private_path}")
                        raise RuntimeError(f"Private key file not found: {new_key.private_path}")
                    if not public_exists:
                        logger.debug(f"SshCopyIdWindow: Public key file missing: {new_key.public_path}")
                        raise RuntimeError(f"Public key file not found: {new_key.public_path}")
                    
                    logger.info(f"SshCopyIdWindow: Key files verified, starting ssh-copy-id")
                    logger.debug("SshCopyIdWindow: All key files verified successfully")
                    
                    # Run your terminal ssh-copy-id flow
                    logger.debug("SshCopyIdWindow: Calling _show_ssh_copy_id_terminal_using_main_widget()")
                    self._parent._show_ssh_copy_id_terminal_using_main_widget(self._conn, new_key)
                    logger.debug("SshCopyIdWindow: Terminal window launched, closing dialog")
                    self.close()

                except Exception as e:
                    logger.error(f"SshCopyIdWindow: Generate and copy failed: {e}")
                    logger.debug(f"SshCopyIdWindow: Exception details: {type(e).__name__}: {str(e)}")
                    self._error("Generate & Copy failed",
                                "Could not generate a new key and copy it to the server.",
                                str(e))

            btn_primary.connect("clicked", do_generate)
            dlg.present()
            return dlg
        except Exception as e:
            logger.error("Failed to present key generator: %s", e)


    # --- Integrate generator into ssh-copy-id chooser ---------------------------

    def on_copy_key_to_server_clicked(self, _button):
        logger.info("Main window: ssh-copy-id button clicked")
        logger.debug("Main window: Starting ssh-copy-id process")
        
        selected_row = self.connection_list.get_selected_row()
        if not selected_row or not getattr(selected_row, "connection", None):
            logger.warning("Main window: No connection selected for ssh-copy-id")
            # Show message dialog
            try:
                error_dialog = Adw.MessageDialog(
                    transient_for=self,
                    modal=True,
                    heading=_("No Server Selected"),
                    body=_("Select a server first!")
                )
                error_dialog.add_response('ok', _('OK'))
                error_dialog.present()
            except Exception as e:
                logger.error(f"Failed to show error dialog: {e}")
            return
        connection = selected_row.connection
        logger.info(f"Main window: Selected connection: {getattr(connection, 'nickname', 'unknown')}")
        logger.debug(f"Main window: Connection details - host: {getattr(connection, 'hostname', getattr(connection, 'host', 'unknown'))}, "
                    f"username: {getattr(connection, 'username', 'unknown')}, "
                    f"port: {getattr(connection, 'port', 22)}")

        try:
            logger.info("Main window: Creating SshCopyIdWindow")
            logger.debug("Main window: Initializing SshCopyIdWindow with key_manager and connection_manager")
            win = SshCopyIdWindow(self, connection, self.key_manager, self.connection_manager)
            logger.info("Main window: SshCopyIdWindow created successfully, presenting")
            win.present()
        except Exception as e:
            logger.error(f"Main window: ssh-copy-id window failed: {e}")
            logger.debug(f"Main window: Exception details: {type(e).__name__}: {str(e)}")
            # Fallback error if window cannot be created
            try:
                md = Adw.MessageDialog(transient_for=self, modal=True,
                                       heading="Error",
                                       body=f"Could not open the Copy Key window.\n\n{e}")
                md.add_response("ok", "OK")
                md.present()
            except Exception:
                pass

    def show_known_hosts_editor(self):
        """Show known hosts editor window"""
        logger.info("Show known hosts editor window")
        try:
            from .known_hosts_editor import KnownHostsEditorWindow
            editor = KnownHostsEditorWindow(self, self.connection_manager)
            editor.present()
        except Exception as e:
            logger.error(f"Failed to open known hosts editor: {e}")

    def show_shortcut_editor(self):
        """Launch the shortcut editor window"""
        logger.info("Show shortcut editor window")
        try:
            from .shortcut_editor import ShortcutEditorWindow
            editor = ShortcutEditorWindow(self)
            editor.present()
        except Exception as e:
            logger.error(f"Failed to open shortcut editor: {e}")

    def show_preferences(self):
        """Show preferences dialog"""
        logger.info("Show preferences dialog")
        try:
            preferences_window = PreferencesWindow(self, self.config)
            preferences_window.present()
        except Exception as e:
            logger.error(f"Failed to show preferences dialog: {e}")


    def show_about_dialog(self):
        """Show about dialog"""
        # Use Adw.AboutDialog to get support-url and issue-url properties
        about = Adw.AboutDialog()
        about.set_application_name('sshPilot')
        try:
            from . import __version__ as APP_VERSION
        except Exception:
            APP_VERSION = "0.0.0"
        about.set_version(APP_VERSION)
        about.set_application_icon('io.github.mfat.sshpilot')
        about.set_license_type(Gtk.License.GPL_3_0)
        about.set_website('https://sshpilot.app')
        about.set_issue_url('https://github.com/mfat/sshpilot/issues')
        about.set_copyright('© 2025 mFat')
        about.set_developers(['mFat <newmfat@gmail.com>'])
        about.set_translator_credits('')
        
        # Present the dialog as a child of this window
        about.present(self)

    def open_help_url(self):
        """Open the SSH Pilot wiki in the default browser"""
        try:
            import subprocess
            import webbrowser
            
            # Try to open the URL using the default browser
            url = "https://github.com/mfat/sshpilot/wiki"
            
            # Use webbrowser module which handles platform differences
            webbrowser.open(url)
            
            logger.info(f"Opened help URL: {url}")
        except Exception as e:
            logger.error(f"Failed to open help URL: {e}")
            # Fallback: show an error dialog
            try:
                dialog = Gtk.MessageDialog(
                    transient_for=self,
                    modal=True,
                    message_type=Gtk.MessageType.ERROR,
                    buttons=Gtk.ButtonsType.OK,
                    text="Failed to open help",
                    secondary_text=f"Could not open the help URL. Please visit:\n{url}"
                )
                dialog.present()
            except Exception:
                pass

    def show_shortcuts_window(self):
        """Display keyboard shortcuts using Gtk.ShortcutsWindow"""
        # Always rebuild to show current shortcuts (including user customizations)
        self._shortcuts_window = self._build_shortcuts_window()
        try:
            self.set_help_overlay(self._shortcuts_window)
        except Exception:
            pass
        self._shortcuts_window.present()

    def _build_shortcuts_window(self):
        mac = is_macos()
        primary = '<Meta>' if mac else '<primary>'

        win = Gtk.ShortcutsWindow(transient_for=self, modal=True)
        win.set_title(_('Keyboard Shortcuts'))

        # Build header bar with shortcut editor button
        header_bar = Adw.HeaderBar()
        header_bar.set_show_start_title_buttons(False)

        edit_button = Gtk.Button.new_with_mnemonic(_("Edit _Shortcuts…"))
        edit_button.add_css_class('flat')
        edit_button.set_tooltip_text(_("Open the shortcut editor"))
        edit_button.connect('clicked', lambda _btn: self.show_shortcut_editor())
        header_bar.pack_end(edit_button)

        win.set_titlebar(header_bar)

        section = Gtk.ShortcutsSection()
        section.set_property('title', _('Keyboard Shortcuts'))

        # Use enhanced static shortcuts that can show customizations without causing crashes
        self._add_safe_current_shortcuts(section, primary)

        win.add_section(section)
        return win

    def _add_safe_current_shortcuts(self, section, primary):
        """Add shortcuts with current customizations using a safe approach"""
        # Get current shortcuts safely
        current_shortcuts = self._get_safe_current_shortcuts()
        
        # General shortcuts group
        group_general = Gtk.ShortcutsGroup()
        group_general.add_shortcut(Gtk.ShortcutsShortcut(
            title=_('Toggle Sidebar'), accelerator='F9'))
        
        # Add general shortcuts with current values
        general_actions = [
            ('quit', _('Quit')),
            ('preferences', _('Preferences')),
            ('help', _('Documentation')),
            ('shortcuts', _('Keyboard Shortcuts')),
            ('edit-ssh-config', _('SSH Config Editor')),
        ]
        
        for action_name, title in general_actions:
            shortcuts = current_shortcuts.get(action_name)
            if shortcuts:
                accelerator = ' '.join(shortcuts)
                group_general.add_shortcut(Gtk.ShortcutsShortcut(
                    title=title, accelerator=accelerator))
        
        section.add_group(group_general)

        # Connection management shortcuts
        group_connections = Gtk.ShortcutsGroup()
        connection_actions = [
            ('new-connection', _('New Connection')),
            ('search', _('Search Connections')),
            ('toggle-list', _('Focus Connection List')),
            ('quick-connect', _('Quick Connect')),
            ('open-new-connection-tab', _('Open New Tab')),
            ('new-key', _('Copy Key to Server')),
        ]
        
        for action_name, title in connection_actions:
            shortcuts = current_shortcuts.get(action_name)
            if shortcuts:
                accelerator = ' '.join(shortcuts)
                group_connections.add_shortcut(Gtk.ShortcutsShortcut(
                    title=title, accelerator=accelerator))
        
        section.add_group(group_connections)

        # Terminal shortcuts
        group_terminal = Gtk.ShortcutsGroup()
        terminal_actions = [
            ('local-terminal', _('Local Terminal')),
            ('broadcast-command', _('Broadcast Command')),
        ]
        
        for action_name, title in terminal_actions:
            shortcuts = current_shortcuts.get(action_name)
            if shortcuts:
                accelerator = ' '.join(shortcuts)
                group_terminal.add_shortcut(Gtk.ShortcutsShortcut(
                    title=title, accelerator=accelerator))
        
        section.add_group(group_terminal)

        # Tab navigation shortcuts
        group_tabs = Gtk.ShortcutsGroup()
        tab_actions = [
            ('tab-next', _('Next Tab')),
            ('tab-prev', _('Previous Tab')),
            ('tab-close', _('Close Tab')),
            ('tab-overview', _('Tab Overview')),
        ]
        
        for action_name, title in tab_actions:
            shortcuts = current_shortcuts.get(action_name)
            if shortcuts:
                accelerator = ' '.join(shortcuts)
                group_tabs.add_shortcut(Gtk.ShortcutsShortcut(
                    title=title, accelerator=accelerator))
        
        section.add_group(group_tabs)

    def _get_safe_current_shortcuts(self):
        """Safely get current shortcuts including customizations"""
        shortcuts = {}
        try:
            app = self.get_application()
            if not app:
                return shortcuts
            
            # Get defaults first
            if hasattr(app, 'get_registered_shortcut_defaults'):
                defaults = app.get_registered_shortcut_defaults()
                shortcuts.update(defaults)
            
            # Apply overrides
            if hasattr(app, 'config') and app.config:
                for action_name in shortcuts.keys():
                    try:
                        override = app.config.get_shortcut_override(action_name)
                        if override is not None:
                            if override:  # Not empty
                                shortcuts[action_name] = override
                            else:  # Disabled
                                shortcuts.pop(action_name, None)
                    except Exception:
                        continue
            
        except Exception as e:
            logger.debug(f"Error getting current shortcuts: {e}")
        
        return shortcuts

    def _add_fallback_shortcuts(self, section, primary):
        """Add fallback static shortcuts if dynamic generation fails"""
        # General shortcuts
        group_general = Gtk.ShortcutsGroup()
        group_general.add_shortcut(Gtk.ShortcutsShortcut(
            title=_('Toggle Sidebar'), accelerator='F9'))
        group_general.add_shortcut(Gtk.ShortcutsShortcut(
            title=_('SSH Config Editor'), accelerator=f"{primary}<Shift>e"))
        group_general.add_shortcut(Gtk.ShortcutsShortcut(
            title=_('Preferences'), accelerator=f"{primary}comma"))
        group_general.add_shortcut(Gtk.ShortcutsShortcut(
            title=_('Documentation'), accelerator='F1'))
        group_general.add_shortcut(Gtk.ShortcutsShortcut(
            title=_('Keyboard Shortcuts'), accelerator=f"{primary}<Shift>slash"))
        group_general.add_shortcut(Gtk.ShortcutsShortcut(
            title=_('Quit'), accelerator=f"{primary}<Shift>q"))
        section.add_group(group_general)

        # Connection management shortcuts
        group_connections = Gtk.ShortcutsGroup()
        group_connections.add_shortcut(Gtk.ShortcutsShortcut(
            title=_('New Connection'), accelerator=f"{primary}n"))
        group_connections.add_shortcut(Gtk.ShortcutsShortcut(
            title=_('Search Connections'), accelerator=f"{primary}f"))
        group_connections.add_shortcut(Gtk.ShortcutsShortcut(
            title=_('Focus Connection List'), accelerator=f"{primary}l"))
        group_connections.add_shortcut(Gtk.ShortcutsShortcut(
            title=_('Quick Connect'), accelerator=f"{primary}<Alt>c"))
        section.add_group(group_connections)

        # Terminal shortcuts
        group_terminal = Gtk.ShortcutsGroup()
        group_terminal.add_shortcut(Gtk.ShortcutsShortcut(
            title=_('Local Terminal'), accelerator=f"{primary}<Shift>t"))
        group_terminal.add_shortcut(Gtk.ShortcutsShortcut(
            title=_('Broadcast Command'), accelerator=f"{primary}<Shift>b"))
        section.add_group(group_terminal)

        # Tab navigation shortcuts
        group_tabs = Gtk.ShortcutsGroup()
        group_tabs.add_shortcut(Gtk.ShortcutsShortcut(
            title=_('Open New Tab'), accelerator=f"{primary}<Alt>n"))
        group_tabs.add_shortcut(Gtk.ShortcutsShortcut(
            title=_('Next Tab'), accelerator='<Alt>Right'))
        group_tabs.add_shortcut(Gtk.ShortcutsShortcut(
            title=_('Previous Tab'), accelerator='<Alt>Left'))
        group_tabs.add_shortcut(Gtk.ShortcutsShortcut(
            title=_('Close Tab'), accelerator=f"{primary}F4"))
        group_tabs.add_shortcut(Gtk.ShortcutsShortcut(
            title=_('Tab Overview'), accelerator=f"{primary}<Shift>Tab"))
        section.add_group(group_tabs)

    def toggle_list_focus(self):
        """Toggle focus between connection list and terminal"""
        if self.connection_list.has_focus():
            # Focus current terminal
            current_page = self.tab_view.get_selected_page()
            if current_page:
                child = current_page.get_child()
                if hasattr(child, 'vte'):
                    child.vte.grab_focus()
        else:
            # Focus connection list with toast notification
            self.focus_connection_list()

    def _select_tab_relative(self, delta: int):
        """Select tab relative to current index, wrapping around."""
        try:
            n = self.tab_view.get_n_pages()
            if n <= 0:
                return
            current = self.tab_view.get_selected_page()
            # If no current selection, pick first
            if not current:
                page = self.tab_view.get_nth_page(0)
                if page:
                    self.tab_view.set_selected_page(page)
                return
            # Find current index
            idx = 0
            for i in range(n):
                if self.tab_view.get_nth_page(i) == current:
                    idx = i
                    break
            new_index = (idx + delta) % n
            page = self.tab_view.get_nth_page(new_index)
            if page:
                self.tab_view.set_selected_page(page)
        except Exception:
            pass


    # Signal handlers
    def on_connection_click(self, gesture, n_press, x, y):
        """Handle clicks on the connection list"""
        # Get the row that was clicked
        row, _, _ = self._resolve_connection_list_event(x, y)
        if row is None:
            return

        if n_press == 1:  # Single click - just select
            try:
                state = gesture.get_current_event_state()
            except Exception:
                state = 0

            multi_mask = (
                Gdk.ModifierType.CONTROL_MASK
                | Gdk.ModifierType.SHIFT_MASK
                | getattr(Gdk.ModifierType, 'PRIMARY_ACCELERATOR_MASK', 0)
            )

            if state & multi_mask:
                # Allow default multi-selection behavior
                return

            self._select_only_row(row)
            gesture.set_state(Gtk.EventSequenceState.CLAIMED)
        elif n_press == 2:  # Double click - connect
            if hasattr(row, 'connection'):
                self._cycle_connection_tabs_or_open(row.connection)
            gesture.set_state(Gtk.EventSequenceState.CLAIMED)

    def on_connection_activated(self, list_box, row):
        """Handle connection activation (Enter key)"""
        logger.debug(f"Connection activated - row: {row}, has connection: {hasattr(row, 'connection') if row else False}")
        if row and hasattr(row, 'connection'):
            self._cycle_connection_tabs_or_open(row.connection)
        elif row and hasattr(row, 'group_id'):
            # Handle group row activation - toggle expand/collapse
            logger.debug(f"Group row activated - toggling expand/collapse for group: {row.group_id}")
            row._toggle_expand()
            

        
    def on_connection_activate(self, list_box, row):
        """Handle connection activation (Enter key or double-click)"""
        if row and hasattr(row, 'connection'):
            self._cycle_connection_tabs_or_open(row.connection)
            return True  # Stop event propagation
        return False
        
    def on_activate_connection(self, action, param):
        """Handle the activate-connection action"""
        row = self.connection_list.get_selected_row()
        if row and hasattr(row, 'connection'):
            self._cycle_connection_tabs_or_open(row.connection)

    def _focus_most_recent_tab(self, connection: Connection) -> None:
        """Focus the most recent tab for a connection if one exists.

        Does nothing if the connection has no open tabs.
        """
        try:
            terms_for_conn = []
            try:
                n = self.tab_view.get_n_pages()
            except Exception:
                n = 0
            for i in range(n):
                page = self.tab_view.get_nth_page(i)
                child = page.get_child() if hasattr(page, 'get_child') else None
                if child is not None and self.terminal_to_connection.get(child) == connection:
                    terms_for_conn.append(child)

            if not terms_for_conn:
                return

            target_term = self.active_terminals.get(connection)
            if target_term not in terms_for_conn:
                target_term = terms_for_conn[0]

            page = self.tab_view.get_page(target_term)
            if page is None:
                return

            if self.tab_view.get_selected_page() != page:
                self.tab_view.set_selected_page(page)

            self.active_terminals[connection] = target_term
            try:
                target_term.vte.grab_focus()
            except Exception:
                pass
        except Exception as e:
            logger.error(f"Failed to focus most recent tab for {getattr(connection, 'nickname', '')}: {e}")


    def _focus_most_recent_tab_or_open_new(self, connection: Connection):
        """If there are open tabs for this server, focus the most recent one.
        Otherwise open a new tab for the server.
        """
        try:
            # Check if there are open tabs for this connection
            terms_for_conn = []
            try:
                n = self.tab_view.get_n_pages()
            except Exception:
                n = 0
            for i in range(n):
                page = self.tab_view.get_nth_page(i)
                child = page.get_child() if hasattr(page, 'get_child') else None
                if child is not None and self.terminal_to_connection.get(child) == connection:
                    terms_for_conn.append(child)

            if terms_for_conn:
                # Focus the most recent tab for this connection
                most_recent_term = self.active_terminals.get(connection)
                if most_recent_term and most_recent_term in terms_for_conn:
                    # Use the most recent terminal
                    target_term = most_recent_term
                else:
                    # Fallback to the first tab for this connection
                    target_term = terms_for_conn[0]
                
                page = self.tab_view.get_page(target_term)
                if page is not None:
                    self.tab_view.set_selected_page(page)
                    # Update most-recent mapping
                    self.active_terminals[connection] = target_term
                    # Give focus to the VTE terminal so user can start typing immediately
                    target_term.vte.grab_focus()
                    return

            # No existing tabs for this connection -> open a new one
            self.terminal_manager.connect_to_host(connection, force_new=False)
        except Exception as e:
            logger.error(f"Failed to focus most recent tab or open new for {getattr(connection, 'nickname', '')}: {e}")

    def _cycle_connection_tabs_or_open(self, connection: Connection):
        """If there are open tabs for this server, cycle to the next one (wrap).
        Otherwise open a new tab for the server.
        """
        try:
            # Collect current pages in visual/tab order
            terms_for_conn = []
            try:
                n = self.tab_view.get_n_pages()
            except Exception:
                n = 0
            for i in range(n):
                page = self.tab_view.get_nth_page(i)
                child = page.get_child() if hasattr(page, 'get_child') else None
                if child is not None and self.terminal_to_connection.get(child) == connection:
                    terms_for_conn.append(child)

            if terms_for_conn:
                # Determine current index among this connection's tabs
                selected = self.tab_view.get_selected_page()
                current_idx = -1
                if selected is not None:
                    current_child = selected.get_child()
                    for i, t in enumerate(terms_for_conn):
                        if t == current_child:
                            current_idx = i
                            break
                # Compute next index (wrap)
                next_idx = (current_idx + 1) % len(terms_for_conn) if current_idx >= 0 else 0
                next_term = terms_for_conn[next_idx]
                page = self.tab_view.get_page(next_term)
                if page is not None:
                    self.tab_view.set_selected_page(page)
                    # Update most-recent mapping
                    self.active_terminals[connection] = next_term
                    try:
                        next_term.vte.grab_focus()
                    except Exception:
                        pass
                    return

            # No existing tabs for this connection -> open a new one
            self.terminal_manager.connect_to_host(connection, force_new=False)
            try:
                self._focus_most_recent_tab(connection)
            except Exception:
                pass
        except Exception as e:
            logger.error(f"Failed to cycle or open for {getattr(connection, 'nickname', '')}: {e}")

    def on_tab_selected(self, tab_view: Adw.TabView, _pspec=None) -> None:
        """Update active terminal mapping when the user switches tabs."""
        try:
            page = tab_view.get_selected_page()
            if page is None:
                return
            child = page.get_child() if hasattr(page, 'get_child') else None
            if child is None:
                return
            connection = self.terminal_to_connection.get(child)
            if connection:
                # Check if this is a local terminal
                if _get_connection_host(connection) == 'localhost':
                    # Local terminal - clear selection
                    try:
                        if hasattr(self.connection_list, 'unselect_all'):
                            self.connection_list.unselect_all()
                        else:
                            current = self.connection_list.get_selected_row()
                            if current is not None:
                                self.connection_list.unselect_row(current)
                    except Exception:
                        pass
                else:
                    # Regular connection terminal - select the corresponding row
                    self.active_terminals[connection] = child
                    row = self.connection_rows.get(connection)
                    if row:
                        selected_rows = []
                        try:
                            selected_rows = list(self.connection_list.get_selected_rows())
                        except Exception:
                            current = self.connection_list.get_selected_row()
                            if current:
                                selected_rows = [current]
                        if row not in selected_rows:
                            self._select_only_row(row)
            else:
                # Other non-connection terminal - clear selection
                try:
                    if hasattr(self.connection_list, 'unselect_all'):
                        self.connection_list.unselect_all()
                    else:
                        current = self.connection_list.get_selected_row()
                        if current is not None:
                            self.connection_list.unselect_row(current)
                except Exception:
                    pass
        except Exception as e:
            logger.error(f"Failed to sync tab selection: {e}")

    def on_connection_selected(self, list_box, row):
        """Handle connection list selection change"""
        try:
            connection_rows = self._get_selected_connection_rows()
            group_rows = self._get_selected_group_rows()
        except Exception:
            connection_rows = []
            group_rows = []

        has_connections = bool(connection_rows)
        has_groups = bool(group_rows)

        if has_connections and not has_groups:
            self.connection_toolbar.set_visible(True)
            self.group_toolbar.set_visible(False)

            multiple_connections = len(connection_rows) > 1
            self.edit_button.set_sensitive(not multiple_connections)
            if hasattr(self, 'copy_key_button'):
                self.copy_key_button.set_sensitive(not multiple_connections)
            if hasattr(self, 'scp_button'):
                self.scp_button.set_sensitive(not multiple_connections)
            if hasattr(self, 'manage_files_button'):
                self.manage_files_button.set_sensitive(not multiple_connections)
            if hasattr(self, 'system_terminal_button') and self.system_terminal_button:
                self.system_terminal_button.set_sensitive(not multiple_connections)
            self.delete_button.set_sensitive(True)
            self.rename_group_button.set_sensitive(False)
            self.delete_group_button.set_sensitive(False)
        elif has_groups and not has_connections:
            self.connection_toolbar.set_visible(False)
            self.group_toolbar.set_visible(True)

            allow_single_group = len(group_rows) == 1
            self.delete_button.set_sensitive(False)
            if hasattr(self, 'copy_key_button'):
                self.copy_key_button.set_sensitive(False)
            if hasattr(self, 'scp_button'):
                self.scp_button.set_sensitive(False)
            if hasattr(self, 'manage_files_button'):
                self.manage_files_button.set_sensitive(False)
            if hasattr(self, 'system_terminal_button') and self.system_terminal_button:
                self.system_terminal_button.set_sensitive(False)
            self.rename_group_button.set_sensitive(allow_single_group)
            self.delete_group_button.set_sensitive(allow_single_group)
        else:
            self.connection_toolbar.set_visible(False)
            self.group_toolbar.set_visible(False)
            self.delete_button.set_sensitive(False)
            if hasattr(self, 'copy_key_button'):
                self.copy_key_button.set_sensitive(False)
            if hasattr(self, 'scp_button'):
                self.scp_button.set_sensitive(False)
            if hasattr(self, 'manage_files_button'):
                self.manage_files_button.set_sensitive(False)
            if hasattr(self, 'system_terminal_button') and self.system_terminal_button:
                self.system_terminal_button.set_sensitive(False)
            self.rename_group_button.set_sensitive(False)
            self.delete_group_button.set_sensitive(False)

    def on_add_connection_clicked(self, button):
        """Handle add connection button click"""
        self.show_connection_dialog()

    def on_edit_connection_clicked(self, button):
        """Handle edit connection button click"""
        selected_row = self.connection_list.get_selected_row()
        if selected_row:
            if hasattr(selected_row, 'connection'):
                self.show_connection_dialog(selected_row.connection)
            else:
                logger.debug("Cannot edit group row")

    def on_sidebar_toggle(self, button):
        """Handle sidebar toggle button click"""
        try:
            # Button active state now represents the action to perform
            # True = hide sidebar, False = show sidebar
            should_hide = button.get_active()
            is_visible = not should_hide
            self._toggle_sidebar_visibility(is_visible)
            
            # Update button icon and tooltip based on current sidebar state
            if is_visible:
                button.set_icon_name('sidebar-show-symbolic')
                button.set_tooltip_text(
                    f'Hide Sidebar (F9, {get_primary_modifier_label()}+B)'
                )
            else:
                button.set_icon_name('sidebar-show-symbolic')
                button.set_tooltip_text(
                    f'Show Sidebar (F9, {get_primary_modifier_label()}+B)'
                )
            
            # No need to save state - sidebar always starts visible
                
        except Exception as e:
            logger.error(f"Failed to toggle sidebar: {e}")

    def on_view_toggle_clicked(self, button):
        """Handle view toggle button click to switch between welcome and tabs"""
        try:
            # Check which view is currently visible
            current_view = self.content_stack.get_visible_child_name()
            
            if current_view == "welcome":
                # Switch to tab view
                self.show_tab_view()
            else:
                # Switch to welcome view
                self.show_welcome_view()
                
        except Exception as e:
            logger.error(f"Failed to toggle view: {e}")

    def _toggle_sidebar_visibility(self, is_visible):
        """Helper method to toggle sidebar visibility"""
        try:
            logger.debug(f"Toggle sidebar visibility requested: {is_visible}, split variant: {getattr(self, '_split_variant', 'unknown')}")
            if HAS_OVERLAY_SPLIT and getattr(self, '_split_variant', '') == 'overlay':
                # For OverlaySplitView
                self.split_view.set_show_sidebar(is_visible)
                logger.debug(f"Set OverlaySplitView sidebar visibility to: {is_visible}")
            elif HAS_NAV_SPLIT and getattr(self, '_split_variant', '') == 'navigation':
                # NavigationSplitView doesn't have set_show_sidebar method
                # The sidebar visibility is controlled by the navigation view
                logger.debug(f"NavigationSplitView sidebar visibility toggle requested: {is_visible}")
            else:
                # For Gtk.Paned fallback
                sidebar_widget = self.split_view.get_start_child()
                if sidebar_widget:
                    sidebar_widget.set_visible(is_visible)
                    logger.debug(f"Set Gtk.Paned sidebar visibility to: {is_visible}")
        except Exception as e:
            logger.error(f"Failed to toggle sidebar visibility: {e}")



    def on_scp_button_clicked(self, button):
<<<<<<< HEAD
        """Open the integrated SFTP manager for the selected connection."""
=======
        """Open the integrated SFTP file manager for the selected connection."""
>>>>>>> 3f04c5bc
        try:
            selected_row = self.connection_list.get_selected_row()
            if not selected_row:
                return
            connection = getattr(selected_row, 'connection', None)
            if not connection:
                return
<<<<<<< HEAD
            self._open_sftp_file_manager_for_connection(
                connection,
                restrict_to_file_manager=False,
                show_error=True,
            )
        except Exception as e:
            logger.error(f'SFTP manager launch failed: {e}')

    def _start_scp_upload_flow(self, connection):
        """Kick off the upload flow using a portal-aware file chooser."""
        try:
            file_dialog = Gtk.FileDialog(title=_('Select files to upload'))
            file_dialog.open_multiple(
                self,
                None,
                lambda fd, res: self._on_upload_files_chosen(fd, res, connection),
            )
        except Exception as e:
            logger.error(f'Upload dialog failed: {e}')

    def _prompt_scp_download(self, connection):
        """Ask the user for remote source paths and local destination for downloads."""
        try:
            prompt = Adw.MessageDialog(
                transient_for=self,
                modal=True,
                heading=_('Download files from server'),
                body=_('Enter one or more remote paths (one per line) and the local destination directory. Files will be transferred using scp without a file chooser.')
            )
            prompt.add_response('cancel', _('Cancel'))
            prompt.add_response('download', _('Download'))
            prompt.set_default_response('download')
            prompt.set_close_response('cancel')
=======

            host_value = _get_connection_host(connection)
            if not host_value:
                logger.warning('Selected connection has no hostname; skipping SFTP file manager launch')
                return
>>>>>>> 3f04c5bc

            app = self.get_application()
            if app is None:
                logger.warning('Cannot open SFTP file manager without application reference')
                return

            connection_info = {
                'host': host_value,
                'port': int(getattr(connection, 'port', 22) or 22),
                'username': getattr(connection, 'username', ''),
            }
            password = getattr(connection, 'password', None)
            if password:
                connection_info['password'] = password

            file_manager = SftpFileManager(app, connection_info=connection_info)
            try:
                file_manager.set_transient_for(self)
            except Exception:
                pass
            self._last_sftp_file_manager = file_manager
            file_manager.present()
        except Exception as e:
            logger.error(f'Failed to open SFTP file manager: {e}')

    def on_manage_files_button_clicked(self, button):
        """Handle manage files button click from toolbar"""
        try:
            selected_row = self.connection_list.get_selected_row()
            if not selected_row:
                return
            connection = getattr(selected_row, 'connection', None)
            if not connection:
                return
            self._open_sftp_file_manager_for_connection(
                connection,
                restrict_to_file_manager=True,
                show_error=True,
            )
        except Exception as e:
            logger.error(f"Manage files button click failed: {e}")

    def _open_sftp_file_manager_for_connection(
        self,
        connection: Connection,
        *,
        restrict_to_file_manager: bool,
        show_error: bool = False,
    ):
        """Open or focus the SFTP file manager window for ``connection``."""

        existing = self._file_manager_windows.get(connection)
        if existing:
            try:
                existing.present()
                return existing
            except Exception as exc:
                logger.debug(
                    "Existing file manager window invalid for %s: %s", connection.nickname, exc
                )
                self._file_manager_windows.pop(connection, None)

        app = self.get_application()
        if app is None:
            logger.error("Cannot open SFTP manager without an application instance")
            if show_error:
                self._show_manage_files_error(
                    connection.nickname,
                    _('Unable to open the file manager window.'),
                )
            return None

        try:
            window = launch_sftp_file_manager_for_connection(
                app,
                connection,
                restrict_to_file_manager=restrict_to_file_manager,
                auto_connect=True,
            )
        except Exception as exc:
            logger.error(
                "Failed to open SFTP manager for %s: %s", connection.nickname, exc
            )
            if show_error:
                self._show_manage_files_error(
                    connection.nickname,
                    str(exc) or _('Failed to open file manager.'),
                )
            return None

        self._register_file_manager_window(connection, window)
        mode = 'browser' if restrict_to_file_manager else 'transfer'
        logger.info("Opened SFTP file manager for %s in %s mode", connection.nickname, mode)
        return window

    def _register_file_manager_window(self, connection: Connection, window):
        """Track an opened SFTP manager to keep it alive for the session."""

        def _on_close(win, *args):
            try:
                existing = self._file_manager_windows.get(connection)
                if existing is win:
                    self._file_manager_windows.pop(connection, None)
            except Exception as exc:
                logger.debug("Failed to update file manager registry: %s", exc)
            return False

        try:
            window.connect('close-request', _on_close)
        except Exception as exc:
            logger.debug("Unable to connect close-request handler: %s", exc)

        self._file_manager_windows[connection] = window
        return window

    def on_system_terminal_button_clicked(self, button):
        """Handle system terminal button click from toolbar"""
        try:
            selected_row = self.connection_list.get_selected_row()
            if not selected_row:
                return
            connection = getattr(selected_row, 'connection', None)
            if not connection:
                return
            
            # Use the same logic as the context menu action
            self.open_in_system_terminal(connection)
        except Exception as e:
            logger.error(f"System terminal button click failed: {e}")

    def _show_ssh_copy_id_terminal_using_main_widget(self, connection, ssh_key, force=False):
        """Show a window with header bar and embedded terminal running ssh-copy-id.

        Requirements:
        - Terminal expands horizontally, no borders around it
        - Header bar contains Cancel and Close buttons
        """
        logger.info("Main window: Starting ssh-copy-id terminal window creation")
        host_value = _get_connection_host(connection)
        logger.debug(f"Main window: Connection details - host: {host_value}, "
                    f"username: {getattr(connection, 'username', 'unknown')}, "
                    f"port: {getattr(connection, 'port', 22)}")
        logger.debug(f"Main window: SSH key details - private_path: {getattr(ssh_key, 'private_path', 'unknown')}, "
                    f"public_path: {getattr(ssh_key, 'public_path', 'unknown')}")
        
        try:
            target = f"{connection.username}@{host_value}" if getattr(connection, 'username', '') else host_value
            pub_name = os.path.basename(getattr(ssh_key, 'public_path', '') or '')
            body_text = _('This will add your public key to the server\'s ~/.ssh/authorized_keys so future logins can use SSH keys.')
            logger.debug(f"Main window: Target: {target}, public key name: {pub_name}")
            
            dlg = Adw.Window()
            dlg.set_transient_for(self)
            dlg.set_modal(True)
            logger.debug("Main window: Created modal window")
            try:
                dlg.set_title(_('ssh-copy-id'))
            except Exception:
                pass
            try:
                dlg.set_default_size(920, 520)
            except Exception:
                pass

            # Header bar with Cancel
            header = Adw.HeaderBar()
            title_widget = Gtk.Box(orientation=Gtk.Orientation.VERTICAL, spacing=2)
            title_label = Gtk.Label(label=_('ssh-copy-id'))
            title_label.set_halign(Gtk.Align.START)
            subtitle_label = Gtk.Label(label=_('Copying {key} to {target}').format(key=pub_name or _('selected key'), target=target))
            subtitle_label.set_halign(Gtk.Align.START)
            try:
                title_label.add_css_class('title-2')
                subtitle_label.add_css_class('dim-label')
            except Exception:
                pass
            title_widget.append(title_label)
            title_widget.append(subtitle_label)
            header.set_title_widget(title_widget)

            # Close button is omitted; window has native close (X)

            # Content: TerminalWidget without connecting spinner/banner
            content_box = Gtk.Box(orientation=Gtk.Orientation.VERTICAL, spacing=8)
            content_box.set_hexpand(True)
            content_box.set_vexpand(True)
            try:
                content_box.set_margin_top(12)
                content_box.set_margin_bottom(12)
                content_box.set_margin_start(6)
                content_box.set_margin_end(6)
            except Exception:
                pass
            # Optional info text under header bar
            info_lbl = Gtk.Label(label=body_text)
            info_lbl.set_halign(Gtk.Align.START)
            try:
                info_lbl.add_css_class('dim-label')
                info_lbl.set_wrap(True)
            except Exception:
                pass
            content_box.append(info_lbl)

            term_widget = TerminalWidget(connection, self.config, self.connection_manager)
            # Hide connecting overlay and suppress disconnect banner for this non-SSH task
            try:
                term_widget._set_connecting_overlay_visible(False)
                setattr(term_widget, '_suppress_disconnect_banner', True)
                term_widget._set_disconnected_banner_visible(False)
            except Exception:
                pass
            term_widget.set_hexpand(True)
            term_widget.set_vexpand(True)
            # No frame: avoid borders around the terminal
            content_box.append(term_widget)

            # Bottom button area with Close button
            button_box = Gtk.Box(orientation=Gtk.Orientation.HORIZONTAL, spacing=12)
            button_box.set_halign(Gtk.Align.END)
            button_box.set_margin_top(12)
            
            cancel_btn = Gtk.Button(label=_('Close'))
            try:
                cancel_btn.add_css_class('suggested-action')
            except Exception:
                pass
            button_box.append(cancel_btn)
            
            content_box.append(button_box)

            # Root container combines header and content
            root_box = Gtk.Box(orientation=Gtk.Orientation.VERTICAL)
            root_box.append(header)
            root_box.append(content_box)
            dlg.set_content(root_box)

            def _on_cancel(btn):
                try:
                    if hasattr(term_widget, 'disconnect'):
                        term_widget.disconnect()
                except Exception:
                    pass
                dlg.close()
            cancel_btn.connect('clicked', _on_cancel)
            # No explicit close button; use window close (X)

            # Build ssh-copy-id command with options derived from connection settings
            logger.debug("Main window: Building ssh-copy-id command arguments")
            argv = self._build_ssh_copy_id_argv(
                connection,
                ssh_key,
                force,
                known_hosts_path=self.connection_manager.known_hosts_path,
            )
            cmdline = ' '.join([GLib.shell_quote(a) for a in argv])
            logger.info("Starting ssh-copy-id: %s", ' '.join(argv))
            logger.info("Full command line: %s", cmdline)
            logger.debug(f"Main window: Command argv: {argv}")
            logger.debug(f"Main window: Shell-quoted command: {cmdline}")

            # Helper to write colored lines into the terminal
            def _feed_colored_line(text: str, color: str):
                colors = {
                    'red': '\x1b[31m',
                    'green': '\x1b[32m',
                    'yellow': '\x1b[33m',
                    'blue': '\x1b[34m',
                }
                prefix = colors.get(color, '')
                try:
                    term_widget.vte.feed(("\r\n" + prefix + text + "\x1b[0m\r\n").encode('utf-8'))
                except Exception:
                    pass

            # Initial info line
            _feed_colored_line(_('Running ssh-copy-id…'), 'yellow')

            # Handle password authentication consistently with terminal connections
            logger.debug("Main window: Setting up authentication environment")
            env = os.environ.copy()
            logger.debug(f"Main window: Environment variables count: {len(env)}")
            
            # Determine auth method and check for saved password
            logger.debug("Main window: Determining authentication preferences")
            try:
                auth_method = int(getattr(connection, 'auth_method', 0) or 0)
                prefer_password = (auth_method == 1)
            except Exception as e2:
                logger.debug(f"Main window: Failed to get auth method from connection object: {e2}")
                auth_method = 0
                prefer_password = False

            has_saved_password = bool(self.connection_manager.get_password(host_value, connection.username))
            combined_auth = (auth_method == 0 and has_saved_password)
            logger.debug(f"Main window: Has saved password: {has_saved_password}")
            logger.debug(
                f"Main window: Authentication setup - prefer_password={prefer_password}, combined_auth={combined_auth}, has_saved_password={has_saved_password}"
            )

            if (prefer_password or combined_auth) and has_saved_password:
                # Use sshpass for password authentication
                logger.debug("Main window: Using sshpass for password authentication")
                import shutil
                sshpass_path = None
                
                # Check if sshpass is available and executable
                logger.debug("Main window: Checking for sshpass availability")
                if os.path.exists('/app/bin/sshpass') and os.access('/app/bin/sshpass', os.X_OK):
                    sshpass_path = '/app/bin/sshpass'
                    logger.debug("Found sshpass at /app/bin/sshpass")
                elif shutil.which('sshpass'):
                    sshpass_path = shutil.which('sshpass')
                    logger.debug(f"Found sshpass in PATH: {sshpass_path}")
                else:
                    logger.debug("sshpass not found or not executable")
                
                if sshpass_path:
                    # Use the same approach as ssh_password_exec.py for consistency
                    logger.debug("Main window: Setting up sshpass with FIFO")
                    from .ssh_password_exec import _mk_priv_dir, _write_once_fifo
                    import threading
                    
                    # Create private temp directory and FIFO
                    logger.debug("Main window: Creating private temp directory")
                    tmpdir = _mk_priv_dir()
                    fifo = os.path.join(tmpdir, "pw.fifo")
                    logger.debug(f"Main window: FIFO path: {fifo}")
                    os.mkfifo(fifo, 0o600)
                    logger.debug("Main window: FIFO created with permissions 0o600")
                    
                    # Start writer thread that writes the password exactly once
                    saved_password = self.connection_manager.get_password(host_value, connection.username)
                    logger.debug(f"Main window: Retrieved saved password, length: {len(saved_password) if saved_password else 0}")
                    t = threading.Thread(target=_write_once_fifo, args=(fifo, saved_password), daemon=True)
                    t.start()
                    logger.debug("Main window: Password writer thread started")
                    
                    # Use sshpass with FIFO
                    original_argv = argv.copy()
                    argv = [sshpass_path, "-f", fifo] + argv
                    logger.debug(f"Main window: Modified argv - added sshpass: {argv}")
                    
                    # Important: strip askpass vars so OpenSSH won't try the askpass helper for passwords
                    env.pop("SSH_ASKPASS", None)
                    env.pop("SSH_ASKPASS_REQUIRE", None)
                    logger.debug("Main window: Removed SSH_ASKPASS environment variables")
                    
                    logger.debug("Using sshpass with FIFO for ssh-copy-id password authentication")
                    
                    # Store tmpdir for cleanup (will be cleaned up when process exits)
                    def cleanup_tmpdir():
                        try:
                            import shutil
                            shutil.rmtree(tmpdir, ignore_errors=True)
                        except Exception:
                            pass
                    import atexit
                    atexit.register(cleanup_tmpdir)
                else:
                    # sshpass not available – allow interactive password prompt
                    logger.warning("Main window: sshpass not available, falling back to interactive prompt")
                    env.pop("SSH_ASKPASS", None)
                    env.pop("SSH_ASKPASS_REQUIRE", None)
            elif (prefer_password or combined_auth) and not has_saved_password:
                # Password may be required but none saved - let SSH prompt interactively
                # Don't set any askpass environment variables
                logger.debug("Main window: Password auth selected but no saved password - using interactive prompt")
            else:
                # Use askpass for passphrase prompts (key-based auth)
                logger.debug("Main window: Using askpass for key-based authentication")
                from .askpass_utils import get_ssh_env_with_askpass
                askpass_env = get_ssh_env_with_askpass()
                logger.debug(f"Main window: Askpass environment variables: {list(askpass_env.keys())}")
                env.update(askpass_env)

            ensure_writable_ssh_home(env)

            # Ensure /app/bin is first in PATH for Flatpak compatibility
            logger.debug("Main window: Setting up PATH for Flatpak compatibility")
            if os.path.exists('/app/bin'):
                current_path = env.get('PATH', '')
                logger.debug(f"Main window: Current PATH: {current_path}")
                if '/app/bin' not in current_path:
                    env['PATH'] = f"/app/bin:{current_path}"
                    logger.debug(f"Main window: Updated PATH: {env['PATH']}")
                else:
                    logger.debug("Main window: /app/bin already in PATH")
            else:
                logger.debug("Main window: /app/bin does not exist, skipping PATH modification")
            
            cmdline = ' '.join([GLib.shell_quote(a) for a in argv])
            logger.info("Starting ssh-copy-id: %s", ' '.join(argv))
            logger.debug(f"Main window: Final command line: {cmdline}")
            envv = [f"{k}={v}" for k, v in env.items()]
            logger.debug(f"Main window: Environment variables count: {len(envv)}")

            try:
                logger.debug("Main window: Spawning ssh-copy-id process in VTE terminal")
                logger.debug(f"Main window: Working directory: {os.path.expanduser('~') or '/'}")
                logger.debug(f"Main window: Command: ['bash', '-lc', '{cmdline}']")
                
                term_widget.vte.spawn_async(
                    Vte.PtyFlags.DEFAULT,
                    os.path.expanduser('~') or '/',
                    ['bash', '-lc', cmdline],
                    envv,  # <— use merged env
                    GLib.SpawnFlags.DEFAULT,
                    None,
                    None,
                    -1,
                    None,
                    None
                )
                logger.debug("Main window: ssh-copy-id process spawned successfully")

                # Show result modal when the command finishes
                def _on_copyid_exited(vte, status):
                    logger.debug(f"Main window: ssh-copy-id process exited with raw status: {status}")
                    # Normalize exit code
                    exit_code = None
                    try:
                        if os.WIFEXITED(status):
                            exit_code = os.WEXITSTATUS(status)
                            logger.debug(f"Main window: Process exited normally, exit code: {exit_code}")
                        else:
                            exit_code = status if 0 <= int(status) < 256 else ((int(status) >> 8) & 0xFF)
                            logger.debug(f"Main window: Process did not exit normally, normalized exit code: {exit_code}")
                    except Exception as e:
                        logger.debug(f"Main window: Error normalizing exit status: {e}")
                        try:
                            exit_code = int(status)
                            logger.debug(f"Main window: Converted status to int: {exit_code}")
                        except Exception as e2:
                            logger.debug(f"Main window: Failed to convert status to int: {e2}")
                            exit_code = status

                    logger.info(f"ssh-copy-id exited with status: {status}, normalized exit_code: {exit_code}")
                    
                    # Simple verification: just check exit code like default ssh-copy-id
                    ok = (exit_code == 0)
                    
                    # Get error details from output if failed
                    error_details = None
                    if not ok:
                        try:
                            content = term_widget.vte.get_text_range(0, 0, -1, -1, None)
                            if content:
                                # Look for common error patterns in the output
                                content_lower = content.lower()
                                if 'permission denied' in content_lower:
                                    error_details = 'Permission denied - check user credentials and server permissions'
                                elif 'connection refused' in content_lower:
                                    error_details = 'Connection refused - check server address and SSH service'
                                elif 'authentication failed' in content_lower:
                                    error_details = 'Authentication failed - check username and password/key'
                                elif 'no such file or directory' in content_lower:
                                    error_details = 'File not found - check if SSH directory exists on server'
                                elif 'operation not permitted' in content_lower:
                                    error_details = 'Operation not permitted - check server permissions'
                                else:
                                    # Extract the last few lines of output for context
                                    lines = content.strip().split('\n')
                                    if lines:
                                        error_details = f"Error details: {lines[-1]}"
                        except Exception as e:
                            logger.debug(f"Main window: Error extracting error details: {e}")
                    
                    if ok:
                        logger.info("ssh-copy-id completed successfully")
                        logger.debug("Main window: ssh-copy-id succeeded, showing success message")
                        _feed_colored_line(_('Public key was installed successfully.'), 'green')
                    else:
                        logger.error(f"ssh-copy-id failed with exit code: {exit_code}")
                        logger.debug(f"Main window: ssh-copy-id failed with exit code {exit_code}")
                        _feed_colored_line(_('Failed to install the public key.'), 'red')
                        if error_details:
                            _feed_colored_line(error_details, 'red')

                    def _present_result_dialog():
                        logger.debug(f"Main window: Presenting result dialog - success: {ok}")
                        msg = Adw.MessageDialog(
                            transient_for=dlg,
                            modal=True,
                            heading=_('Success') if ok else _('Error'),
                            body=(_('Public key copied to {}@{}').format(connection.username, host_value)
                                  if ok else _('Failed to copy the public key. Check logs for details.')),
                        )
                        msg.add_response('ok', _('OK'))
                        msg.set_default_response('ok')
                        msg.set_close_response('ok')
                        msg.present()
                        logger.debug("Main window: Result dialog presented")
                        return False

                    GLib.idle_add(_present_result_dialog)

                try:
                    term_widget.vte.connect('child-exited', _on_copyid_exited)
                except Exception:
                    pass
            except Exception as e:
                logger.error(f'Failed to spawn ssh-copy-id in TerminalWidget: {e}')
                logger.debug(f'Main window: Exception details: {type(e).__name__}: {str(e)}')
                dlg.close()
                # No fallback method available
                logger.error(f'Terminal ssh-copy-id failed: {e}')
                self._error_dialog(_("SSH Key Copy Error"),
                                  _("Failed to copy SSH key to server."), 
                                  f"Terminal error: {str(e)}\n\nPlease check:\n• Network connectivity\n• SSH server configuration\n• User permissions")
                return

            dlg.present()
            logger.debug("Main window: ssh-copy-id terminal window presented successfully")
        except Exception as e:
            logger.error(f'VTE ssh-copy-id window failed: {e}')
            logger.debug(f'Main window: Exception details: {type(e).__name__}: {str(e)}')
            self._error_dialog(_("SSH Key Copy Error"),
                              _("Failed to create ssh-copy-id terminal window."), 
                              f"Error: {str(e)}\n\nThis could be due to:\n• Missing VTE terminal widget\n• Display/GTK issues\n• System resource limitations")



    def _build_ssh_copy_id_argv(
        self,
        connection,
        ssh_key,
        force: bool = False,
        known_hosts_path: Optional[str] = None,
    ):
        """Construct argv for ssh-copy-id honoring saved UI auth preferences."""
        logger.info(f"Building ssh-copy-id argv for key: {getattr(ssh_key, 'public_path', 'unknown')}")
        logger.debug(f"Main window: Building ssh-copy-id command arguments")
        logger.debug(f"Main window: Connection object: {type(connection)}")
        logger.debug(f"Main window: SSH key object: {type(ssh_key)}")
        logger.debug(f"Main window: Force option: {force}")
        logger.info(f"Key object attributes: private_path={getattr(ssh_key, 'private_path', 'unknown')}, public_path={getattr(ssh_key, 'public_path', 'unknown')}")
        host_value = _get_connection_host(connection)
        
        # Verify the public key file exists
        logger.debug(f"Main window: Checking if public key file exists: {ssh_key.public_path}")
        if not os.path.exists(ssh_key.public_path):
            logger.error(f"Public key file does not exist: {ssh_key.public_path}")
            logger.debug(f"Main window: Public key file missing: {ssh_key.public_path}")
            raise RuntimeError(f"Public key file not found: {ssh_key.public_path}")
        
        logger.debug(f"Main window: Public key file verified: {ssh_key.public_path}")
        argv = ['ssh-copy-id']
        
        # Add force option if enabled
        if force:
            argv.append('-f')
            logger.debug("Main window: Added force option (-f) to ssh-copy-id")
        
        argv.extend(['-i', ssh_key.public_path])
        logger.debug(f"Main window: Base command: {argv}")
        try:
            port = getattr(connection, 'port', 22)
            logger.debug(f"Main window: Connection port: {port}")
            if port and port != 22:
                argv += ['-p', str(connection.port)]
                logger.debug(f"Main window: Added port option: -p {connection.port}")
        except Exception as e:
            logger.debug(f"Main window: Error getting port: {e}")
            pass
        # Honor app SSH settings: strict host key checking / auto-add
        logger.debug("Main window: Loading SSH configuration")
        try:
            cfg = Config()
            ssh_cfg = cfg.get_ssh_config() if hasattr(cfg, 'get_ssh_config') else {}
            logger.debug(f"Main window: SSH config: {ssh_cfg}")
            strict_val = str(ssh_cfg.get('strict_host_key_checking', '') or '').strip()
            auto_add = bool(ssh_cfg.get('auto_add_host_keys', True))
            logger.debug(f"Main window: SSH settings - strict_val='{strict_val}', auto_add={auto_add}")
            if strict_val:
                argv += ['-o', f'StrictHostKeyChecking={strict_val}']
                logger.debug(f"Main window: Added strict host key checking: {strict_val}")
            elif auto_add:
                argv += ['-o', 'StrictHostKeyChecking=accept-new']
                logger.debug("Main window: Added auto-accept new host keys")
        except Exception as e:
            logger.debug(f"Main window: Error loading SSH config: {e}")
            argv += ['-o', 'StrictHostKeyChecking=accept-new']
            logger.debug("Main window: Using default strict host key checking: accept-new")

        if known_hosts_path:
            argv += ['-o', f'UserKnownHostsFile={known_hosts_path}']

        # Derive auth prefs from saved config and connection
        logger.debug("Main window: Determining authentication preferences")
        prefer_password = False
        key_mode = 0
        keyfile = getattr(connection, 'keyfile', '') or ''
        logger.debug(f"Main window: Connection keyfile: '{keyfile}'")

        try:
            auth_method = int(getattr(connection, 'auth_method', 0) or 0)
            prefer_password = (auth_method == 1)
        except Exception as e2:
            logger.debug(f"Main window: Error getting auth method from connection object: {e2}")
            auth_method = 0
            prefer_password = False

        has_saved_password = bool(self.connection_manager.get_password(host_value, connection.username))
        combined_auth = (auth_method == 0 and has_saved_password)

        try:
            # key_select_mode is saved in ssh config, our connection object should have it post-load
            key_mode = int(getattr(connection, 'key_select_mode', 0) or 0)
            logger.debug(f"Main window: Key select mode: {key_mode}")
        except Exception as e:
            logger.debug(f"Main window: Error getting key select mode: {e}")
            key_mode = 0

        # Validate keyfile path
        try:
            keyfile_ok = bool(keyfile) and os.path.isfile(keyfile)
            logger.debug(f"Main window: Keyfile validation - keyfile='{keyfile}', exists={keyfile_ok}")
        except Exception as e:
            logger.debug(f"Main window: Error validating keyfile: {e}")
            keyfile_ok = False

        # Priority: if UI selected a specific key and it exists, use it; otherwise fall back to password prefs/try-all
        logger.debug(f"Main window: Applying authentication options - key_mode={key_mode}, keyfile_ok={keyfile_ok}, prefer_password={prefer_password}, combined_auth={combined_auth}")
        
        # For ssh-copy-id, we should NOT add IdentityFile options because:
        # 1. ssh-copy-id should use the same key for authentication that it's copying
        # 2. The -i parameter already specifies which key to copy
        # 3. Adding IdentityFile would cause ssh-copy-id to use a different key for auth
        
        if key_mode == 1 and keyfile_ok:
            # Don't add IdentityFile for ssh-copy-id - it should use the key being copied
            logger.debug(f"Main window: Skipping IdentityFile for ssh-copy-id - using key being copied for authentication")
        else:
            # Apply authentication preferences
            if prefer_password:
                argv += ['-o', 'PreferredAuthentications=password']
                if getattr(connection, 'pubkey_auth_no', False):
                    argv += ['-o', 'PubkeyAuthentication=no']
                    logger.debug("Main window: Added password authentication options - PubkeyAuthentication=no, PreferredAuthentications=password")
                else:
                    logger.debug("Main window: Added password authentication option - PreferredAuthentications=password")
            elif combined_auth:
                argv += [
                    '-o',
                    'PreferredAuthentications=gssapi-with-mic,hostbased,publickey,keyboard-interactive,password'
                ]
                logger.debug(
                    "Main window: Added combined authentication options - "
                    "PreferredAuthentications=gssapi-with-mic,hostbased,publickey,keyboard-interactive,password"
                )
        
        # Target
        target = f"{connection.username}@{host_value}" if getattr(connection, 'username', '') else host_value
        argv.append(target)
        logger.debug(f"Main window: Added target: {target}")
        logger.debug(f"Main window: Final argv: {argv}")
        return argv


    def on_delete_connection_clicked(self, button):
        """Handle delete connection button click"""
        target_rows = self._get_target_connection_rows()
        if not target_rows:
            logger.debug("Delete requested without any connection selection")
            return

        connections = self._connections_from_rows(target_rows)
        neighbor_row = self._determine_neighbor_connection_row(target_rows)

        self._prompt_delete_connections(connections, neighbor_row)

    def on_rename_group_clicked(self, button):
        """Handle rename group button click"""
        selected_row = self.connection_list.get_selected_row()
        if selected_row and hasattr(selected_row, 'group_id'):
            self.on_edit_group_action(None, None)

    def on_delete_group_clicked(self, button):
        """Handle delete group button click"""
        selected_row = self.connection_list.get_selected_row()
        if selected_row and hasattr(selected_row, 'group_id'):
            self.on_delete_group_action(None, None)

    def on_delete_connection_response(self, dialog, response, payload):
        """Handle delete connection dialog response"""
        try:
            neighbor_row = None
            connections: List[Connection]

            if isinstance(payload, dict):
                connections = payload.get('connections', []) or []
                neighbor_row = payload.get('neighbor_row')
            elif isinstance(payload, (list, tuple)):
                connections = list(payload)
            else:
                connections = [payload] if payload else []

            if response not in {'delete', 'close_remove'}:
                return

            for connection in connections:
                if not connection:
                    continue
                if response == 'close_remove':
                    self._disconnect_connection_terminals(connection)
                self.connection_manager.remove_connection(connection)

            # No automatic selection or focus changes after deletion
            # Let the connection removal handler manage the UI state
        except Exception as e:
            logger.error(f"Failed to delete connections: {e}")

    def _on_tab_close_confirmed(self, dialog, response_id, tab_view, page):
        """Handle response from tab close confirmation dialog"""
        dialog.destroy()
        if response_id == 'close':
            self._close_tab(tab_view, page)
        # If cancelled, do nothing - the tab remains open
    
    def _close_tab(self, tab_view, page):
        """Close the tab and clean up resources"""
        if hasattr(page, 'get_child'):
            child = page.get_child()
            if hasattr(child, 'disconnect'):
                # Get the connection associated with this terminal using reverse map
                connection = self.terminal_to_connection.get(child)
                # Disconnect the terminal
                child.disconnect()
                # Clean up multi-tab tracking maps
                try:
                    if connection is not None:
                        # Remove from list for this connection
                        if connection in self.connection_to_terminals and child in self.connection_to_terminals[connection]:
                            self.connection_to_terminals[connection].remove(child)
                            if not self.connection_to_terminals[connection]:
                                del self.connection_to_terminals[connection]
                        # Update most-recent mapping
                        if connection in self.active_terminals and self.active_terminals[connection] is child:
                            remaining = self.connection_to_terminals.get(connection)
                            if remaining:
                                self.active_terminals[connection] = remaining[-1]
                            else:
                                del self.active_terminals[connection]
                    if child in self.terminal_to_connection:
                        del self.terminal_to_connection[child]
                except Exception:
                    pass
        
        # Close the tab page
        tab_view.close_page(page)
        
        # Update the UI based on the number of remaining tabs
        GLib.idle_add(self._update_ui_after_tab_close)
    
    def on_tab_close(self, tab_view, page):
        """Handle tab close - THE KEY FIX: Never call close_page ourselves"""
        # If we are closing pages programmatically (e.g., after deleting a
        # connection), suppress the confirmation dialog and allow the default
        # close behavior to proceed.
        if getattr(self, '_suppress_close_confirmation', False):
            return False
        # Get the connection for this tab
        connection = None
        terminal = None
        if hasattr(page, 'get_child'):
            child = page.get_child()
            if hasattr(child, 'disconnect'):
                terminal = child
                connection = self.terminal_to_connection.get(child)
        
        if not connection:
            # For non-terminal tabs, allow immediate close
            return False  # Allow the default close behavior
        
        # Check if confirmation is required
        confirm_disconnect = self.config.get_setting('confirm-disconnect', True)
        
        if confirm_disconnect:
            # Store tab view and page as instance variables
            self._pending_close_tab_view = tab_view
            self._pending_close_page = page
            self._pending_close_connection = connection
            self._pending_close_terminal = terminal
            
            # Show confirmation dialog
            host_value = _get_connection_host(connection)
            dialog = Adw.MessageDialog(
                transient_for=self,
                modal=True,
                heading=_("Close connection to {}").format(connection.nickname or host_value),
                body=_("Are you sure you want to close this connection?")
            )
            dialog.add_response('cancel', _("Cancel"))
            dialog.add_response('close', _("Close"))
            dialog.set_response_appearance('close', Adw.ResponseAppearance.DESTRUCTIVE)
            dialog.set_default_response('close')
            dialog.set_close_response('cancel')
            
            # Connect to response signal before showing the dialog
            dialog.connect('response', self._on_tab_close_response)
            dialog.present()
            
            # Prevent the default close behavior while we show confirmation
            return True
        else:
            # If no confirmation is needed, just allow the default close behavior.
            # The default handler will close the page, which in turn triggers the
            # terminal disconnection via the page's 'unmap' or 'destroy' signal.
            return False

    def _on_tab_close_response(self, dialog, response_id):
        """Handle the response from the close confirmation dialog."""
        # Retrieve the pending tab info
        tab_view = self._pending_close_tab_view
        page = self._pending_close_page
        terminal = self._pending_close_terminal

        if response_id == 'close':
            # User confirmed, disconnect the terminal. The tab will be removed
            # by the AdwTabView once we finish the close operation.
            if terminal and hasattr(terminal, 'disconnect'):
                terminal.disconnect()
            # Now, tell the tab view to finish closing the page.
            tab_view.close_page_finish(page, True)
            
            # Update tab button visibility after closing
            self._update_tab_button_visibility()
            
            # Check if this was the last tab and show welcome screen if needed
            if tab_view.get_n_pages() == 0:
                self.show_welcome_view()
        else:
            # User cancelled, so we reject the close request.
            # This is the critical step that makes the close button work again.
            tab_view.close_page_finish(page, False)

        dialog.destroy()
        # Clear pending state to avoid memory leaks
        self._pending_close_tab_view = None
        self._pending_close_page = None
        self._pending_close_connection = None
        self._pending_close_terminal = None
    
    def on_tab_attached(self, tab_view, page, position):
        """Handle tab attached"""
        self._update_tab_button_visibility()

    def _update_tab_button_visibility(self):
        """Update TabButton visibility based on number of tabs"""
        try:
            if hasattr(self, 'tab_button'):
                has_tabs = self.tab_view.get_n_pages() > 0
                self.tab_button.set_visible(has_tabs)
        except Exception as e:
            logger.error(f"Failed to update tab button visibility: {e}")

    def on_tab_detached(self, tab_view, page, position):
        """Handle tab detached"""
        # Cleanup terminal-to-connection maps when a page is detached
        try:
            if hasattr(page, 'get_child'):
                child = page.get_child()
                if child in self.terminal_to_connection:
                    connection = self.terminal_to_connection.get(child)
                    # Remove reverse map
                    del self.terminal_to_connection[child]
                    # Remove from per-connection list
                    if connection in self.connection_to_terminals and child in self.connection_to_terminals[connection]:
                        self.connection_to_terminals[connection].remove(child)
                        if not self.connection_to_terminals[connection]:
                            del self.connection_to_terminals[connection]
                    # Update most recent mapping if needed
                    if connection in self.active_terminals and self.active_terminals[connection] is child:
                        remaining = self.connection_to_terminals.get(connection)
                        if remaining:
                            self.active_terminals[connection] = remaining[-1]
                        else:
                            del self.active_terminals[connection]
        except Exception:
            pass

        # Update tab button visibility
        self._update_tab_button_visibility()
        
        # Show welcome view if no more tabs are left
        if tab_view.get_n_pages() == 0:
            self.show_welcome_view()
        else:
            # Update button visibility when tabs remain
            if hasattr(self, 'view_toggle_button'):
                self.view_toggle_button.set_visible(True)

    def on_local_terminal_button_clicked(self, button):
        """Handle local terminal button click"""
        try:
            logger.info("Local terminal button clicked")
            self.terminal_manager.show_local_terminal()
        except Exception as e:
            logger.error(f"Failed to open local terminal: {e}")

    def on_tab_button_clicked(self, button):
        """Handle tab button click to open/close tab overview and switch to tab view"""
        try:
            # First, ensure we're showing the tab view stack
            self.show_tab_view()
            
            # Then toggle the tab overview
            is_open = self.tab_overview.get_open()
            self.tab_overview.set_open(not is_open)
        except Exception as e:
            logger.error(f"Failed to toggle tab overview: {e}")


            

    def on_connection_added(self, manager, connection):
        """Handle new connection added"""
        self.group_manager.connections.setdefault(connection.nickname, None)
        if connection.nickname not in self.group_manager.root_connections:
            self.group_manager.root_connections.append(connection.nickname)
            self.group_manager._save_groups()
        self.rebuild_connection_list()

    def on_connection_removed(self, manager, connection):
        """Handle connection removed from the connection manager"""
        logger.info(f"Connection removed: {connection.nickname}")

        # Save current scroll position before any UI changes
        scroll_position = None
        if hasattr(self, 'connection_scrolled') and self.connection_scrolled:
            vadj = self.connection_scrolled.get_vadjustment()
            if vadj:
                scroll_position = vadj.get_value()

        # Remove from UI if it exists
        if connection in self.connection_rows:
            row = self.connection_rows[connection]
            self.connection_list.remove(row)
            del self.connection_rows[connection]
        
        # Remove from group manager
        self.group_manager.connections.pop(connection.nickname, None)
        if connection.nickname in self.group_manager.root_connections:
            self.group_manager.root_connections.remove(connection.nickname)
        self.group_manager._save_groups()

        # Close all terminals for this connection and clean up maps
        terminals = list(self.connection_to_terminals.get(connection, []))
        # Suppress confirmation while we programmatically close pages
        self._suppress_close_confirmation = True
        try:
            for term in terminals:
                try:
                    page = self.tab_view.get_page(term)
                    if page:
                        self.tab_view.close_page(page)
                except Exception:
                    pass
                try:
                    if hasattr(term, 'disconnect'):
                        term.disconnect()
                except Exception:
                    pass
                # Remove reverse map entry for each terminal
                try:
                    if term in self.terminal_to_connection:
                        del self.terminal_to_connection[term]
                except Exception:
                    pass
        finally:
            self._suppress_close_confirmation = False
        if connection in self.connection_to_terminals:
            del self.connection_to_terminals[connection]
        if connection in self.active_terminals:
            del self.active_terminals[connection]

        # Restore scroll position without auto-selecting any row
        def _restore_scroll_only():
            if scroll_position is not None and hasattr(self, 'connection_scrolled') and self.connection_scrolled:
                vadj = self.connection_scrolled.get_vadjustment()
                if vadj:
                    vadj.set_value(scroll_position)
            return False

        # Use idle_add to restore scroll position after UI updates complete
        GLib.idle_add(_restore_scroll_only)

    def on_connection_status_changed(self, manager, connection, is_connected):
        """Handle connection status change"""
        logger.debug(f"Connection status changed: {connection.nickname} - {'Connected' if is_connected else 'Disconnected'}")
        if connection in self.connection_rows:
            row = self.connection_rows[connection]
            # Force update the connection's is_connected state
            connection.is_connected = is_connected
            # Update the row's status
            row.update_status()
            # Force a redraw of the row
            row.queue_draw()

        # If this was a controlled reconnect and we are now connected, reset the flag
        if is_connected and getattr(self, '_is_controlled_reconnect', False):
            self._is_controlled_reconnect = False

        # Use the same reliable status to control terminal banners
        try:
            for term in self.connection_to_terminals.get(connection, []) or []:
                if hasattr(term, '_set_disconnected_banner_visible'):
                    if is_connected:
                        term._set_disconnected_banner_visible(False)
                    else:
                        # Do not force-show here to avoid duplicate messages; terminals handle showing on failure/loss
                        pass
        except Exception:
            pass

    def on_setting_changed(self, config, key, value):
        """Handle configuration setting change"""
        logger.debug(f"Setting changed: {key} = {value}")
        
        # Apply relevant changes
        if key.startswith('terminal.'):
            # Update terminal themes/fonts
            for terms in self.connection_to_terminals.values():
                for terminal in terms:
                    terminal.apply_theme()

    def on_window_size_changed(self, window, param):
        """Handle window size change"""
        width = self.get_default_size()[0]
        height = self.get_default_size()[1]
        sidebar_width = self._get_sidebar_width()
        
        self.config.save_window_geometry(width, height, sidebar_width)

    def simple_close_handler(self, window):
        """Handle window close - distinguish between tab close and window close"""
        logger.info("")
        
        try:
            # Check if we have any tabs open
            n_pages = self.tab_view.get_n_pages()
            logger.info(f" Number of tabs: {n_pages}")
            
            # If we have tabs, close all tabs first and then quit
            if n_pages > 0:
                logger.info(" CLOSING ALL TABS FIRST")
                # Close all tabs
                while self.tab_view.get_n_pages() > 0:
                    page = self.tab_view.get_nth_page(0)
                    self.tab_view.close_page(page)
            
            # Now quit the application
            logger.info(" QUITTING APPLICATION")
            app = self.get_application()
            if app:
                app.quit()
                
        except Exception as e:
            logger.error(f" ERROR IN WINDOW CLOSE: {e}")
            # Force quit even if there's an error
            app = self.get_application()
            self.show_quit_confirmation_dialog()
            return False  # Don't quit yet, let dialog handle it
        
        # No active connections, safe to quit
        self._do_quit()
        return True  # Safe to quit

    def on_close_request(self, window):
        """Handle window close request - MAIN ENTRY POINT"""
        if self._is_quitting:
            return False  # Already quitting, allow close
            
        # Check for active connections across all tabs
        actually_connected = {}
        local_terminals = []
        ssh_terminals = []
        
        for conn, terms in self.connection_to_terminals.items():
            for term in terms:
                if getattr(term, 'is_connected', False):
                    actually_connected.setdefault(conn, []).append(term)
                    # Categorize terminals
                    if hasattr(term, '_is_local_terminal') and term._is_local_terminal():
                        local_terminals.append(term)
                    else:
                        ssh_terminals.append(term)
        
        # If there are SSH terminals, always show warning
        if ssh_terminals:
            self.show_quit_confirmation_dialog()
            return True  # Prevent close, let dialog handle it
        
        # If there are only local terminals, check their job status
        if local_terminals:
            # Check if any local terminal has an active job
            has_active_jobs = False
            for term in local_terminals:
                if hasattr(term, 'has_active_job') and term.has_active_job():
                    has_active_jobs = True
                    break
            
            # If any local terminal has an active job, show warning
            if has_active_jobs:
                self.show_quit_confirmation_dialog()
                return True  # Prevent close, let dialog handle it
        
        # No active connections or all local terminals are idle, safe to close
        return False  # Allow close

    def show_quit_confirmation_dialog(self):
        """Show confirmation dialog when quitting with active connections"""
        # Bring the main window to the foreground first
        try:
            self.present()
        except Exception as e:
            logger.debug(f"Failed to bring window to foreground: {e}")
        
        # Categorize connected terminals
        connected_items = []
        local_terminals = []
        ssh_terminals = []
        
        for conn, terms in self.connection_to_terminals.items():
            for term in terms:
                if getattr(term, 'is_connected', False):
                    connected_items.append((conn, term))
                    # Categorize terminals
                    if hasattr(term, '_is_local_terminal') and term._is_local_terminal():
                        local_terminals.append((conn, term))
                    else:
                        ssh_terminals.append((conn, term))
        
        active_count = len(connected_items)
        
        # Determine dialog content based on terminal types
        if ssh_terminals:
            # SSH terminals present - use original messaging
            if active_count == 1:
                message = f"You have 1 open terminal tab."
                detail = "Closing the application will disconnect this connection."
            else:
                message = f"You have {active_count} open terminal tabs."
                detail = f"Closing the application will disconnect all connections."
            heading = "Active SSH Connections"
        else:
            # Only local terminals with active jobs
            if active_count == 1:
                message = f"You have 1 local terminal with an active job."
                detail = "Closing the application will terminate the running process."
            else:
                message = f"You have {active_count} local terminals with active jobs."
                detail = f"Closing the application will terminate all running processes."
            heading = "Active Local Terminal Jobs"
        
        dialog = Adw.AlertDialog()
        dialog.set_heading(heading)
        dialog.set_body(f"{message}\n\n{detail}")
        
        dialog.add_response('cancel', 'Cancel')
        dialog.add_response('quit', 'Quit Anyway')
        dialog.set_response_appearance('quit', Adw.ResponseAppearance.DESTRUCTIVE)
        dialog.set_default_response('quit')
        dialog.set_close_response('cancel')
        
        dialog.connect('response', self.on_quit_confirmation_response)
        app = self.get_application()
        if app is not None:
            app.hold()

        dialog.present(self)

    def on_quit_confirmation_response(self, dialog, response):
        """Handle quit confirmation dialog response"""
        app = self.get_application()
        try:
            if response == 'quit':
                # Start cleanup process
                shutdown.cleanup_and_quit(self)
        finally:
            if app is not None:
                app.release()
            dialog.close()



    def on_open_new_connection_action(self, action, param=None):
        """Open a new tab for the selected connection via context menu."""
        try:
            connection = getattr(self, '_context_menu_connection', None)
            if connection is None:
                # Fallback to selected row if any
                row = self.connection_list.get_selected_row()
                connection = getattr(row, 'connection', None) if row else None
            if connection is None:
                return
            self.terminal_manager.connect_to_host(connection, force_new=True)
        except Exception as e:
            logger.error(f"Failed to open new connection tab: {e}")

    def on_open_new_connection_tab_action(self, action, param=None):
        """Open a new tab for the selected connection via global shortcut (Ctrl/⌘+Alt+N)."""
        try:
            # Get the currently selected connection
            row = self.connection_list.get_selected_row()
            if row and hasattr(row, 'connection'):
                connection = row.connection
                self.terminal_manager.connect_to_host(connection, force_new=True)
            else:
                # If no connection is selected, show a message or fall back to new connection dialog
                logger.debug(
                    f"No connection selected for {get_primary_modifier_label()}+Alt+N, opening new connection dialog"
                )
                self.show_connection_dialog()
        except Exception as e:
            logger.error(
                f"Failed to open new connection tab with {get_primary_modifier_label()}+Alt+N: {e}"
            )

    def on_manage_files_action(self, action, param=None):
        """Handle manage files action from context menu"""
        if hasattr(self, '_context_menu_connection') and self._context_menu_connection:
            connection = self._context_menu_connection
            self._open_sftp_file_manager_for_connection(
                connection,
                restrict_to_file_manager=True,
                show_error=True,
            )

    def on_edit_connection_action(self, action, param=None):
        """Handle edit connection action from context menu"""
        try:
            connection = getattr(self, '_context_menu_connection', None)
            if connection is None:
                # Fallback to selected row if any
                row = self.connection_list.get_selected_row()
                connection = getattr(row, 'connection', None) if row else None
            if connection is None:
                return
            self.show_connection_dialog(connection)
        except Exception as e:
            logger.error(f"Failed to edit connection: {e}")

    def on_delete_connection_action(self, action, param=None):
        """Handle delete connection action from context menu"""
        try:
            target_rows = self._get_target_connection_rows(prefer_context=True)
            if not target_rows:
                return

            connections = self._connections_from_rows(target_rows)
            neighbor_row = self._determine_neighbor_connection_row(target_rows)

            self._prompt_delete_connections(connections, neighbor_row)
        except Exception as e:
            logger.error(f"Failed to delete connection: {e}")

    def on_open_in_system_terminal_action(self, action, param=None):
        """Handle open in system terminal action from context menu"""
        try:
            connection = getattr(self, '_context_menu_connection', None)
            if connection is None:
                # Fallback to selected row if any
                row = self.connection_list.get_selected_row()
                connection = getattr(row, 'connection', None) if row else None
            if connection is None:
                return
            
            self.open_in_system_terminal(connection)
        except Exception as e:
            logger.error(f"Failed to open in system terminal: {e}")

    def on_broadcast_command_action(self, action, param=None):
        """Handle broadcast command action - shows dialog to input command"""
        try:
            # Check if there are any SSH terminals open
            ssh_terminals_count = 0
            for i in range(self.tab_view.get_n_pages()):
                page = self.tab_view.get_nth_page(i)
                if page is None:
                    continue
                terminal_widget = page.get_child()
                if terminal_widget is None or not hasattr(terminal_widget, 'vte'):
                    continue
                if hasattr(terminal_widget, 'connection'):
                    if (hasattr(terminal_widget.connection, 'nickname') and
                            terminal_widget.connection.nickname == "Local Terminal"):
                        continue
                    if hasattr(terminal_widget.connection, 'hostname'):
                        ssh_terminals_count += 1
            
            if ssh_terminals_count == 0:
                # Show message dialog
                try:
                    error_dialog = Adw.MessageDialog(
                        transient_for=self,
                        modal=True,
                        heading=_("No SSH Terminals Open"),
                        body=_("Connect to your server first!")
                    )
                    error_dialog.add_response('ok', _('OK'))
                    error_dialog.present()
                except Exception as e:
                    logger.error(f"Failed to show error dialog: {e}")
                return
            
            # Create a custom dialog window instead of using Adw.MessageDialog
            dialog = Gtk.Dialog(
                title=_("Broadcast Command"),
                transient_for=self,
                modal=True,
                destroy_with_parent=True
            )
            
            # Set dialog properties
            dialog.set_default_size(400, 150)
            dialog.set_resizable(False)
            
            # Get the content area
            content_area = dialog.get_content_area()
            content_area.set_margin_start(20)
            content_area.set_margin_end(20)
            content_area.set_margin_top(20)
            content_area.set_margin_bottom(20)
            content_area.set_spacing(12)
            
            # Add label
            label = Gtk.Label(label=_("Enter a command to send to all open SSH terminals:"))
            label.set_wrap(True)
            label.set_xalign(0)
            content_area.append(label)
            
            # Add text entry
            entry = Gtk.Entry()
            entry.set_placeholder_text(_("e.g., ls -la"))
            entry.set_activates_default(True)
            entry.set_hexpand(True)
            content_area.append(entry)
            
            # Add buttons
            dialog.add_button(_('Cancel'), Gtk.ResponseType.CANCEL)
            send_button = dialog.add_button(_('Send'), Gtk.ResponseType.OK)
            send_button.get_style_context().add_class('suggested-action')
            
            # Set default button
            dialog.set_default_response(Gtk.ResponseType.OK)
            
            # Connect to response signal
            def on_response(dialog, response):
                if response == Gtk.ResponseType.OK:
                    command = entry.get_text().strip()
                    if command:
                        sent_count, failed_count = self.terminal_manager.broadcast_command(command)
                        
                        # Show result dialog
                        result_dialog = Adw.MessageDialog(
                            transient_for=self,
                            modal=True,
                            heading=_("Command Sent"),
                            body=_("Command sent to {} SSH terminals. {} failed.").format(sent_count, failed_count)
                        )
                        result_dialog.add_response('ok', _('OK'))
                        result_dialog.present()
                    else:
                        # Show error for empty command
                        error_dialog = Adw.MessageDialog(
                            transient_for=self,
                            modal=True,
                            heading=_("Error"),
                            body=_("Please enter a command to send.")
                        )
                        error_dialog.add_response('ok', _('OK'))
                        error_dialog.present()
                dialog.destroy()
            
            dialog.connect('response', on_response)
            
            # Show the dialog
            dialog.present()
            
            # Focus the entry after the dialog is shown
            def focus_entry():
                entry.grab_focus()
                return False
            
            GLib.idle_add(focus_entry)
            
        except Exception as e:
            logger.error(f"Failed to show broadcast command dialog: {e}")
            # Show error dialog
            try:
                error_dialog = Adw.MessageDialog(
                    transient_for=self,
                    modal=True,
                    heading=_("Error"),
                    body=_("Failed to open broadcast command dialog: {}").format(str(e))
                )
                error_dialog.add_response('ok', _('OK'))
                error_dialog.present()
            except Exception:
                pass
    
    def on_create_group_action(self, action, param=None):
        """Handle create group action"""
        try:
            # Create dialog for group name input
            dialog = Gtk.Dialog(
                title=_("Create New Group"),
                transient_for=self,
                modal=True,
                destroy_with_parent=True
            )
            
            dialog.set_default_size(400, 150)
            dialog.set_resizable(False)
            
            content_area = dialog.get_content_area()
            content_area.set_margin_start(20)
            content_area.set_margin_end(20)
            content_area.set_margin_top(20)
            content_area.set_margin_bottom(20)
            content_area.set_spacing(12)
            
            # Add label
            label = Gtk.Label(label=_("Enter a name for the new group:"))
            label.set_wrap(True)
            label.set_xalign(0)
            content_area.append(label)
            
            # Add text entry
            entry = Gtk.Entry()
            entry.set_placeholder_text(_("e.g., Production Servers"))
            entry.set_activates_default(True)
            entry.set_hexpand(True)
            content_area.append(entry)
            
            # Add buttons
            dialog.add_button(_('Cancel'), Gtk.ResponseType.CANCEL)
            create_button = dialog.add_button(_('Create'), Gtk.ResponseType.OK)
            create_button.get_style_context().add_class('suggested-action')
            
            dialog.set_default_response(Gtk.ResponseType.OK)
            
            def on_response(dialog, response):
                if response == Gtk.ResponseType.OK:
                    group_name = entry.get_text().strip()
                    if group_name:
                        self.group_manager.create_group(group_name)
                        self.rebuild_connection_list()
                    else:
                        # Show error for empty name
                        error_dialog = Adw.MessageDialog(
                            transient_for=self,
                            modal=True,
                            heading=_("Error"),
                            body=_("Please enter a group name.")
                        )
                        error_dialog.add_response('ok', _('OK'))
                        error_dialog.present()
                dialog.destroy()
            
            dialog.connect('response', on_response)
            dialog.present()
            
            def focus_entry():
                entry.grab_focus()
                return False
            
            GLib.idle_add(focus_entry)
            
        except Exception as e:
            logger.error(f"Failed to show create group dialog: {e}")
    
    def on_edit_group_action(self, action, param=None):
        """Handle edit group action"""
        try:
            logger.debug("Edit group action triggered")
            # Get the group row from context menu or selected row
            selected_row = getattr(self, '_context_menu_group_row', None)
            if not selected_row:
                selected_row = self.connection_list.get_selected_row()
            logger.debug(f"Selected row: {selected_row}")
            if not selected_row:
                logger.debug("No selected row")
                return
            if not hasattr(selected_row, 'group_id'):
                logger.debug("Selected row is not a group row")
                return
            
            group_id = selected_row.group_id
            logger.debug(f"Group ID: {group_id}")
            group_info = self.group_manager.groups.get(group_id)
            if not group_info:
                logger.debug(f"Group info not found for ID: {group_id}")
                return
            
            # Create dialog for group name editing
            dialog = Gtk.Dialog(
                title=_("Edit Group"),
                transient_for=self,
                modal=True,
                destroy_with_parent=True
            )
            
            dialog.set_default_size(400, 150)
            dialog.set_resizable(False)
            
            content_area = dialog.get_content_area()
            content_area.set_margin_start(20)
            content_area.set_margin_end(20)
            content_area.set_margin_top(20)
            content_area.set_margin_bottom(20)
            content_area.set_spacing(12)
            
            # Add label
            label = Gtk.Label(label=_("Enter a new name for the group:"))
            label.set_wrap(True)
            label.set_xalign(0)
            content_area.append(label)
            
            # Add text entry
            entry = Gtk.Entry()
            entry.set_text(group_info['name'])
            entry.set_activates_default(True)
            entry.set_hexpand(True)
            content_area.append(entry)
            
            # Add buttons
            dialog.add_button(_('Cancel'), Gtk.ResponseType.CANCEL)
            save_button = dialog.add_button(_('Save'), Gtk.ResponseType.OK)
            save_button.get_style_context().add_class('suggested-action')
            
            dialog.set_default_response(Gtk.ResponseType.OK)
            
            def on_response(dialog, response):
                if response == Gtk.ResponseType.OK:
                    new_name = entry.get_text().strip()
                    if new_name:
                        group_info['name'] = new_name
                        self.group_manager._save_groups()
                        self.rebuild_connection_list()
                    else:
                        # Show error for empty name
                        error_dialog = Adw.MessageDialog(
                            transient_for=self,
                            modal=True,
                            heading=_("Error"),
                            body=_("Please enter a group name.")
                        )
                        error_dialog.add_response('ok', _('OK'))
                        error_dialog.present()
                dialog.destroy()
            
            dialog.connect('response', on_response)
            dialog.present()
            
            def focus_entry():
                entry.grab_focus()
                entry.select_region(0, -1)
                return False
            
            GLib.idle_add(focus_entry)
            
        except Exception as e:
            logger.error(f"Failed to show edit group dialog: {e}")
    
    
    def on_move_to_ungrouped_action(self, action, param=None):
        """Handle move to ungrouped action"""
        try:
            connections = self._get_target_connections(prefer_context=True)
            if not connections:
                return

            for connection in connections:
                nickname = getattr(connection, 'nickname', None)
                if nickname:
                    self.group_manager.move_connection(nickname, None)
            self.rebuild_connection_list()

        except Exception as e:
            logger.error(f"Failed to move connection to ungrouped: {e}")
    
    def on_move_to_group_action(self, action, param=None):
        """Handle move to group action"""
        try:
            connections = self._get_target_connections(prefer_context=True)
            if not connections:
                return

            connection_nicknames = [
                conn.nickname for conn in connections if hasattr(conn, 'nickname')
            ]
            if not connection_nicknames:
                return

            # Get available groups
            available_groups = self.get_available_groups()
            logger.debug(f"Available groups for move dialog: {len(available_groups)} groups")
            
            # Show group selection dialog
            dialog = Gtk.Dialog(
                title=_("Move to Group"),
                transient_for=self,
                modal=True,
                destroy_with_parent=True
            )
            
            dialog.set_default_size(400, 300)
            dialog.set_resizable(False)
            
            content_area = dialog.get_content_area()
            content_area.set_margin_start(20)
            content_area.set_margin_end(20)
            content_area.set_margin_top(20)
            content_area.set_margin_bottom(20)
            content_area.set_spacing(12)
            
            # Add label
            if len(connection_nicknames) == 1:
                label_text = _("Select a group to move the connection to:")
            else:
                label_text = _("Select a group to move the selected connections to:")
            label = Gtk.Label(label=label_text)
            label.set_wrap(True)
            label.set_xalign(0)
            content_area.append(label)

            # Add list box for groups
            listbox = Gtk.ListBox()
            listbox.set_selection_mode(Gtk.SelectionMode.SINGLE)
            listbox.set_vexpand(True)

            # Add inline group creation section
            create_section_box = Gtk.Box(orientation=Gtk.Orientation.VERTICAL, spacing=6)
            create_section_box.set_margin_start(12)
            create_section_box.set_margin_end(12)
            create_section_box.set_margin_top(6)
            create_section_box.set_margin_bottom(6)

            # Create new group label
            create_label = Gtk.Label(label=_("Create New Group"))
            create_label.set_xalign(0)
            create_label.add_css_class("heading")
            create_section_box.append(create_label)

            # Create new group entry and button
            create_box = Gtk.Box(orientation=Gtk.Orientation.HORIZONTAL, spacing=6)

            self.create_group_entry = Gtk.Entry()
            self.create_group_entry.set_placeholder_text(_("Enter group name"))
            self.create_group_entry.set_hexpand(True)
            create_box.append(self.create_group_entry)

            self.create_group_button = Gtk.Button(label=_("Create"))
            self.create_group_button.add_css_class("suggested-action")
            self.create_group_button.set_sensitive(False)
            create_box.append(self.create_group_button)

            create_section_box.append(create_box)

            # Add the create section to content area
            content_area.append(create_section_box)
            
            # Add separator
            separator = Gtk.Separator(orientation=Gtk.Orientation.HORIZONTAL)
            content_area.append(separator)
            
            # Add existing groups label
            if available_groups:
                existing_label = Gtk.Label(label=_("Existing Groups"))
                existing_label.set_xalign(0)
                existing_label.add_css_class("heading")
                content_area.append(existing_label)
            
            # Add groups to list
            selected_group_id = None
            for group in available_groups:
                row = Gtk.ListBoxRow()
                box = Gtk.Box(orientation=Gtk.Orientation.HORIZONTAL, spacing=12)
                
                # Add group icon
                icon = Gtk.Image.new_from_icon_name('folder-symbolic')
                icon.set_pixel_size(16)
                box.append(icon)
                
                # Add group name
                label = Gtk.Label(label=group['name'])
                label.set_xalign(0)
                label.set_hexpand(True)
                box.append(label)
                
                row.set_child(box)
                row.group_id = group['id']
                listbox.append(row)
            
            content_area.append(listbox)
            
            # Add buttons
            dialog.add_button(_('Cancel'), Gtk.ResponseType.CANCEL)
            move_button = dialog.add_button(_('Move'), Gtk.ResponseType.OK)
            move_button.get_style_context().add_class('suggested-action')
            
            dialog.set_default_response(Gtk.ResponseType.OK)
            
            # Connect entry and button events
            def on_entry_changed(entry):
                text = entry.get_text().strip()
                self.create_group_button.set_sensitive(bool(text))

            def on_entry_activated(entry):
                text = entry.get_text().strip()
                if text:
                    on_create_group_clicked()

            def on_create_group_clicked():
                group_name = self.create_group_entry.get_text().strip()
                if group_name:
                    try:
                        # Create the new group
                        new_group_id = self.group_manager.create_group(group_name)
                        # Move all selected connections to the new group
                        for nickname in connection_nicknames:
                            self.group_manager.move_connection(nickname, new_group_id)
                        # Rebuild the connection list
                        self.rebuild_connection_list()
                        # Close the dialog
                        dialog.destroy()
                    except ValueError as e:
                        # Show error dialog for duplicate group name
                        error_dialog = Gtk.Dialog(
                            title=_("Group Already Exists"),
                            transient_for=dialog,
                            modal=True,
                            destroy_with_parent=True
                        )
                        error_dialog.set_default_size(400, 150)
                        error_dialog.set_resizable(False)
                        
                        content_area = error_dialog.get_content_area()
                        content_area.set_margin_start(20)
                        content_area.set_margin_end(20)
                        content_area.set_margin_top(20)
                        content_area.set_margin_bottom(20)
                        
                        # Add error message
                        error_label = Gtk.Label(label=str(e))
                        error_label.set_wrap(True)
                        error_label.set_xalign(0)
                        content_area.append(error_label)
                        
                        # Add OK button
                        error_dialog.add_button(_('OK'), Gtk.ResponseType.OK)
                        error_dialog.set_default_response(Gtk.ResponseType.OK)
                        
                        def on_error_response(dialog, response):
                            dialog.destroy()
                        
                        error_dialog.connect('response', on_error_response)
                        error_dialog.present()
                        
                        # Clear the entry and focus it for retry
                        self.create_group_entry.set_text("")
                        self.create_group_entry.grab_focus()

            self.create_group_entry.connect('changed', on_entry_changed)
            self.create_group_entry.connect('activate', on_entry_activated)
            self.create_group_button.connect('clicked', lambda btn: on_create_group_clicked())

            def on_response(dialog, response):
                if response == Gtk.ResponseType.OK:
                    selected_row = listbox.get_selected_row()
                    if selected_row:
                        target_group_id = selected_row.group_id
                        for nickname in connection_nicknames:
                            self.group_manager.move_connection(nickname, target_group_id)
                        self.rebuild_connection_list()
                dialog.destroy()
            
            dialog.connect('response', on_response)
            dialog.present()
            
        except Exception as e:
            logger.error(f"Failed to show move to group dialog: {e}")
    

    

    def move_connection_to_group(self, connection_nickname: str, target_group_id: str = None):
        """Move a connection to a specific group"""
        try:
            self.group_manager.move_connection(connection_nickname, target_group_id)
            self.rebuild_connection_list()
        except Exception as e:
            logger.error(f"Failed to move connection {connection_nickname} to group: {e}")
    
    def get_available_groups(self) -> List[Dict]:
        """Get list of available groups for selection"""
        return self.group_manager.get_all_groups()

    def open_in_system_terminal(self, connection):
        """Open the connection in the system's default terminal"""
        try:
            host_value = _get_connection_host(connection)
            port_text = f" -p {connection.port}" if hasattr(connection, 'port') and connection.port != 22 else ""
            ssh_command = f"ssh{port_text} {connection.username}@{host_value}" if getattr(connection, 'username', '') else f"ssh{port_text} {host_value}"

            use_external = self.config.get_setting('use-external-terminal', False)
            if use_external:
                terminal_command = self._get_user_preferred_terminal()
            else:
                terminal_command = self._get_default_terminal_command()

            if not terminal_command:
                common_terminals = [
                    'gnome-terminal', 'konsole', 'xterm', 'alacritty',
                    'kitty', 'terminator', 'tilix', 'xfce4-terminal'
                ]
                for term in common_terminals:
                    try:
                        result = subprocess.run(['which', term], capture_output=True, text=True, timeout=2)
                        if result.returncode == 0:
                            terminal_command = [term]
                            break
                    except Exception:
                        continue

            if not terminal_command:
                try:
                    result = subprocess.run(['which', 'xdg-terminal'], capture_output=True, text=True, timeout=2)
                    if result.returncode == 0:
                        terminal_command = ['xdg-terminal']
                except Exception:
                    pass

            if not terminal_command:
                self._show_terminal_error_dialog()
                return

            self._open_system_terminal(terminal_command, ssh_command)

        except Exception as e:
            logger.error(f"Failed to open system terminal: {e}")
            self._show_terminal_error_dialog()

    def _open_system_terminal(self, terminal_command: List[str], ssh_command: str):
        """Launch a terminal command with an SSH command."""
        try:
            if is_macos():
                app = None
                if terminal_command and terminal_command[0] == 'open':
                    # handle commands like ['open', '-a', 'App']
                    if len(terminal_command) >= 3 and terminal_command[1] == '-a':
                        app = os.path.basename(terminal_command[2])
                if app:
                    app_lower = app.lower()
                    if app_lower in ['terminal', 'terminal.app']:
                        script = f'tell app "Terminal" to do script "{ssh_command}"\ntell app "Terminal" to activate'
                        cmd = ['osascript', '-e', script]
                    elif app_lower in ['iterm', 'iterm2', 'iterm.app']:
                        script = (
                            'tell application "iTerm"\n'
                            '    if (count of windows) = 0 then\n'
                            '        create window with default profile\n'
                            '    end if\n'
                            '    tell current window\n'
                            '        create tab with default profile\n'
                            f'        tell current session to write text "{ssh_command}"\n'
                            '    end tell\n'
                            '    activate\n'
                            'end tell'
                        )
                        cmd = ['osascript', '-e', script]
                    elif app_lower == 'warp':
                        cmd = ['open', f'warp://{ssh_command}']
                        # Warp handles focus automatically via URL scheme
                    elif app_lower in ['alacritty', 'kitty']:
                        cmd = ['open', '-a', app, '--args', '-e', 'bash', '-lc', f'{ssh_command}; exec bash']
                        # Launch terminal and then activate it
                        subprocess.Popen(cmd, start_new_session=True)
                        time.sleep(0.5)  # Give the app time to launch
                        activate_script = f'tell application "{app}" to activate'
                        subprocess.Popen(['osascript', '-e', activate_script])
                        return
                    elif app_lower == 'ghostty':
                        cmd = ['open', '-na', app, '--args', '-e', ssh_command]
                        # Launch terminal and then activate it
                        subprocess.Popen(cmd, start_new_session=True)
                        time.sleep(0.5)  # Give the app time to launch
                        activate_script = f'tell application "{app}" to activate'
                        subprocess.Popen(['osascript', '-e', activate_script])
                        return
                    else:
                        cmd = ['open', '-a', app, '--args', 'bash', '-lc', f'{ssh_command}; exec bash']
                        # Launch terminal and then activate it
                        subprocess.Popen(cmd, start_new_session=True)
                        time.sleep(0.5)  # Give the app time to launch
                        activate_script = f'tell application "{app}" to activate'
                        subprocess.Popen(['osascript', '-e', activate_script])
                        return
                else:
                    cmd = terminal_command + ['--args', 'bash', '-lc', f'{ssh_command}; exec bash']
            else:
                terminal_basename = os.path.basename(terminal_command[0])
                if terminal_basename in ['gnome-terminal', 'tilix', 'xfce4-terminal']:
                    cmd = terminal_command + ['--', 'bash', '-c', f'{ssh_command}; exec bash']
                elif terminal_basename in ['konsole', 'terminator', 'guake']:
                    cmd = terminal_command + ['-e', f'bash -c "{ssh_command}; exec bash"']
                elif terminal_basename in ['alacritty', 'kitty']:
                    cmd = terminal_command + ['-e', 'bash', '-c', f'{ssh_command}; exec bash']
                elif terminal_basename == 'xterm':
                    cmd = terminal_command + ['-e', f'bash -c "{ssh_command}; exec bash"']
                elif terminal_basename == 'xdg-terminal':
                    cmd = terminal_command + [ssh_command]
                else:
                    cmd = terminal_command + [ssh_command]

            logger.info(f"Launching system terminal: {' '.join(cmd)}")
            subprocess.Popen(cmd, start_new_session=True)
            
            # Try to bring the terminal to front on Linux
            if not is_macos():
                try:
                    # Try wmctrl first (more reliable)
                    result = subprocess.run(['which', 'wmctrl'], capture_output=True, timeout=1)
                    if result.returncode == 0:
                        time.sleep(0.5)  # Give the terminal time to launch
                        terminal_basename = os.path.basename(terminal_command[0])
                        subprocess.Popen(['wmctrl', '-a', terminal_basename], 
                                       stdout=subprocess.DEVNULL, stderr=subprocess.DEVNULL)
                    else:
                        # Fallback to xdotool
                        result = subprocess.run(['which', 'xdotool'], capture_output=True, timeout=1)
                        if result.returncode == 0:
                            time.sleep(0.5)  # Give the terminal time to launch
                            terminal_basename = os.path.basename(terminal_command[0])
                            subprocess.Popen(['xdotool', 'search', '--name', terminal_basename, 'windowactivate'], 
                                           stdout=subprocess.DEVNULL, stderr=subprocess.DEVNULL)
                except Exception:
                    # Ignore focus errors - terminal launching is more important
                    pass

        except Exception as e:
            logger.error(f"Failed to open system terminal: {e}")
            self._show_terminal_error_dialog()

    def _open_connection_in_external_terminal(self, connection):
        """Open the connection in the user's preferred external terminal"""
        try:
            host_value = _get_connection_host(connection)
            port_text = f" -p {connection.port}" if hasattr(connection, 'port') and connection.port != 22 else ""
            ssh_command = f"ssh{port_text} {connection.username}@{host_value}" if getattr(connection, 'username', '') else f"ssh{port_text} {host_value}"

            terminal = self._get_user_preferred_terminal()
            if not terminal:
                terminal = self._get_default_terminal_command()

            if not terminal:
                self._show_terminal_error_dialog()
                return

            self._open_system_terminal(terminal, ssh_command)

        except Exception as e:
            logger.error(f"Failed to open connection in external terminal: {e}")
            self._show_terminal_error_dialog()

    def _get_default_terminal_command(self) -> Optional[List[str]]:
        """Get the default terminal command from desktop environment"""
        try:
            if is_macos():
                # Map bundle identifiers to display names in preference order.
                mac_terms = {
                    'com.apple.Terminal': 'Terminal',
                    'com.googlecode.iterm2': 'iTerm',

                    'dev.warp.Warp': 'Warp',
                    'io.alacritty': 'Alacritty',
                    'net.kovidgoyal.kitty': 'Kitty',
                    'com.mitmaro.ghostty': 'Ghostty',
                }

                for bundle_id, name in mac_terms.items():
                    # First try AppleScript lookup by app name
                    try:
                        result = subprocess.run(
                            ['osascript', '-e', f'id of app "{name}"'],
                            capture_output=True,
                            text=True,
                            timeout=2,
                        )
                        if result.returncode == 0 and bundle_id in result.stdout:
                            return ['open', '-a', name]
                    except Exception:
                        pass

                    # Fallback to Spotlight metadata search by bundle identifier
                    try:
                        result = subprocess.run(
                            ['mdfind', f'kMDItemCFBundleIdentifier=={bundle_id}'],
                            capture_output=True,
                            text=True,
                            timeout=2,
                        )
                        if result.returncode == 0 and result.stdout.strip():
                            return ['open', '-a', name]
                    except Exception:
                        pass

                return None

            desktop = os.environ.get('XDG_CURRENT_DESKTOP', '').lower()

            if 'gnome' in desktop:
                return ['gnome-terminal']
            elif 'kde' in desktop or 'plasma' in desktop:
                return ['konsole']
            elif 'xfce' in desktop:
                return ['xfce4-terminal']
            elif 'cinnamon' in desktop:
                return ['gnome-terminal']
            elif 'mate' in desktop:
                return ['mate-terminal']
            elif 'lxqt' in desktop:
                return ['qterminal']
            elif 'lxde' in desktop:
                return ['lxterminal']

            common_terminals = [
                'gnome-terminal', 'konsole', 'xfce4-terminal', 'alacritty',
                'kitty', 'terminator', 'tilix', 'guake'
            ]

            for term in common_terminals:
                try:
                    result = subprocess.run(['which', term], capture_output=True, text=True, timeout=2)
                    if result.returncode == 0:
                        return [term]
                except Exception:
                    continue

            return None

        except Exception as e:
            logger.error(f"Failed to get default terminal: {e}")
            return None
    
    def _get_user_preferred_terminal(self) -> Optional[List[str]]:
        """Get the user's preferred terminal from settings"""
        try:
            preferred_terminal = self.config.get_setting('external-terminal', 'gnome-terminal')

            if preferred_terminal == 'custom':
                custom_path = self.config.get_setting('custom-terminal-path', '')
                if custom_path:
                    if is_macos():
                        return ['open', '-a', custom_path]
                    return [custom_path]
                else:
                    logger.warning("Custom terminal path is not set, falling back to built-in terminal")
                    return None

            if is_macos():
                # Preferences may store either an app name ("iTerm") or a full
                # command ("open -a iTerm").  If the value already starts with
                # "open" use it verbatim, otherwise build an "open -a" command
                # for the specified app.
                if preferred_terminal.startswith('open'):
                    return shlex.split(preferred_terminal)

                return ['open', '-a', preferred_terminal]

            try:
                result = subprocess.run(['which', preferred_terminal], capture_output=True, text=True, timeout=2)
                if result.returncode == 0:
                    return [preferred_terminal]
                else:
                    logger.warning(f"Preferred terminal '{preferred_terminal}' not found, falling back to built-in terminal")
                    return None
            except Exception as e:
                logger.error(f"Failed to check preferred terminal '{preferred_terminal}': {e}")
                return None

        except Exception as e:
            logger.error(f"Failed to get user preferred terminal: {e}")
            return None



    def _show_terminal_error_dialog(self):
        """Show error dialog when no terminal is found"""
        try:
            dialog = Adw.MessageDialog(
                transient_for=self,
                modal=True,
                heading=_("No Terminal Found"),
                body=_("Could not find a suitable terminal application. Please install a terminal like gnome-terminal, konsole, or xterm.")
            )
            
            dialog.add_response("ok", _("OK"))
            dialog.set_default_response("ok")
            dialog.set_close_response("ok")
            dialog.present()
            
        except Exception as e:
            logger.error(f"Failed to show terminal error dialog: {e}")

    def _show_manage_files_error(self, connection_name: str, error_message: str):
        """Show error dialog for manage files failure"""
        try:
            # Determine error type for appropriate messaging
            is_ssh_error = "ssh connection" in error_message.lower() or "connection failed" in error_message.lower()
            is_timeout_error = "timeout" in error_message.lower()
            
            if is_ssh_error or is_timeout_error:
                heading = _("SSH Connection Failed")
                body = _("Could not establish SSH connection to the server. Please check:")
                
                suggestions = [
                    _("• Server is running and accessible"),
                    _("• SSH service is enabled on the server"),
                    _("• Firewall allows SSH connections"),
                    _("• Your SSH keys or credentials are correct"),
                    _("• Network connectivity to the server")
                ]
            else:
                heading = _("File Manager Error")
                body = _("Failed to open file manager for remote server.")
                suggestions = [
                    _("• Try again in a moment"),
                    _("• Check if the server is accessible"),
                    _("• Ensure you have proper permissions")
                ]
            
            # Create suggestions box
            suggestions_box = Gtk.Box(orientation=Gtk.Orientation.VERTICAL, spacing=8)
            suggestions_box.set_margin_top(12)
            
            for suggestion in suggestions:
                label = Gtk.Label(label=suggestion)
                label.set_halign(Gtk.Align.START)
                label.set_wrap(True)
                suggestions_box.append(label)
            
            msg = Adw.MessageDialog(
                transient_for=self,
                modal=True,
                heading=heading,
                body=body
            )
            msg.set_extra_child(suggestions_box)
            
            # Add technical details if available
            if error_message and error_message.strip():
                detail_label = Gtk.Label(label=error_message)
                detail_label.add_css_class("dim-label")
                detail_label.set_wrap(True)
                detail_label.set_margin_top(8)
                suggestions_box.append(detail_label)
            
            msg.add_response("ok", _("OK"))
            msg.set_default_response("ok")
            msg.set_close_response("ok")
            msg.present()
            
        except Exception as e:
            logger.error(f"Failed to show manage files error dialog: {e}")

    def _do_quit(self):
        """Actually quit the application - FINAL STEP"""
        try:
            logger.info("Quitting application")
            
            # Save window geometry
            self._save_window_state()
            
            # Get the application and quit
            app = self.get_application()
            if app:
                app.quit()
            else:
                # Fallback: close the window directly
                self.close()
                
        except Exception as e:
            logger.error(f"Error during final quit: {e}")
            # Force exit as last resort
            import sys
            sys.exit(0)
        
        return False  # Don't repeat timeout

    def _save_window_state(self):
        """Save window state before quitting"""
        try:
            width, height = self.get_default_size()
            sidebar_width = getattr(self.split_view, 'get_sidebar_width', lambda: 250)()
            self.config.save_window_geometry(width, height, sidebar_width)
            logger.debug(f"Saved window geometry: {width}x{height}, sidebar: {sidebar_width}")
        except Exception as e:
            logger.error(f"Failed to save window state: {e}")
            self.welcome_view.set_visible(False)
            self.tab_view.set_visible(True)
            # Update tab titles in case they've changed
            self._update_tab_titles()
    
    def _update_tab_titles(self):
        """Update tab titles"""
        for page in self.tab_view.get_pages():
            child = page.get_child()
            if hasattr(child, 'connection'):
                page.set_title(child.connection.nickname)
    
    def on_connection_saved(self, dialog, connection_data):
        """Handle connection saved from dialog"""
        try:
            if dialog.is_editing:
                # Update existing connection
                old_connection = dialog.connection
                is_connected = old_connection in self.active_terminals
                
                # Store the current terminal instance if connected
                terminal = self.active_terminals.get(old_connection) if is_connected else None
                
                try:
                    logger.info(
                        "Window.on_connection_saved(edit): saving '%s' with %d forwarding rules",
                        old_connection.nickname, len(connection_data.get('forwarding_rules', []) or [])
                    )
                except Exception:
                    pass
                
                # Detect if anything actually changed; avoid unnecessary writes/prompts
                def _norm_str(v):
                    try:
                        s = ('' if v is None else str(v)).strip()
                        # Treat keyfile placeholders as empty
                        if s.lower().startswith('select key file') or 'select key file or leave empty' in s.lower():
                            return ''
                        return s
                    except Exception:
                        return ''
                def _norm_rules(rules):
                    try:
                        return list(rules or [])
                    except Exception:
                        return []
                existing = {
                    'nickname': _norm_str(getattr(old_connection, 'nickname', '')),
                    'hostname': _norm_str(getattr(old_connection, 'hostname', getattr(old_connection, 'host', ''))),
                    'username': _norm_str(getattr(old_connection, 'username', '')),
                    'port': int(getattr(old_connection, 'port', 22) or 22),
                    'auth_method': int(getattr(old_connection, 'auth_method', 0) or 0),
                    'keyfile': _norm_str(getattr(old_connection, 'keyfile', '')),
                    'certificate': _norm_str(getattr(old_connection, 'certificate', '')),
                    'key_select_mode': int(getattr(old_connection, 'key_select_mode', 0) or 0),
                    'password': _norm_str(getattr(old_connection, 'password', '')),
                    'key_passphrase': _norm_str(getattr(old_connection, 'key_passphrase', '')),
                    'x11_forwarding': bool(getattr(old_connection, 'x11_forwarding', False)),
                    'forwarding_rules': _norm_rules(getattr(old_connection, 'forwarding_rules', [])),
                    'local_command': _norm_str(getattr(old_connection, 'local_command', '') or (getattr(old_connection, 'data', {}).get('local_command') if hasattr(old_connection, 'data') else '')),
                    'remote_command': _norm_str(getattr(old_connection, 'remote_command', '') or (getattr(old_connection, 'data', {}).get('remote_command') if hasattr(old_connection, 'data') else '')),
                    'extra_ssh_config': _norm_str(getattr(old_connection, 'extra_ssh_config', '') or (getattr(old_connection, 'data', {}).get('extra_ssh_config') if hasattr(old_connection, 'data') else '')),
                }
                incoming = {
                    'nickname': _norm_str(connection_data.get('nickname')),
                    'hostname': _norm_str(connection_data.get('hostname') or connection_data.get('host')),
                    'username': _norm_str(connection_data.get('username')),
                    'port': int(connection_data.get('port') or 22),
                    'auth_method': int(connection_data.get('auth_method') or 0),
                    'keyfile': _norm_str(connection_data.get('keyfile')),
                    'certificate': _norm_str(connection_data.get('certificate')),
                    'key_select_mode': int(connection_data.get('key_select_mode') or 0),
                    'password': _norm_str(connection_data.get('password')),
                    'key_passphrase': _norm_str(connection_data.get('key_passphrase')),
                    'x11_forwarding': bool(connection_data.get('x11_forwarding', False)),
                    'forwarding_rules': _norm_rules(connection_data.get('forwarding_rules')),
                    'local_command': _norm_str(connection_data.get('local_command')),
                    'remote_command': _norm_str(connection_data.get('remote_command')),
                    'extra_ssh_config': _norm_str(connection_data.get('extra_ssh_config')),
                }
                # Determine if anything meaningful changed by comparing canonical SSH config blocks
                try:
                    existing_block = self.connection_manager.format_ssh_config_entry(existing)
                    incoming_block = self.connection_manager.format_ssh_config_entry(incoming)
                    # Also include auth_method/password/key_select_mode delta in change detection
                    pw_changed_flag = bool(connection_data.get('password_changed', False))
                    ksm_changed = (existing.get('key_select_mode', 0) != incoming.get('key_select_mode', 0))
                    changed = (existing_block != incoming_block) or (existing['auth_method'] != incoming['auth_method']) or pw_changed_flag or ksm_changed or (existing['password'] != incoming['password'])
                except Exception:
                    # Fallback to dict comparison if formatter fails
                    changed = existing != incoming

                # Extra guard: if key_select_mode or auth_method differs from the object's current value, force changed
                try:
                    if int(connection_data.get('key_select_mode', -1)) != int(getattr(old_connection, 'key_select_mode', -1)):
                        changed = True
                    if int(connection_data.get('auth_method', -1)) != int(getattr(old_connection, 'auth_method', -1)):
                        changed = True
                except Exception:
                    pass

                # Always force update when editing connections - skip change detection entirely for forwarding rules
                logger.info("Editing connection '%s' - forcing update to ensure forwarding rules are synced", existing['nickname'])

                logger.debug(f"Updating connection '{old_connection.nickname}'")

                # Ensure auth_method always present and normalized
                try:
                    connection_data['auth_method'] = int(connection_data.get('auth_method', getattr(old_connection, 'auth_method', 0)) or 0)
                except Exception:
                    connection_data['auth_method'] = 0

                original_nickname = old_connection.nickname

                # Update connection in manager first
                if not self.connection_manager.update_connection(old_connection, connection_data):
                    logger.error("Failed to update connection in SSH config")
                    return

                # Preserve group assignment if nickname changed
                new_nickname = connection_data['nickname']
                if original_nickname != new_nickname:
                    try:
                        self.group_manager.rename_connection(original_nickname, new_nickname)
                    except Exception:
                        pass

                # Update connection attributes in memory (ensure forwarding rules kept)
                old_connection.nickname = connection_data['nickname']
                old_connection.hostname = connection_data['hostname']
                old_connection.host = old_connection.hostname
                old_connection.username = connection_data['username']
                old_connection.port = connection_data['port']
                old_connection.keyfile = connection_data['keyfile']
                old_connection.certificate = connection_data.get('certificate', '')
                old_connection.password = connection_data['password']
                old_connection.key_passphrase = connection_data['key_passphrase']
                old_connection.auth_method = connection_data['auth_method']
                # Persist key selection mode in-memory so the dialog reflects it without restart
                try:
                    old_connection.key_select_mode = int(connection_data.get('key_select_mode', getattr(old_connection, 'key_select_mode', 0)) or 0)
                except Exception:
                    pass
                old_connection.x11_forwarding = connection_data['x11_forwarding']
                old_connection.forwarding_rules = list(connection_data.get('forwarding_rules', []))
                # Update commands
                try:
                    old_connection.local_command = connection_data.get('local_command', '')
                    old_connection.remote_command = connection_data.get('remote_command', '')
                    old_connection.extra_ssh_config = connection_data.get('extra_ssh_config', '')
                except Exception:
                    pass
                
                # The connection has already been updated in-place, so we don't need to reload from disk
                # The forwarding rules are already updated in the connection_data
                


                # Update UI
                if old_connection in self.connection_rows:
                    # Get the row before potentially modifying the dictionary
                    row = self.connection_rows[old_connection]
                    # Remove the old connection from the dictionary
                    del self.connection_rows[old_connection]
                    # Add it back with the updated connection object
                    self.connection_rows[old_connection] = row
                    # Update the display
                    row.update_display()
                else:
                    # If the connection is not in the rows, rebuild the list
                    self.rebuild_connection_list()
                
                logger.info(f"Updated connection: {old_connection.nickname}")
                
                # If the connection is active, ask if user wants to reconnect
                if is_connected and terminal is not None:
                    # Store the terminal in the connection for later use
                    old_connection._terminal_instance = terminal
                    self._prompt_reconnect(old_connection)
                
            else:
                # Create new connection
                connection = Connection(connection_data)
                # Ensure the in-memory object has the chosen auth_method immediately
                try:
                    connection.auth_method = int(connection_data.get('auth_method', 0))
                except Exception:
                    connection.auth_method = 0
                # Ensure key selection mode is applied immediately
                try:
                    connection.key_select_mode = int(connection_data.get('key_select_mode', 0) or 0)
                except Exception:
                    connection.key_select_mode = 0
                # Ensure certificate is applied immediately
                try:
                    connection.certificate = connection_data.get('certificate', '')
                except Exception:
                    connection.certificate = ''
                # Ensure extra SSH config settings are applied immediately
                try:
                    connection.extra_ssh_config = connection_data.get('extra_ssh_config', '')
                except Exception:
                    connection.extra_ssh_config = ''
                # Add the new connection to the manager's connections list
                self.connection_manager.connections.append(connection)
                

                
                # Save the connection to SSH config and emit the connection-added signal
                if self.connection_manager.update_connection(connection, connection_data):
                    # Reload from SSH config and rebuild list immediately
                    try:
                        self.connection_manager.load_ssh_config()
                        self.rebuild_connection_list()
                    except Exception:
                        pass
                    # Reload config after saving
                    try:

                        self.connection_manager.load_ssh_config()
                        self.rebuild_connection_list()

                    except Exception:
                        pass
                    # Sync forwarding rules from a fresh reload to ensure UI matches disk
                    try:
                        reloaded_new = self.connection_manager.find_connection_by_nickname(connection.nickname)
                        if reloaded_new:
                            connection.forwarding_rules = list(reloaded_new.forwarding_rules or [])
                            logger.info("New connection '%s' has %d rules after write", connection.nickname, len(connection.forwarding_rules))
                    except Exception:
                        pass
                    # Manually add the connection to the UI since we're not using the signal
                    # Row list was rebuilt from config; no manual add required
                    logger.info(f"Created new connection: {connection_data['nickname']}")
                else:
                    logger.error("Failed to save connection to SSH config")
                
        except Exception as e:
            logger.error(f"Failed to save connection: {e}")
            # Show error dialog
            error_dialog = Gtk.MessageDialog(
                transient_for=self,
                modal=True,
                message_type=Gtk.MessageType.ERROR,
                buttons=Gtk.ButtonsType.OK,
                text=_("Failed to save connection"),
                secondary_text=str(e)
            )
            error_dialog.present()
    
    def _rebuild_connections_list(self):
        """Rebuild the sidebar connections list from manager state, avoiding duplicates."""
        try:
            self.rebuild_connection_list()
        except Exception:
            pass
    def _prompt_reconnect(self, connection):
        """Show a dialog asking if user wants to reconnect with new settings"""
        dialog = Gtk.MessageDialog(
            transient_for=self,
            modal=True,
            message_type=Gtk.MessageType.QUESTION,
            buttons=Gtk.ButtonsType.YES_NO,
            text=_("Settings Changed"),
            secondary_text=_("The connection settings have been updated.\n"
                           "Would you like to reconnect with the new settings?")
        )
        dialog.connect("response", self._on_reconnect_response, connection)
        dialog.present()
    
    def _on_reconnect_response(self, dialog, response_id, connection):
        """Handle response from reconnect prompt"""
        dialog.destroy()
        
        # Only proceed if user clicked Yes and the connection is still active
        if response_id != Gtk.ResponseType.YES or connection not in self.active_terminals:
            # Clean up the stored terminal instance if it exists
            if hasattr(connection, '_terminal_instance'):
                delattr(connection, '_terminal_instance')
            return
            
        # Get the terminal instance either from active_terminals or the stored instance
        terminal = self.active_terminals.get(connection) or getattr(connection, '_terminal_instance', None)
        if not terminal:
            logger.warning("No terminal instance found for reconnection")
            return

        # Ensure the tab for this connection is focused so the user can
        # observe the reconnection process even if another tab was
        # previously active.
        try:
            self._focus_most_recent_tab(connection)
        except Exception:
            pass

        # Set controlled reconnect flag
        self._is_controlled_reconnect = True


        
        try:
            # Disconnect first (defer to avoid blocking)
            logger.debug("Disconnecting terminal before reconnection")
            def _safe_disconnect():
                try:
                    terminal.disconnect()
                    logger.debug("Terminal disconnected, scheduling reconnect")
                    # Store the connection temporarily in active_terminals if not present
                    if connection not in self.active_terminals:
                        self.active_terminals[connection] = terminal
                    # Reconnect after disconnect completes
                    GLib.timeout_add(1000, self._reconnect_terminal, connection)  # Increased delay
                except Exception as e:
                    logger.error(f"Error during disconnect: {e}")
                    GLib.idle_add(self._show_reconnect_error, connection, str(e))
                return False
            
            # Defer disconnect to avoid blocking the UI thread
            GLib.idle_add(_safe_disconnect)
            
        except Exception as e:
            logger.error(f"Error during reconnection: {e}")
            # Remove from active terminals if reconnection fails
            if connection in self.active_terminals:
                del self.active_terminals[connection]
                
            # Show error to user
            error_dialog = Gtk.MessageDialog(
                transient_for=self,
                modal=True,
                message_type=Gtk.MessageType.ERROR,
                buttons=Gtk.ButtonsType.OK,
                text=_("Reconnection Failed"),
                secondary_text=_("Failed to reconnect with the new settings. Please try connecting again manually.")
            )
            error_dialog.present()
            
        finally:
            # Clean up the stored terminal instance
            if hasattr(connection, '_terminal_instance'):
                delattr(connection, '_terminal_instance')
                
            # Reset the flag after a delay to ensure it's not set during normal operations
            GLib.timeout_add(1000, self._reset_controlled_reconnect)
    
    def _reset_controlled_reconnect(self):
        """Reset the controlled reconnect flag"""
        self._is_controlled_reconnect = False
    
    def _reconnect_terminal(self, connection):
        """Reconnect a terminal with updated connection settings"""
        if connection not in self.active_terminals:
            logger.warning(f"Connection {connection.nickname} not found in active terminals")
            return False  # Don't repeat the timeout
            
        terminal = self.active_terminals[connection]
        
        try:
            logger.debug(f"Attempting to reconnect terminal for {connection.nickname}")
            
            # Reconnect with new settings
            if not terminal._connect_ssh():
                logger.error("Failed to reconnect with new settings")
                # Show error to user
                GLib.idle_add(self._show_reconnect_error, connection)
                return False
                
            logger.info(f"Successfully reconnected terminal for {connection.nickname}")
            
        except Exception as e:
            logger.error(f"Error reconnecting terminal: {e}", exc_info=True)
            GLib.idle_add(self._show_reconnect_error, connection, str(e))
            
        return False  # Don't repeat the timeout
        
    def _show_reconnect_error(self, connection, error_message=None):
        """Show an error message when reconnection fails"""
        # Remove from active terminals if reconnection fails
        if connection in self.active_terminals:
            del self.active_terminals[connection]
            
        # Update UI to show disconnected state
        if connection in self.connection_rows:
            self.connection_rows[connection].update_status()
        
        # Show error dialog
        error_dialog = Gtk.MessageDialog(
            transient_for=self,
            modal=True,
            message_type=Gtk.MessageType.ERROR,
            buttons=Gtk.ButtonsType.OK,
            text=_("Reconnection Failed"),
            secondary_text=error_message or _("Failed to reconnect with the new settings. Please try connecting again manually.")
        )
        error_dialog.present()
        
        # Clean up the dialog when closed
        error_dialog.connect("response", lambda d, r: d.destroy())<|MERGE_RESOLUTION|>--- conflicted
+++ resolved
@@ -52,12 +52,8 @@
 from .groups import GroupManager
 from .sidebar import GroupRow, ConnectionRow, build_sidebar
 
-<<<<<<< HEAD
 from .file_manager import launch_sftp_file_manager_for_connection
-=======
-from .sftp_utils import open_remote_in_file_manager
-from .file_manager import SftpFileManager
->>>>>>> 3f04c5bc
+
 from .welcome_page import WelcomePage
 from .actions import WindowActions, register_window_actions
 from . import shutdown
@@ -104,11 +100,8 @@
         self.terminal_to_connection: Dict[TerminalWidget, Connection] = {}
         self.connection_rows = {}   # connection -> row_widget
         self._context_menu_row = None
-<<<<<<< HEAD
         self._file_manager_windows: Dict[Connection, Any] = {}
-=======
-        self._last_sftp_file_manager = None
->>>>>>> 3f04c5bc
+
         # Hide hosts toggle state
         try:
             self._hide_hosts = bool(self.config.get_setting('ui.hide_hosts', False))
@@ -1509,11 +1502,8 @@
 
         # SFTP file manager button
         self.scp_button = Gtk.Button.new_from_icon_name('document-send-symbolic')
-<<<<<<< HEAD
         self.scp_button.set_tooltip_text(_('Open SFTP transfer manager'))
-=======
-        self.scp_button.set_tooltip_text(_('Open SFTP file manager'))
->>>>>>> 3f04c5bc
+
         self.scp_button.set_sensitive(False)
         self.scp_button.connect('clicked', self.on_scp_button_clicked)
         self.connection_toolbar.append(self.scp_button)
@@ -3445,11 +3435,8 @@
 
 
     def on_scp_button_clicked(self, button):
-<<<<<<< HEAD
         """Open the integrated SFTP manager for the selected connection."""
-=======
-        """Open the integrated SFTP file manager for the selected connection."""
->>>>>>> 3f04c5bc
+
         try:
             selected_row = self.connection_list.get_selected_row()
             if not selected_row:
@@ -3457,7 +3444,6 @@
             connection = getattr(selected_row, 'connection', None)
             if not connection:
                 return
-<<<<<<< HEAD
             self._open_sftp_file_manager_for_connection(
                 connection,
                 restrict_to_file_manager=False,
@@ -3491,13 +3477,7 @@
             prompt.add_response('download', _('Download'))
             prompt.set_default_response('download')
             prompt.set_close_response('cancel')
-=======
-
-            host_value = _get_connection_host(connection)
-            if not host_value:
-                logger.warning('Selected connection has no hostname; skipping SFTP file manager launch')
-                return
->>>>>>> 3f04c5bc
+
 
             app = self.get_application()
             if app is None:
