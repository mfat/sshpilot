"""
Main Window for sshPilot
Primary UI with connection list, tabs, and terminal management
"""

import os
import logging
import math
from typing import Optional, Dict, Any, List, Tuple, Callable

import gi
gi.require_version('Gtk', '4.0')
gi.require_version('Adw', '1')
try:
    gi.require_version('Vte', '3.91')
    from gi.repository import Vte
    _HAS_VTE = True
except Exception:
    _HAS_VTE = False

from gi.repository import Gtk, Adw, Gio, GLib, GObject, Gdk, Pango, PangoFT2
import subprocess
import threading

# Feature detection for libadwaita versions across distros
HAS_OVERLAY_SPLIT = hasattr(Adw, 'OverlaySplitView')
HAS_TIMED_ANIMATION = hasattr(Adw, 'TimedAnimation')

from gettext import gettext as _

from .connection_manager import ConnectionManager, Connection
from .terminal import TerminalWidget
from .config import Config
from .key_manager import KeyManager, SSHKey
# Port forwarding UI is now integrated into connection_dialog.py
from .connection_dialog import ConnectionDialog
from .askpass_utils import ensure_askpass_script
from .preferences import PreferencesWindow, is_running_in_flatpak
from .sshcopyid_window import SshCopyIdWindow
<<<<<<< HEAD
from .sftp_utils import open_remote_in_file_manager

logger = logging.getLogger(__name__)


=======


logger = logging.getLogger(__name__)

def open_remote_in_file_manager(user: str, host: str, port: Optional[int] = None,
                               path: Optional[str] = None, error_callback: Optional[Callable] = None,
                               parent_window=None) -> Tuple[bool, Optional[str]]:
    """Open remote server in file manager using SFTP URI with asynchronous verification"""

    # Build sftp URI
    p = path or "/"
    port_part = f":{port}" if port else ""
    uri = f"sftp://{user}@{host}{port_part}{p}"

    logger.info(f"Opening SFTP URI: {uri}")

    # Create progress dialog and start verification asynchronously
    progress_dialog = MountProgressDialog(user, host, parent_window)
    progress_dialog.present()
    progress_dialog.start_progress_updates()
    progress_dialog.update_progress(0.05, "Verifying SSH connection...")

    def _on_verify_complete(success: bool):
        if progress_dialog.is_cancelled:
            return
        if not success:
            error_msg = "SSH connection failed - check credentials and network connectivity"
            logger.error(f"SSH verification failed for {user}@{host}")
            progress_dialog.update_progress(0.0, "SSH connection failed")
            progress_dialog.show_error(error_msg)
            GLib.timeout_add(1500, lambda: GLib.idle_add(progress_dialog.close))
            if error_callback:
                error_callback(error_msg)
            return

        logger.info(f"SSH connection verified for {user}@{host}")
        progress_dialog.update_progress(0.3, "SSH verified, mounting...")
        if is_running_in_flatpak():
            _open_sftp_flatpak_compatible(uri, user, host, port, error_callback, progress_dialog)
        else:
            _mount_and_open_sftp(uri, user, host, error_callback, progress_dialog)

    _verify_ssh_connection_async(user, host, port, _on_verify_complete)

    return True, None

def _mount_and_open_sftp(uri: str, user: str, host: str, error_callback=None, progress_dialog=None):
    """Mount SFTP location and open in file manager"""
    try:
        logger.info(f"Mounting SFTP location: {uri}")

        # Create progress dialog if not provided
        if progress_dialog is None:
            progress_dialog = _create_mount_progress_dialog(user, host)
            progress_dialog.present()

        gfile = Gio.File.new_for_uri(uri)
        op = Gio.MountOperation()

        def on_mounted(source, res, data=None):
            try:
                source.mount_enclosing_volume_finish(res)
                logger.info(f"SFTP mount successful for {user}@{host}, opening file manager...")

                # Update progress dialog
                progress_dialog.update_progress(1.0, "Mount successful! Opening file manager...")

                # Now it's mounted → open in the default file manager
                Gio.AppInfo.launch_default_for_uri(uri, None)
                logger.info(f"File manager launched successfully for {user}@{host}")

                # Close progress dialog after a short delay
                GLib.timeout_add(1000, lambda: GLib.idle_add(progress_dialog.close))

            except GLib.Error as e:
                # Check if the error is "already mounted" - this is actually a success case
                if "already mounted" in e.message.lower():
                    logger.info(f"SFTP location already mounted for {user}@{host}, opening file manager...")

                    # Update progress dialog
                    progress_dialog.update_progress(1.0, "Location already mounted! Opening file manager...")

                    # Open in the default file manager
                    Gio.AppInfo.launch_default_for_uri(uri, None)
                    logger.info(f"File manager launched successfully for {user}@{host}")

                    # Close progress dialog after a short delay
                    GLib.timeout_add(1000, lambda: GLib.idle_add(progress_dialog.close))
                else:
                    error_msg = f"Could not mount {uri}: {e.message}"
                    logger.error(f"Mount failed for {user}@{host}: {error_msg}")
                    progress_dialog.update_progress(0.0, f"Mount failed: {e.message}")
                    progress_dialog.show_error(error_msg)

                    # Try Flatpak-compatible methods as fallback
                    if is_running_in_flatpak():
                        logger.info("Falling back to Flatpak-compatible methods")
                        GLib.idle_add(progress_dialog.close)
                        success, msg = _try_flatpak_compatible_mount(uri, user, host, None, error_callback)
                        if not success and error_callback:
                            error_callback(msg)
                    else:
                        GLib.timeout_add(1500, lambda: GLib.idle_add(progress_dialog.close))
                        if error_callback:
                            error_callback(error_msg)
            except Exception as e:
                error_msg = f"Unexpected error during mount: {str(e)}"
                logger.error(f"Mount error for {user}@{host}: {e}")
                progress_dialog.update_progress(0.0, f"Error: {str(e)}")
                progress_dialog.show_error(error_msg)
                GLib.timeout_add(1500, lambda: GLib.idle_add(progress_dialog.close))
                if error_callback:
                    error_callback(error_msg)

        # Start progress updates if not already running
        if not getattr(progress_dialog, 'progress_timer', None):
            progress_dialog.start_progress_updates()

        gfile.mount_enclosing_volume(
            Gio.MountMountFlags.NONE,
            op,
            None,  # cancellable
            on_mounted,
            None
        )

        logger.info(f"Mount operation started for {user}@{host}")
        return True, None
        
    except Exception as e:
        error_msg = f"Failed to start mount operation: {str(e)}"
        logger.error(f"Mount operation failed for {user}@{host}: {e}")
        GLib.timeout_add(1500, lambda: GLib.idle_add(progress_dialog.close))

        # Try Flatpak-compatible methods as fallback
        if is_running_in_flatpak():
            logger.info("Primary mount failed, trying Flatpak-compatible methods")
            return _try_flatpak_compatible_mount(uri, user, host, None, error_callback)

        if error_callback:
            error_callback(error_msg)
        return False, error_msg

def _verify_ssh_connection(user: str, host: str, port: Optional[int]) -> bool:
    """Verify SSH connection without full mount"""
    ssh_cmd = ["ssh", "-o", "ConnectTimeout=10", "-o", "BatchMode=yes", 
               "-o", "StrictHostKeyChecking=accept-new"]
    if port:
        ssh_cmd.extend(["-p", str(port)])
    ssh_cmd.extend([f"{user}@{host}", "echo", "READY"])
    
    try:
        result = subprocess.run(ssh_cmd, capture_output=True, text=True, timeout=15)
        return result.returncode == 0
    except (subprocess.TimeoutExpired, Exception):
        return False

def _verify_ssh_connection_async(user: str, host: str, port: Optional[int], callback: Callable[[bool], None]) -> None:
    """Verify SSH connection on a background thread and invoke callback with the result"""

    def worker():
        success = _verify_ssh_connection(user, host, port)
        GLib.idle_add(callback, success)

    threading.Thread(target=worker, daemon=True).start()

def _open_sftp_flatpak_compatible(uri: str, user: str, host: str, port: Optional[int],
                                 error_callback: Optional[Callable], progress_dialog=None,
                                 parent_window=None) -> Tuple[bool, Optional[str]]:
    """Open SFTP using Flatpak-compatible methods with proper portal usage"""

    # Reuse existing progress dialog if provided
    if progress_dialog is None:
        progress_dialog = MountProgressDialog(user, host, parent_window)
        progress_dialog.present()
    if not getattr(progress_dialog, 'progress_timer', None):
        progress_dialog.start_progress_updates()
    
    # Method 1: Use XDG Desktop Portal File Chooser to access GVFS mounts
    try:
        progress_dialog.update_progress(0.2, "Trying portal file access...")
        success = _try_portal_file_access(uri, user, host)
        if success:
            progress_dialog.update_progress(1.0, "Success! Opening file manager...")
            GLib.timeout_add(1000, lambda: GLib.idle_add(progress_dialog.close))
            return True, None
    except Exception as e:
        logger.warning(f"Portal file access failed: {e}")
    
    # Method 2: Try to launch external file manager that can handle SFTP
    try:
        progress_dialog.update_progress(0.4, "Trying external file managers...")
        success = _try_external_file_managers(uri, user, host)
        if success:
            progress_dialog.update_progress(1.0, "Success! File manager opened...")
            GLib.timeout_add(1000, lambda: GLib.idle_add(progress_dialog.close))
            return True, None
    except Exception as e:
        logger.warning(f"External file managers failed: {e}")
    
    # Method 3: Use host's GVFS if accessible
    try:
        progress_dialog.update_progress(0.6, "Checking host GVFS mounts...")
        success = _try_host_gvfs_access(uri, user, host, port)
        if success:
            progress_dialog.update_progress(1.0, "Success! Found existing mount...")
            GLib.timeout_add(1000, lambda: GLib.idle_add(progress_dialog.close))
            return True, None
    except Exception as e:
        logger.warning(f"Host GVFS access failed: {e}")
    
    # Method 4: Show connection dialog for manual setup
    progress_dialog.update_progress(0.8, "Preparing manual connection options...")
    success = _show_manual_connection_dialog(user, host, port, uri)
    if success:
        GLib.idle_add(progress_dialog.close)
        return True, "Manual connection dialog opened"
    
    # All methods failed
    error_msg = "Could not open SFTP connection - try mounting the location manually first"
    progress_dialog.show_error(error_msg)
    GLib.timeout_add(1500, lambda: GLib.idle_add(progress_dialog.close))
    if error_callback:
        GLib.idle_add(error_callback, error_msg)
    return False, error_msg

def _try_portal_file_access(uri: str, user: str, host: str) -> bool:
    """Try to access SFTP location via XDG Desktop Portal - skip file chooser"""
    
    # Skip the file chooser dialog approach - it's not what we want
    # Instead, try to use the portal to trigger a mount and then open directly
    try:
        # Try to mount via D-Bus portal interface directly
        return _try_dbus_gvfs_mount(uri, user, host)
    except Exception as e:
        logger.warning(f"Portal D-Bus mount failed: {e}")
        return False

def _try_dbus_gvfs_mount(uri: str, user: str, host: str) -> bool:
    """Try to mount GVFS via gio command and open directly"""
    
    try:
        if subprocess.run(["which", "flatpak-spawn"], capture_output=True).returncode == 0:
            # Check if gio is available on host (it should be)
            check_cmd = ["flatpak-spawn", "--host", "which", "gio"]
            if subprocess.run(check_cmd, capture_output=True).returncode == 0:
                logger.info(f"Using gio mount for {uri}")
                
                # Mount using host's gio mount
                mount_cmd = ["flatpak-spawn", "--host", "gio", "mount", uri]
                result = subprocess.run(mount_cmd, capture_output=True, text=True, timeout=30)
                
                logger.info(f"gio mount result: returncode={result.returncode}, stdout={result.stdout}, stderr={result.stderr}")
                
                if result.returncode == 0 or "already mounted" in result.stderr.lower() or "Operation not supported" not in result.stderr:
                    logger.info(f"gio mount successful or location already accessible")
                    
                    # Give it a moment for the mount to be ready
                    import time
                    time.sleep(1)
                    
                    # Find the actual mount point and open that instead of the URI
                    mount_point = _find_gvfs_mount_point(user, host)
                    if mount_point:
                        open_cmd = ["flatpak-spawn", "--host", "xdg-open", mount_point]
                        subprocess.Popen(open_cmd, stdout=subprocess.DEVNULL, stderr=subprocess.DEVNULL)
                        logger.info(f"File manager opened at mount point: {mount_point}")
                        return True
                    else:
                        # Try opening the URI directly with specific file managers
                        logger.info("Mount point not found, trying file managers with URI")
                        return _try_specific_file_managers_with_uri(uri)
                else:
                    logger.warning(f"gio mount failed: {result.stderr}")
                    # Still try file managers in case they can handle it
                    return _try_specific_file_managers_with_uri(uri)
            else:
                logger.warning("gio not available on host system")
                return _try_specific_file_managers_with_uri(uri)
        
        return False
        
    except Exception as e:
        logger.warning(f"gio mount failed: {e}")
        return False

def _find_gvfs_mount_point(user: str, host: str) -> Optional[str]:
    """Find the actual GVFS mount point for the SFTP connection"""
    
    gvfs_paths = [
        f"/run/user/{os.getuid()}/gvfs",
        f"/var/run/user/{os.getuid()}/gvfs"
    ]
    
    for gvfs_path in gvfs_paths:
        try:
            if os.path.exists(gvfs_path):
                for mount_dir in os.listdir(gvfs_path):
                    # Look for SFTP mount matching our host
                    if f"sftp:host={host}" in mount_dir and f"user={user}" in mount_dir:
                        mount_point = os.path.join(gvfs_path, mount_dir)
                        logger.info(f"Found GVFS mount point: {mount_point}")
                        return mount_point
        except Exception as e:
            logger.debug(f"Could not check GVFS path {gvfs_path}: {e}")
    
    return None

def _try_specific_file_managers_with_uri(uri: str) -> bool:
    """Try specific file managers that handle SFTP URIs properly"""
    
    # File managers that are known to handle SFTP URIs well
    managers = [
        ["flatpak-spawn", "--host", "nautilus", uri],
        ["flatpak-spawn", "--host", "thunar", uri],
        ["flatpak-spawn", "--host", "dolphin", uri],
        ["flatpak-spawn", "--host", "nemo", uri]
    ]
    
    for cmd in managers:
        try:
            # Check if the file manager exists on host
            check_cmd = ["flatpak-spawn", "--host", "which", cmd[2]]
            if subprocess.run(check_cmd, capture_output=True).returncode == 0:
                logger.info(f"Trying {cmd[2]} with SFTP URI")
                subprocess.Popen(cmd, stdout=subprocess.DEVNULL, stderr=subprocess.DEVNULL)
                logger.info(f"Launched {cmd[2]} via flatpak-spawn")
                return True
        except Exception as e:
            logger.debug(f"Failed to launch {cmd[2]}: {e}")
    
    return False

def _try_external_file_managers(uri: str, user: str, host: str) -> bool:
    """Try launching external file managers that handle SFTP"""
    
    # File managers with their specific SFTP handling
    managers = [
        ("nautilus", [uri]),  # Usually handles SFTP URIs well
        ("thunar", [uri]),    # Good SFTP support
        ("dolphin", [uri]),   # KDE file manager
        ("nemo", [uri]),      # Cinnamon file manager
        ("pcmanfm", [uri]),   # Lightweight option
    ]
    
    for manager, cmd in managers:
        try:
            # Use flatpak-spawn to run on the host if available
            if subprocess.run(["which", "flatpak-spawn"], capture_output=True).returncode == 0:
                # Check if manager exists on host
                check_cmd = ["flatpak-spawn", "--host", "which", manager]
                if subprocess.run(check_cmd, capture_output=True).returncode == 0:
                    spawn_cmd = ["flatpak-spawn", "--host", manager, uri]
                    subprocess.Popen(spawn_cmd, stdout=subprocess.DEVNULL, stderr=subprocess.DEVNULL)
                    logger.info(f"Launched {manager} via flatpak-spawn with URI")
                    return True
            
            # Try direct launch as fallback
            elif subprocess.run(["which", manager], capture_output=True).returncode == 0:
                subprocess.Popen(cmd, stdout=subprocess.DEVNULL, stderr=subprocess.DEVNULL)
                logger.info(f"Launched {manager} directly with URI")
                return True
                
        except Exception as e:
            logger.debug(f"Failed to launch {manager}: {e}")
            continue
    
    # If no file manager worked with URI, try a different approach
    logger.warning("No file manager could handle SFTP URI directly")
    return _try_alternative_approaches(uri, user, host)

def _try_alternative_approaches(uri: str, user: str, host: str) -> bool:
    """Try alternative approaches when direct URI opening fails"""
    
    # Method 1: Try opening network locations in file managers
    network_locations = [
        "network:///",
        "sftp://",
        f"sftp://{host}/"
    ]
    
    for location in network_locations:
        try:
            if subprocess.run(["which", "flatpak-spawn"], capture_output=True).returncode == 0:
                cmd = ["flatpak-spawn", "--host", "nautilus", location]
                subprocess.Popen(cmd, stdout=subprocess.DEVNULL, stderr=subprocess.DEVNULL)
                logger.info(f"Opened network location: {location}")
                return True
        except Exception as e:
            logger.debug(f"Failed to open {location}: {e}")
    
    # Method 2: Try using gio mount command
    try:
        if subprocess.run(["which", "flatpak-spawn"], capture_output=True).returncode == 0:
            # Check if gio is available
            check_cmd = ["flatpak-spawn", "--host", "which", "gio"]
            if subprocess.run(check_cmd, capture_output=True).returncode == 0:
                # Use gio to mount
                mount_cmd = ["flatpak-spawn", "--host", "gio", "mount", uri]
                result = subprocess.run(mount_cmd, capture_output=True, text=True, timeout=30)
                
                if result.returncode == 0:
                    # Try to open with nautilus after mounting
                    open_cmd = ["flatpak-spawn", "--host", "nautilus", uri]
                    subprocess.Popen(open_cmd, stdout=subprocess.DEVNULL, stderr=subprocess.DEVNULL)
                    logger.info(f"Mounted with gio and opened with nautilus")
                    return True
    except Exception as e:
        logger.debug(f"gio mount failed: {e}")
    
    return False

def _try_host_gvfs_access(uri: str, user: str, host: str, port: Optional[int]) -> bool:
    """Try accessing GVFS mounts on the host system"""
    
    # Check if we can access the host's GVFS mounts
    gvfs_paths = [
        f"/run/user/{os.getuid()}/gvfs",
        f"/var/run/user/{os.getuid()}/gvfs",
        f"{os.path.expanduser('~')}/.gvfs"
    ]
    
    for gvfs_path in gvfs_paths:
        if os.path.exists(gvfs_path):
            # Look for existing SFTP mount
            sftp_pattern = f"sftp:host={host}"
            try:
                for mount_dir in os.listdir(gvfs_path):
                    if sftp_pattern in mount_dir:
                        mount_path = os.path.join(gvfs_path, mount_dir)
                        # Open in file manager
                        subprocess.Popen(["xdg-open", mount_path], 
                                       stdout=subprocess.DEVNULL, stderr=subprocess.DEVNULL)
                        logger.info(f"Opened existing GVFS mount: {mount_path}")
                        return True
            except Exception as e:
                logger.debug(f"Could not access GVFS path {gvfs_path}: {e}")
                continue
    
    return False

def _show_manual_connection_dialog(user: str, host: str, port: Optional[int], uri: str) -> bool:
    """Show dialog with manual connection instructions"""
    
    dialog = SftpConnectionDialog(user, host, port, uri)
    dialog.present()
    return True

def _open_sftp_native(uri: str, user: str, host: str, error_callback: Optional[Callable], parent_window=None) -> Tuple[bool, Optional[str]]:
    """Native installation SFTP opening with GVFS"""
    
    # Try direct GVFS mount first
    try:
        success = _mount_and_open_sftp_native(uri, user, host, error_callback, parent_window)
        if success:
            return True, None
    except Exception as e:
        logger.warning(f"Native GVFS mount failed: {e}")
    
    # Fall back to Flatpak-compatible methods
    return _open_sftp_flatpak_compatible(uri, user, host, None, error_callback, parent_window=parent_window)

def _mount_and_open_sftp_native(uri: str, user: str, host: str, error_callback: Optional[Callable], parent_window=None) -> bool:
    """Original native GVFS mounting method"""
    
    logger.info(f"Mounting SFTP location: {uri}")
    
    progress_dialog = MountProgressDialog(user, host, parent_window)
    progress_dialog.present()
    
    gfile = Gio.File.new_for_uri(uri)
    op = Gio.MountOperation()
    
    def on_mounted(source, res, data=None):
        try:
            source.mount_enclosing_volume_finish(res)
            logger.info(f"SFTP mount successful for {user}@{host}")
            progress_dialog.update_progress(1.0, "Mount successful! Opening file manager...")
            Gio.AppInfo.launch_default_for_uri(uri, None)
            GLib.timeout_add(1000, progress_dialog.close)
            
        except GLib.Error as e:
            if "already mounted" in e.message.lower():
                logger.info(f"SFTP location already mounted for {user}@{host}")
                progress_dialog.update_progress(1.0, "Location already mounted! Opening file manager...")
                Gio.AppInfo.launch_default_for_uri(uri, None)
                GLib.timeout_add(1000, progress_dialog.close)
            else:
                error_msg = f"Could not mount {uri}: {e.message}"
                logger.error(f"Mount failed for {user}@{host}: {error_msg}")
                progress_dialog.show_error(error_msg)
                if error_callback:
                    error_callback(error_msg)
    
    progress_dialog.start_progress_updates()
    gfile.mount_enclosing_volume(Gio.MountMountFlags.NONE, op, None, on_mounted, None)
    logger.info(f"Mount operation started for {user}@{host}")
    return True

def _try_flatpak_compatible_mount(uri: str, user: str, host: str, port: int|None, error_callback=None):
    """Try various methods to open SFTP in Flatpak environment"""
    
    # Method 1: Try direct URI launch (sometimes works if gvfs is available)
    try:
        logger.info("Trying direct URI launch...")
        Gio.AppInfo.launch_default_for_uri(uri, None)
        logger.info(f"Direct URI launch successful for {user}@{host}")
        return True, None
    except Exception as e:
        logger.warning(f"Direct URI launch failed: {e}")
    
    # Method 2: Try external file managers that handle SFTP
    external_managers = [
        ("nautilus", [uri]),  # GNOME Files
        ("thunar", [uri]),    # XFCE Thunar
        ("dolphin", [uri]),   # KDE Dolphin
        ("pcmanfm", [uri]),   # PCManFM
        ("nemo", [uri]),      # Nemo
    ]
    
    for manager, cmd in external_managers:
        try:
            # Check if the file manager exists
            if subprocess.run(["which", manager], capture_output=True).returncode == 0:
                logger.info(f"Trying external file manager: {manager}")
                subprocess.Popen(cmd, stdout=subprocess.DEVNULL, stderr=subprocess.DEVNULL)
                logger.info(f"External file manager {manager} launched for {user}@{host}")
                return True, None
        except Exception as e:
            logger.warning(f"Failed to launch {manager}: {e}")
    
    # Method 3: Try mounting via command line tools
    return _try_command_line_mount(user, host, port, error_callback)

def _try_command_line_mount(user: str, host: str, port: int|None, error_callback=None):
    """Try mounting via command line utilities"""
    
    # Create a mount point in user's home directory
    mount_point = os.path.expanduser(f"~/sftp-{host}")
    
    try:
        # Create mount point if it doesn't exist
        os.makedirs(mount_point, exist_ok=True)
        
        # Try sshfs if available
        sshfs_cmd = ["sshfs"]
        if port:
            sshfs_cmd.extend(["-p", str(port)])
        
        sshfs_cmd.extend([
            "-o", "reconnect,ServerAliveInterval=15,ServerAliveCountMax=3",
            f"{user}@{host}:/",
            mount_point
        ])
        
        logger.info(f"Trying sshfs mount: {' '.join(sshfs_cmd)}")
        result = subprocess.run(sshfs_cmd, capture_output=True, text=True, timeout=30)
        
        if result.returncode == 0:
            logger.info(f"sshfs mount successful at {mount_point}")
            # Open the mount point in file manager
            try:
                subprocess.Popen(["xdg-open", mount_point])
                return True, None
            except Exception as e:
                logger.warning(f"Failed to open mount point: {e}")
                return True, f"Mounted at {mount_point} but couldn't open file manager"
        else:
            logger.warning(f"sshfs failed: {result.stderr}")
            
    except subprocess.TimeoutExpired:
        logger.error("sshfs mount timeout")
    except Exception as e:
        logger.error(f"sshfs mount error: {e}")
    
    # Method 4: Fall back to terminal-based SFTP client
    return _launch_terminal_sftp(user, host, port, error_callback)

def _launch_terminal_sftp(user: str, host: str, port: int|None, error_callback=None):
    """Launch terminal-based SFTP client as last resort"""
    
    terminals = ["gnome-terminal", "konsole", "xfce4-terminal", "xterm"]
    
    sftp_cmd = ["sftp"]
    if port:
        sftp_cmd.extend(["-P", str(port)])
    sftp_cmd.append(f"{user}@{host}")
    
    for terminal in terminals:
        try:
            if subprocess.run(["which", terminal], capture_output=True).returncode == 0:
                logger.info(f"Launching terminal SFTP with {terminal}")
                
                if terminal == "gnome-terminal":
                    cmd = [terminal, "--", *sftp_cmd]
                elif terminal == "konsole":
                    cmd = [terminal, "-e", *sftp_cmd]
                elif terminal == "xfce4-terminal":
                    cmd = [terminal, "-e", " ".join(sftp_cmd)]
                else:
                    cmd = [terminal, "-e", " ".join(sftp_cmd)]
                
                subprocess.Popen(cmd, stdout=subprocess.DEVNULL, stderr=subprocess.DEVNULL)
                return True, f"Opened SFTP connection in {terminal}"
                
        except Exception as e:
            logger.warning(f"Failed to launch {terminal}: {e}")
    
    error_msg = "Could not open SFTP connection - no compatible file manager or terminal found"
    logger.error(error_msg)
    if error_callback:
        error_callback(error_msg)
        return False, error_msg

def _create_mount_progress_dialog(user: str, host: str):
    """Create a progress dialog for SFTP mount operation"""
    return MountProgressDialog(user, host)

class MountProgressDialog(Adw.Window):
    """Progress dialog for SFTP mount operations"""
    
    def __init__(self, user: str, host: str, parent_window=None):
        super().__init__()
        self.user = user
        self.host = host
        self.progress_value = 0.0
        self.is_cancelled = False
        self.progress_timer = None
        
        self.set_title("Mounting SFTP Connection")
        self.set_default_size(500, 200)
        self.set_resizable(False)
        self.set_modal(True)
        
        # Set as transient for parent window if provided
        if parent_window:
            self.set_transient_for(parent_window)
        
        # Main container
        main_box = Gtk.Box(orientation=Gtk.Orientation.VERTICAL, spacing=12)
        main_box.set_margin_start(20)
        main_box.set_margin_end(20)
        main_box.set_margin_top(20)
        main_box.set_margin_bottom(20)
        
        # Header
        header_label = Gtk.Label()
        header_label.set_markup(f"<b>Connecting to {user}@{host}</b>")
        main_box.append(header_label)
        
        # Progress bar
        self.progress_bar = Gtk.ProgressBar()
        self.progress_bar.set_show_text(True)
        self.progress_bar.set_text("Initializing connection...")
        main_box.append(self.progress_bar)
        
        # Status label
        self.status_label = Gtk.Label()
        self.status_label.set_text("Preparing SFTP mount...")
        main_box.append(self.status_label)
        
        # Cancel button
        self.cancel_button = Gtk.Button.new_with_label("Cancel")
        self.cancel_button.connect('clicked', self._on_cancel)
        self.cancel_button.set_halign(Gtk.Align.CENTER)
        main_box.append(self.cancel_button)
        
        self.set_content(main_box)
    
    def _on_cancel(self, button):
        """Cancel mount operation"""
        self.is_cancelled = True
        if self.progress_timer:
            GLib.source_remove(self.progress_timer)
        self.close()
    
    def start_progress_updates(self):
        """Start simulated progress updates"""
        self.progress_value = 0.0
        self.progress_timer = GLib.timeout_add(100, self._update_progress_simulation)
        
    def _update_progress_simulation(self):
        """Simulate mounting progress"""
        if self.is_cancelled:
            return False
            
        self.progress_value += 0.02
        if self.progress_value >= 0.9:
            self.progress_value = 0.9
            
        self.update_progress(self.progress_value, "Establishing SFTP connection...")
        return True
        
    def update_progress(self, fraction: float, text: str):
        """Update progress bar and status"""
        self.progress_bar.set_fraction(fraction)
        self.progress_bar.set_text(text)
        self.status_label.set_text(text)
        
    def show_error(self, error_text: str):
        """Show error state"""
        self.progress_bar.add_css_class("error")
        self.cancel_button.set_label("Close")
    
    def close(self, widget=None):
        """Close the dialog"""
        if self.progress_timer:
            GLib.source_remove(self.progress_timer)
        self.destroy()

class SftpConnectionDialog(Adw.Window):
    """Dialog showing manual connection options for SFTP"""
    
    def __init__(self, user: str, host: str, port: Optional[int], uri: str):
        super().__init__()
        self.user = user
        self.host = host  
        self.port = port
        self.uri = uri
        
        self.set_title("SFTP Connection")
        self.set_default_size(600, 400)
        self.set_modal(True)
        
        # Main container
        main_box = Gtk.Box(orientation=Gtk.Orientation.VERTICAL, spacing=16)
        main_box.set_margin_start(24)
        main_box.set_margin_end(24)
        main_box.set_margin_top(24)
        main_box.set_margin_bottom(24)
        
        # Header
        header_box = Gtk.Box(orientation=Gtk.Orientation.HORIZONTAL, spacing=16)
        
        icon = Gtk.Image.new_from_icon_name("folder-remote-symbolic")
        icon.set_pixel_size(48)
        header_box.append(icon)
        
        title_box = Gtk.Box(orientation=Gtk.Orientation.VERTICAL, spacing=4)
        title_label = Gtk.Label()
        title_label.set_markup("<b>SFTP Connection Options</b>")
        title_label.set_halign(Gtk.Align.START)
        title_box.append(title_label)
        
        subtitle_label = Gtk.Label()
        subtitle_label.set_text(f"Connect to {user}@{host}")
        subtitle_label.add_css_class("dim-label")
        subtitle_label.set_halign(Gtk.Align.START)
        title_box.append(subtitle_label)
        
        header_box.append(title_box)
        main_box.append(header_box)
        
        # Instructions
        instructions = Gtk.Label()
        instructions.set_markup(
            "Due to Flatpak security restrictions, direct SFTP mounting is limited.\n"
            "Please choose one of the following options:"
        )
        instructions.set_wrap(True)
        instructions.set_halign(Gtk.Align.START)
        main_box.append(instructions)
        
        # Options list
        options_box = Gtk.Box(orientation=Gtk.Orientation.VERTICAL, spacing=12)
        
        # Option 1: File Manager
        option1_box = self._create_option_box(
            "Open in File Manager",
            "Try opening the SFTP location directly in your system's file manager",
            "folder-symbolic",
            lambda: self._try_file_manager()
        )
        options_box.append(option1_box)
        
        # Option 2: Copy URI
        option2_box = self._create_option_box(
            "Copy SFTP URI",
            f"Copy the SFTP URI to clipboard: {uri}",
            "edit-copy-symbolic", 
            lambda: self._copy_uri()
        )
        options_box.append(option2_box)
        
        # Option 3: Terminal
        option3_box = self._create_option_box(
            "Open in Terminal",
            "Open an SFTP connection in terminal",
            "utilities-terminal-symbolic",
            lambda: self._open_terminal()
        )
        options_box.append(option3_box)
        
        main_box.append(options_box)
        
        # Close button
        close_button = Gtk.Button.new_with_label("Close")
        close_button.connect('clicked', lambda b: self.close())
        close_button.set_halign(Gtk.Align.END)
        main_box.append(close_button)
        
        self.set_content(main_box)
        
    def _create_option_box(self, title: str, description: str, icon_name: str, callback: Callable) -> Gtk.Box:
        """Create an option box with icon, text, and button"""
        
        box = Gtk.Box(orientation=Gtk.Orientation.HORIZONTAL, spacing=12)
        box.add_css_class("card")
        box.set_margin_start(12)
        box.set_margin_end(12) 
        box.set_margin_top(8)
        box.set_margin_bottom(8)
        
        icon = Gtk.Image.new_from_icon_name(icon_name)
        icon.set_pixel_size(24)
        box.append(icon)
        
        text_box = Gtk.Box(orientation=Gtk.Orientation.VERTICAL, spacing=2)
        text_box.set_hexpand(True)
        
        title_label = Gtk.Label()
        title_label.set_markup(f"<b>{title}</b>")
        title_label.set_halign(Gtk.Align.START)
        text_box.append(title_label)
        
        desc_label = Gtk.Label()
        desc_label.set_text(description)
        desc_label.set_halign(Gtk.Align.START)
        desc_label.add_css_class("dim-label")
        desc_label.set_wrap(True)
        text_box.append(desc_label)
        
        box.append(text_box)
        
        button = Gtk.Button.new_with_label("Try")
        button.connect('clicked', lambda b: callback())
        box.append(button)
        
        return box
    
    def _try_file_manager(self):
        """Try opening in file manager"""
        try:
            Gio.AppInfo.launch_default_for_uri(self.uri, None)
        except Exception:
            # Fall back to xdg-open
            subprocess.Popen(["xdg-open", self.uri], 
                           stdout=subprocess.DEVNULL, stderr=subprocess.DEVNULL)
    
    def _copy_uri(self):
        """Copy URI to clipboard"""
        clipboard = Gtk.Clipboard.get(Gdk.SELECTION_CLIPBOARD)
        clipboard.set_text(self.uri, -1)
    
    def _open_terminal(self):
        """Open SFTP in terminal"""
        sftp_cmd = ["sftp"]
        if self.port:
            sftp_cmd.extend(["-P", str(self.port)])
        sftp_cmd.append(f"{self.user}@{self.host}")
        
        terminals = ["gnome-terminal", "konsole", "xfce4-terminal", "xterm"]
        
        for terminal in terminals:
            try:
                if subprocess.run(["which", terminal], capture_output=True).returncode == 0:
                    if terminal == "gnome-terminal":
                        cmd = [terminal, "--", *sftp_cmd]
                    elif terminal == "konsole":
                        cmd = [terminal, "-e", *sftp_cmd] 
                    else:
                        cmd = [terminal, "-e", " ".join(sftp_cmd)]
                    
                    subprocess.Popen(cmd, stdout=subprocess.DEVNULL, stderr=subprocess.DEVNULL)
                    break
            except Exception:
                continue


>>>>>>> 6696c513
# ============================================================================
# Advanced Grouping System
# ============================================================================

class GroupManager:
    """Manages hierarchical groups for connections"""
    
    def __init__(self, config: Config):
        self.config = config
        self.groups = {}  # group_id -> GroupInfo
        self.connections = {}  # connection_nickname -> group_id
        self._load_groups()
    
    def _load_groups(self):
        """Load groups from configuration"""
        try:
            groups_data = self.config.get_setting('connection_groups', {})
            self.groups = groups_data.get('groups', {})
            self.connections = groups_data.get('connections', {})
        except Exception as e:
            logger.error(f"Failed to load groups: {e}")
            self.groups = {}
            self.connections = {}
    
    def _save_groups(self):
        """Save groups to configuration"""
        try:
            groups_data = {
                'groups': self.groups,
                'connections': self.connections
            }
            self.config.set_setting('connection_groups', groups_data)
        except Exception as e:
            logger.error(f"Failed to save groups: {e}")
    
    def create_group(self, name: str, parent_id: str = None) -> str:
        """Create a new group and return its ID"""
        import uuid
        group_id = str(uuid.uuid4())
        
        self.groups[group_id] = {
            'id': group_id,
            'name': name,
            'parent_id': parent_id,
            'children': [],
            'connections': [],
            'expanded': True,
            'order': len(self.groups)
        }
        
        if parent_id and parent_id in self.groups:
            self.groups[parent_id]['children'].append(group_id)
        
        self._save_groups()
        return group_id
    
    def delete_group(self, group_id: str):
        """Delete a group and move its contents to parent or root"""
        if group_id not in self.groups:
            return
        
        group = self.groups[group_id]
        parent_id = group.get('parent_id')
        
        # Move connections to parent or root
        for conn_nickname in group['connections']:
            self.connections[conn_nickname] = parent_id
        
        # Move child groups to parent
        for child_id in group['children']:
            if child_id in self.groups:
                self.groups[child_id]['parent_id'] = parent_id
                if parent_id and parent_id in self.groups:
                    self.groups[parent_id]['children'].append(child_id)
        
        # Remove from parent's children
        if parent_id and parent_id in self.groups:
            if group_id in self.groups[parent_id]['children']:
                self.groups[parent_id]['children'].remove(group_id)
        
        # Delete the group
        del self.groups[group_id]
        self._save_groups()
    
    def move_connection(self, connection_nickname: str, target_group_id: str = None):
        """Move a connection to a different group"""
        self.connections[connection_nickname] = target_group_id
        
        # Remove from old group
        for group in self.groups.values():
            if connection_nickname in group['connections']:
                group['connections'].remove(connection_nickname)
        
        # Add to new group
        if target_group_id and target_group_id in self.groups:
            if connection_nickname not in self.groups[target_group_id]['connections']:
                self.groups[target_group_id]['connections'].append(connection_nickname)
        
        self._save_groups()
    
    def get_group_hierarchy(self) -> List[Dict]:
        """Get the complete group hierarchy"""
        def build_tree(parent_id=None):
            result = []
            for group_id, group in self.groups.items():
                if group.get('parent_id') == parent_id:
                    group_copy = group.copy()
                    group_copy['children'] = build_tree(group_id)
                    result.append(group_copy)
            return sorted(result, key=lambda x: x.get('order', 0))
        
        return build_tree()
    
    def get_connection_group(self, connection_nickname: str) -> str:
        """Get the group ID for a connection"""
        return self.connections.get(connection_nickname)
    
    def set_group_expanded(self, group_id: str, expanded: bool):
        """Set whether a group is expanded"""
        if group_id in self.groups:
            self.groups[group_id]['expanded'] = expanded
            self._save_groups()
    
    def reorder_connection_in_group(self, connection_nickname: str, target_connection_nickname: str, position: str):
        """Reorder a connection within the same group relative to another connection"""
        # Get the group for both connections
        source_group_id = self.connections.get(connection_nickname)
        target_group_id = self.connections.get(target_connection_nickname)
        
        # Both connections must be in the same group
        if source_group_id != target_group_id or not source_group_id:
            return
        
        group = self.groups.get(source_group_id)
        if not group:
            return
        
        connections = group['connections']
        
        # Remove the source connection from its current position
        if connection_nickname in connections:
            connections.remove(connection_nickname)
        
        # Find the target connection's position
        try:
            target_index = connections.index(target_connection_nickname)
        except ValueError:
            # Target not found, append to end
            connections.append(connection_nickname)
            self._save_groups()
            return
        
        # Insert at the appropriate position
        if position == 'above':
            connections.insert(target_index, connection_nickname)
        else:  # 'below'
            connections.insert(target_index + 1, connection_nickname)
        
        self._save_groups()


class GroupRow(Gtk.ListBoxRow):
    """Row widget for group headers"""
    
    __gsignals__ = {
        'group-toggled': (GObject.SignalFlags.RUN_FIRST, None, (str, bool))
    }
    
    def __init__(self, group_info: Dict, group_manager: GroupManager, connections_dict: Dict = None):
        super().__init__()
        self.group_info = group_info
        self.group_manager = group_manager
        self.group_id = group_info['id']
        self.connections_dict = connections_dict or {}
        
        # Create main content box
        content = Gtk.Box(orientation=Gtk.Orientation.HORIZONTAL, spacing=12)
        content.set_margin_start(12)
        content.set_margin_end(12)
        content.set_margin_top(8)
        content.set_margin_bottom(8)
        
        # Group icon
        icon = Gtk.Image.new_from_icon_name('folder-symbolic')
        icon.set_icon_size(Gtk.IconSize.NORMAL)
        content.append(icon)
        
        # Group info
        info_box = Gtk.Box(orientation=Gtk.Orientation.VERTICAL, spacing=2)
        info_box.set_hexpand(True)
        
        # Group name label
        self.name_label = Gtk.Label()
        self.name_label.set_markup(f"<b>{group_info['name']}</b>")
        self.name_label.set_halign(Gtk.Align.START)
        info_box.append(self.name_label)
        
        # Connection count label
        self.count_label = Gtk.Label()
        self.count_label.add_css_class('dim-label')
        self.count_label.set_halign(Gtk.Align.START)
        info_box.append(self.count_label)
        
        content.append(info_box)
        
        # Expand/collapse button
        self.expand_button = Gtk.Button()
        self.expand_button.set_icon_name('pan-end-symbolic')
        self.expand_button.add_css_class('flat')
        self.expand_button.add_css_class('group-expand-button')
        self.expand_button.set_can_focus(False)
        self.expand_button.connect('clicked', self._on_expand_clicked)
        content.append(self.expand_button)
        
        self.set_child(content)
        self.set_selectable(True)
        self.set_can_focus(True)
        
        # Update display
        self._update_display()
        
        # Setup drag source
        self._setup_drag_source()
        
        # Setup double-click gesture for expand/collapse
        self._setup_double_click_gesture()
    
    def _update_display(self):
        """Update the display based on current group state"""
        # Update expand/collapse icon
        if self.group_info.get('expanded', True):
            self.expand_button.set_icon_name('pan-down-symbolic')
        else:
            self.expand_button.set_icon_name('pan-end-symbolic')
        
        # Update connection count - only count connections that actually exist
        actual_connections = []
        for conn_nickname in self.group_info.get('connections', []):
            if conn_nickname in self.connections_dict:
                actual_connections.append(conn_nickname)
        
        count = len(actual_connections)
        if count == 1:
            self.count_label.set_text("1")
        else:
            self.count_label.set_text(f"{count}")
    
    def _on_expand_clicked(self, button):
        """Handle expand/collapse button click"""
        self._toggle_expand()
    
    def _setup_drag_source(self):
        """Setup drag source for group reordering"""
        drag_source = Gtk.DragSource()
        drag_source.set_actions(Gdk.DragAction.MOVE)
        drag_source.connect('prepare', self._on_drag_prepare)
        self.add_controller(drag_source)
    
    def _on_drag_prepare(self, source, x, y):
        """Prepare drag data"""
        data = {
            'type': 'group',
            'group_id': self.group_id
        }
        return Gdk.ContentProvider.new_for_value(GObject.Value(GObject.TYPE_PYOBJECT, data))
    
    def _setup_double_click_gesture(self):
        """Setup double-click gesture for expand/collapse"""
        gesture = Gtk.GestureClick()
        gesture.set_button(1)  # Left mouse button
        gesture.connect('pressed', self._on_double_click)
        self.add_controller(gesture)
    
    def _on_double_click(self, gesture, n_press, x, y):
        """Handle double-click to expand/collapse group"""
        if n_press == 2:  # Double-click
            self._toggle_expand()
    
    def _toggle_expand(self):
        """Toggle the expanded state of the group"""
        expanded = not self.group_info.get('expanded', True)
        self.group_info['expanded'] = expanded
        self.group_manager.set_group_expanded(self.group_id, expanded)
        self._update_display()
        
        # Emit signal to parent to rebuild the list
        self.emit('group-toggled', self.group_id, expanded)


class ConnectionRow(Gtk.ListBoxRow):
    """Row widget for connection list"""
    
    def __init__(self, connection: Connection):
        super().__init__()
        self.connection = connection
        
        # Create overlay for pulse effect
        overlay = Gtk.Overlay()
        self.set_child(overlay)
        
        # Create main content box
        content = Gtk.Box(orientation=Gtk.Orientation.HORIZONTAL, spacing=12)
        content.set_margin_start(12)
        content.set_margin_end(12)
        content.set_margin_top(6)
        content.set_margin_bottom(6)
        
        # Connection icon
        icon = Gtk.Image.new_from_icon_name('computer-symbolic')
        icon.set_icon_size(Gtk.IconSize.NORMAL)
        content.append(icon)
        
        # Connection info
        info_box = Gtk.Box(orientation=Gtk.Orientation.VERTICAL, spacing=2)
        info_box.set_hexpand(True)
        
        # Nickname label
        self.nickname_label = Gtk.Label()
        self.nickname_label.set_markup(f"<b>{connection.nickname}</b>")
        self.nickname_label.set_halign(Gtk.Align.START)
        info_box.append(self.nickname_label)
        
        # Host info label (may be hidden based on user setting)
        self.host_label = Gtk.Label()
        self.host_label.set_halign(Gtk.Align.START)
        self.host_label.add_css_class('dim-label')
        self._apply_host_label_text()
        info_box.append(self.host_label)
        
        content.append(info_box)
        
        # Port forwarding indicators (L/R/D)
        self.indicator_box = Gtk.Box(orientation=Gtk.Orientation.HORIZONTAL, spacing=6)
        self.indicator_box.set_halign(Gtk.Align.CENTER)
        self.indicator_box.set_valign(Gtk.Align.CENTER)
        content.append(self.indicator_box)

        # Connection status indicator
        self.status_icon = Gtk.Image.new_from_icon_name('network-offline-symbolic')
        self.status_icon.set_pixel_size(16)  # GTK4 uses pixel size instead of IconSize
        content.append(self.status_icon)
        
        # Set content as the main child of overlay
        overlay.set_child(content)
        
        # Create pulse layer
        self._pulse = Gtk.Box()
        self._pulse.add_css_class("pulse-highlight")
        self._pulse.set_can_target(False)  # Don't intercept mouse events
        self._pulse.set_hexpand(True)
        self._pulse.set_vexpand(True)
        overlay.add_overlay(self._pulse)
        
        self.set_selectable(True)  # Make the row selectable for keyboard navigation
        
        # Update status
        self.update_status()
        # Update forwarding indicators
        self._update_forwarding_indicators()
        
        # Setup drag source for connection reordering
        self._setup_drag_source()
    
    def _setup_drag_source(self):
        """Setup drag source for connection reordering"""
        drag_source = Gtk.DragSource()
        drag_source.set_actions(Gdk.DragAction.MOVE)
        drag_source.connect('prepare', self._on_drag_prepare)
        drag_source.connect('drag-begin', self._on_drag_begin)
        drag_source.connect('drag-end', self._on_drag_end)
        self.add_controller(drag_source)
    
    def _on_drag_prepare(self, source, x, y):
        """Prepare drag data"""
        data = {
            'type': 'connection',
            'connection_nickname': self.connection.nickname
        }
        return Gdk.ContentProvider.new_for_value(GObject.Value(GObject.TYPE_PYOBJECT, data))
    
    def _on_drag_begin(self, source, drag):
        """Handle drag begin - show ungrouped area"""
        try:
            # Get the main window to show ungrouped area
            window = self.get_root()
            if hasattr(window, '_show_ungrouped_area'):
                window._show_ungrouped_area()
        except Exception as e:
            logger.error(f"Error in drag begin: {e}")
    
    def _on_drag_end(self, source, drag, delete_data):
        """Handle drag end - hide ungrouped area"""
        try:
            # Get the main window to hide ungrouped area
            window = self.get_root()
            if hasattr(window, '_hide_ungrouped_area'):
                window._hide_ungrouped_area()
        except Exception as e:
            logger.error(f"Error in drag end: {e}")

    @staticmethod
    def _install_pf_css():
        try:
            # Install CSS for port forwarding indicator badges once per display
            display = Gdk.Display.get_default()
            if not display:
                return
            # Use an attribute on the display to avoid re-adding provider
            if getattr(display, '_pf_css_installed', False):
                return
            provider = Gtk.CssProvider()
            css = """
            .pf-indicator { /* kept for legacy, not used by circled glyphs */ }
            .pf-local { color: #E01B24; }
            .pf-remote { color: #2EC27E; }
            .pf-dynamic { color: #3584E4; }
            """
            provider.load_from_data(css.encode('utf-8'))
            Gtk.StyleContext.add_provider_for_display(display, provider, Gtk.STYLE_PROVIDER_PRIORITY_APPLICATION)
            setattr(display, '_pf_css_installed', True)
        except Exception:
            pass



    def _update_forwarding_indicators(self):
        # Ensure CSS exists
        self._install_pf_css()
        # Clear previous indicators
        try:
            while self.indicator_box.get_first_child():
                self.indicator_box.remove(self.indicator_box.get_first_child())
        except Exception:
            return

        rules = getattr(self.connection, 'forwarding_rules', []) or []
        has_local = any(r.get('enabled', True) and r.get('type') == 'local' for r in rules)
        has_remote = any(r.get('enabled', True) and r.get('type') == 'remote' for r in rules)
        has_dynamic = any(r.get('enabled', True) and r.get('type') == 'dynamic' for r in rules)

        def make_badge(letter: str, cls: str):
            # Use Unicode precomposed circled letters for perfect centering
            circled_map = {
                'L': '\u24C1',  # Ⓛ
                'R': '\u24C7',  # Ⓡ
                'D': '\u24B9',  # Ⓓ
            }
            glyph = circled_map.get(letter, letter)
            lbl = Gtk.Label(label=glyph)
            lbl.add_css_class(cls)
            lbl.set_halign(Gtk.Align.CENTER)
            lbl.set_valign(Gtk.Align.CENTER)
            try:
                lbl.set_xalign(0.5)
                lbl.set_yalign(0.5)
            except Exception:
                pass
            return lbl

        if has_local:
            self.indicator_box.append(make_badge('L', 'pf-local'))
        if has_remote:
            self.indicator_box.append(make_badge('R', 'pf-remote'))
        if has_dynamic:
            self.indicator_box.append(make_badge('D', 'pf-dynamic'))

    def _apply_host_label_text(self):
        try:
            window = self.get_root()
            hide = bool(getattr(window, '_hide_hosts', False)) if window else False
        except Exception:
            hide = False
        if hide:
            self.host_label.set_text('••••••••••')
        else:
            self.host_label.set_text(f"{self.connection.username}@{self.connection.host}")

    def apply_hide_hosts(self, hide: bool):
        """Called by window when hide/show toggles."""
        self._apply_host_label_text()

    def update_status(self):
        """Update connection status display"""
        try:
            # Check if there's any active terminal for this connection
            window = self.get_root()
            has_active_terminal = False

            # Prefer multi-tab map if present; fallback to most-recent mapping
            if hasattr(window, 'connection_to_terminals') and self.connection in getattr(window, 'connection_to_terminals', {}):
                for t in window.connection_to_terminals.get(self.connection, []) or []:
                    if getattr(t, 'is_connected', False):
                        has_active_terminal = True
                        break
            elif hasattr(window, 'active_terminals') and self.connection in window.active_terminals:
                terminal = window.active_terminals[self.connection]
                # Check if the terminal is still valid and connected
                if terminal and hasattr(terminal, 'is_connected'):
                    has_active_terminal = terminal.is_connected
            
            # Update the connection's is_connected status
            self.connection.is_connected = has_active_terminal
            
            # Log the status update for debugging
            logger.debug(f"Updating status for {self.connection.nickname}: is_connected={has_active_terminal}")
            
            # Update the UI based on the connection status
            if has_active_terminal:
                self.status_icon.set_from_icon_name('network-idle-symbolic')
                self.status_icon.set_tooltip_text(f'Connected to {getattr(self.connection, "hname", "") or self.connection.host}')
                logger.debug(f"Set status icon to connected for {self.connection.nickname}")
            else:
                self.status_icon.set_from_icon_name('network-offline-symbolic')
                self.status_icon.set_tooltip_text('Disconnected')
                logger.debug(f"Set status icon to disconnected for {getattr(self.connection, 'nickname', 'connection')}")
                
            # Force a redraw to ensure the icon updates
            self.status_icon.queue_draw()
            
        except Exception as e:
            logger.error(f"Error updating status for {getattr(self.connection, 'nickname', 'connection')}: {e}")
    
    def update_display(self):
        """Update the display with current connection data"""
        # Update the labels with current connection data
        if hasattr(self.connection, 'nickname') and hasattr(self, 'nickname_label'):
            self.nickname_label.set_markup(f"<b>{self.connection.nickname}</b>")
        
        if hasattr(self.connection, 'username') and hasattr(self.connection, 'host') and hasattr(self, 'host_label'):
            port_text = f":{self.connection.port}" if hasattr(self.connection, 'port') and self.connection.port != 22 else ""
            self.host_label.set_text(f"{self.connection.username}@{self.connection.host}{port_text}")
        # Refresh forwarding indicators if rules changed
        self._update_forwarding_indicators()
        
        self.update_status()

    def show_error(self, message):
        """Show error message"""
        dialog = Adw.MessageDialog(
            transient_for=self,
            heading='Error',
            body=message,
        )
        dialog.add_response('ok', 'OK')
        dialog.set_default_response('ok')
        dialog.present()

class WelcomePage(Gtk.Box):
    """Welcome page shown when no tabs are open"""
    
    def __init__(self):
        super().__init__(orientation=Gtk.Orientation.VERTICAL, spacing=24)
        self.set_valign(Gtk.Align.CENTER)
        self.set_halign(Gtk.Align.CENTER)
        self.set_margin_start(48)
        self.set_margin_end(48)
        self.set_margin_top(48)
        self.set_margin_bottom(48)
        
        # Welcome icon
        try:
            texture = Gdk.Texture.new_from_resource('/io/github/mfat/sshpilot/sshpilot.svg')
            icon = Gtk.Image.new_from_paintable(texture)
            icon.set_pixel_size(128)
        except Exception:
            icon = Gtk.Image.new_from_icon_name('network-workgroup-symbolic')
            icon.set_icon_size(Gtk.IconSize.LARGE)
            icon.set_pixel_size(128)
        self.append(icon)
        
        # Welcome message
        message = Gtk.Label()
        message.set_text('Select a host from the list, double-click or press Enter to connect')
        message.set_halign(Gtk.Align.CENTER)
        message.add_css_class('dim-label')
        self.append(message)
        
        # Shortcuts box
        shortcuts_box = Gtk.Box(orientation=Gtk.Orientation.VERTICAL, spacing=8)
        shortcuts_box.set_halign(Gtk.Align.CENTER)
        
        shortcuts_title = Gtk.Label()
        shortcuts_title.set_markup('<b>Keyboard Shortcuts</b>')
        shortcuts_box.append(shortcuts_title)
        
        shortcuts = [
            ('Ctrl+N', 'New Connection'),
            ('Ctrl+Alt+N', 'Open  Selected Host in a New Tab'),
            ('F9', 'Toggle Sidebar'),
            ('Ctrl+L', 'Focus connection list to select server'),
            ('Ctrl+Shift+K', 'Copy SSH Key to Server'),
            ('Alt+Right', 'Next Tab'),
            ('Alt+Left', 'Previous Tab'),
            ('Ctrl+F4', 'Close Tab'),
            ('Ctrl+Shift+T', 'New Local Terminal'),
            ('Ctrl+,', 'Preferences'),
        ]
        
        for shortcut, description in shortcuts:
            shortcut_box = Gtk.Box(orientation=Gtk.Orientation.HORIZONTAL, spacing=12)
            
            key_label = Gtk.Label()
            key_label.set_markup(f'<tt>{shortcut}</tt>')
            key_label.set_width_chars(15)
            key_label.set_halign(Gtk.Align.START)
            shortcut_box.append(key_label)
            
            desc_label = Gtk.Label()
            desc_label.set_text(description)
            desc_label.set_halign(Gtk.Align.START)
            shortcut_box.append(desc_label)
            
            shortcuts_box.append(shortcut_box)
        
        self.append(shortcuts_box)

class MainWindow(Adw.ApplicationWindow):
    """Main application window"""
    
    def __init__(self, *args, **kwargs):
        super().__init__(*args, **kwargs)
        self.active_terminals = {}
        self.connections = []
        self._is_quitting = False  # Flag to prevent multiple quit attempts
        self._is_controlled_reconnect = False  # Flag to track controlled reconnection
        
        # Initialize managers
        self.connection_manager = ConnectionManager()
        self.config = Config()
        self.key_manager = KeyManager()
        self.group_manager = GroupManager(self.config)
        
        # UI state
        self.active_terminals: Dict[Connection, TerminalWidget] = {}  # most recent terminal per connection
        self.connection_to_terminals: Dict[Connection, List[TerminalWidget]] = {}
        self.terminal_to_connection: Dict[TerminalWidget, Connection] = {}
        self.connection_rows = {}   # connection -> row_widget
        # Hide hosts toggle state
        try:
            self._hide_hosts = bool(self.config.get_setting('ui.hide_hosts', False))
        except Exception:
            self._hide_hosts = False
        
        # Set up window
        self.setup_window()
        self.setup_ui()
        self.setup_connections()
        self.setup_signals()
        
        # Add action for activating connections
        self.activate_action = Gio.SimpleAction.new('activate-connection', None)
        self.activate_action.connect('activate', self.on_activate_connection)
        self.add_action(self.activate_action)
        # Context menu action to force opening a new connection tab
        self.open_new_connection_action = Gio.SimpleAction.new('open-new-connection', None)
        self.open_new_connection_action.connect('activate', self.on_open_new_connection_action)
        self.add_action(self.open_new_connection_action)
        
        # Global action for opening new connection tab (Ctrl+Alt+N)
        self.open_new_connection_tab_action = Gio.SimpleAction.new('open-new-connection-tab', None)
        self.open_new_connection_tab_action.connect('activate', self.on_open_new_connection_tab_action)
        self.add_action(self.open_new_connection_tab_action)
        
        # Action for managing files on remote server
        self.manage_files_action = Gio.SimpleAction.new('manage-files', None)
        self.manage_files_action.connect('activate', self.on_manage_files_action)
        self.add_action(self.manage_files_action)
        
        # Action for editing connections via context menu
        self.edit_connection_action = Gio.SimpleAction.new('edit-connection', None)
        self.edit_connection_action.connect('activate', self.on_edit_connection_action)
        self.add_action(self.edit_connection_action)
        
        # Action for deleting connections via context menu
        self.delete_connection_action = Gio.SimpleAction.new('delete-connection', None)
        self.delete_connection_action.connect('activate', self.on_delete_connection_action)
        self.add_action(self.delete_connection_action)
        
        # Action for opening connections in system terminal (only when not in Flatpak)
        if not is_running_in_flatpak():
            self.open_in_system_terminal_action = Gio.SimpleAction.new('open-in-system-terminal', None)
            self.open_in_system_terminal_action.connect('activate', self.on_open_in_system_terminal_action)
            self.add_action(self.open_in_system_terminal_action)
            
        # Action for broadcasting commands to all SSH terminals
        self.broadcast_command_action = Gio.SimpleAction.new('broadcast-command', None)
        self.broadcast_command_action.connect('activate', self.on_broadcast_command_action)
        self.add_action(self.broadcast_command_action)
        
        # Group management actions
        self.create_group_action = Gio.SimpleAction.new('create-group', None)
        self.create_group_action.connect('activate', self.on_create_group_action)
        self.add_action(self.create_group_action)
        
        self.edit_group_action = Gio.SimpleAction.new('edit-group', None)
        self.edit_group_action.connect('activate', self.on_edit_group_action)
        self.add_action(self.edit_group_action)
        logger.debug("Edit group action registered")
        
        self.delete_group_action = Gio.SimpleAction.new('delete-group', None)
        self.delete_group_action.connect('activate', self.on_delete_group_action)
        self.add_action(self.delete_group_action)
        
        # Add move to ungrouped action
        self.move_to_ungrouped_action = Gio.SimpleAction.new('move-to-ungrouped', None)
        self.move_to_ungrouped_action.connect('activate', self.on_move_to_ungrouped_action)
        self.add_action(self.move_to_ungrouped_action)
        
        # Add move to group action
        self.move_to_group_action = Gio.SimpleAction.new('move-to-group', None)
        self.move_to_group_action.connect('activate', self.on_move_to_group_action)
        self.add_action(self.move_to_group_action)
        # (Toasts disabled) Remove any toast-related actions if previously defined
        try:
            if hasattr(self, '_toast_reconnect_action'):
                self.remove_action('toast-reconnect')
        except Exception:
            pass
        
        # Connect to close request signal
        self.connect('close-request', self.on_close_request)
        
        # Start with welcome view (tab view setup already shows welcome initially)
        
        logger.info("Main window initialized")

        # Install sidebar CSS
        try:
            self._install_sidebar_css()
        except Exception as e:
            logger.error(f"Failed to install sidebar CSS: {e}")

        # On startup, focus the first item in the connection list (not the toolbar buttons)
        try:
            GLib.idle_add(self._focus_connection_list_first_row)
        except Exception:
            pass
        
        # Check startup behavior setting and show appropriate view
        try:
            startup_behavior = self.config.get_setting('app-startup-behavior', 'terminal')
            if startup_behavior == 'terminal':
                # Show local terminal on startup
                GLib.idle_add(self.show_local_terminal)
            # If startup_behavior == 'welcome', the welcome view is already shown by default
        except Exception as e:
            logger.error(f"Error handling startup behavior: {e}")

    def _install_sidebar_css(self):
        """Install sidebar focus CSS"""
        try:
            # Install CSS for sidebar focus highlighting once per display
            display = Gdk.Display.get_default()
            if not display:
                logger.warning("No display available for CSS installation")
                return
            # Use an attribute on the display to avoid re-adding provider
            if getattr(display, '_sidebar_css_installed', False):
                return
            provider = Gtk.CssProvider()
            css = """
            /* Pulse highlight for selected rows */
            .pulse-highlight {
              background: alpha(@accent_bg_color, 0.5);
              border-radius: 8px;
              box-shadow: 0 0 0 0.5px alpha(@accent_bg_color, 0.28) inset;
              opacity: 0;
              transition: opacity 0.3s ease-in-out;
            }
            .pulse-highlight.on {
              opacity: 1;
            }

            /* optional: a subtle focus ring while the list is focused */
            row:selected:focus-within {
            #   box-shadow: 0 0 8px 2px @accent_bg_color inset;
            #border: 2px solid @accent_bg_color;  /* Adds a solid border of 2px thickness */
              border-radius: 8px;
            }
            
            /* Group styling */
            .group-expand-button {
              min-width: 16px;
              min-height: 16px;
              padding: 2px;
              border-radius: 4px;
            }
            
            .group-expand-button:hover {
              background: alpha(@accent_bg_color, 0.1);
            }
            

            
            /* Drag and drop visual feedback */
            row.drag-highlight {
              background: alpha(@accent_bg_color, 0.2);
              border: 2px dashed @accent_bg_color;
              border-radius: 8px;
            }
            
            /* Drop indicators */
            row.drop-above {
              border-top: 3px solid @accent_bg_color;
              background: alpha(@accent_bg_color, 0.1);
            }
            
            row.drop-below {
              border-bottom: 3px solid @accent_bg_color;
              background: alpha(@accent_bg_color, 0.1);
            }
            
            /* Ungrouped area indicator */
            .ungrouped-area {
              background: alpha(@accent_bg_color, 0.05);
              border: 2px dashed alpha(@accent_bg_color, 0.3);
              border-radius: 8px;
              margin: 8px;
              padding: 12px;
            }
            
            .ungrouped-area.drag-over {
              background: alpha(@accent_bg_color, 0.1);
              border-color: @accent_bg_color;
            }
            """
            provider.load_from_data(css.encode('utf-8'))
            Gtk.StyleContext.add_provider_for_display(display, provider, Gtk.STYLE_PROVIDER_PRIORITY_APPLICATION)
            setattr(display, '_sidebar_css_installed', True)
            logger.debug("Sidebar CSS installed successfully")
        except Exception as e:
            logger.error(f"Failed to install sidebar CSS: {e}")
            import traceback
            logger.debug(f"CSS installation traceback: {traceback.format_exc()}")

    def _toggle_class(self, widget, name, on):
        """Helper to toggle CSS class on a widget"""
        if on: 
            widget.add_css_class(name)
        else:  
            widget.remove_css_class(name)



    def pulse_selected_row(self, list_box: Gtk.ListBox, repeats=3, duration_ms=280):
        """Pulse the selected row with highlight effect"""
        row = list_box.get_selected_row() or (list_box.get_selected_rows()[0] if list_box.get_selected_rows() else None)
        if not row:
            return
        if not hasattr(row, "_pulse"):
            return
        # Ensure it's realized so opacity changes render
        if not row.get_mapped():
            row.realize()
        
        # Use CSS-based pulse for now
        pulse = row._pulse
        cycle_duration = max(300, duration_ms // repeats)  # Minimum 300ms per cycle for faster pulses
        
        def do_cycle(count):
            if count == 0:
                return False
            pulse.add_css_class("on")
            # Keep the pulse visible for a shorter time for snappier effect
            GLib.timeout_add(cycle_duration // 2, lambda: (
                pulse.remove_css_class("on"),
                # Add a shorter delay before the next pulse
                GLib.timeout_add(cycle_duration // 2, lambda: do_cycle(count - 1)) or True
            ) and False)
            return False

        GLib.idle_add(lambda: do_cycle(repeats))

    def _test_css_pulse(self, action, param):
        """Simple test to manually toggle CSS class"""
        row = self.connection_list.get_selected_row()
        if row and hasattr(row, "_pulse"):
            pulse = row._pulse
            pulse.add_css_class("on")
            GLib.timeout_add(1000, lambda: (
                pulse.remove_css_class("on")
            ) or False)

    def _setup_interaction_stop_pulse(self):
        """Set up event controllers to stop pulse effect on user interaction"""
        # Mouse click controller
        click_ctl = Gtk.GestureClick()
        click_ctl.connect("pressed", self._stop_pulse_on_interaction)
        self.connection_list.add_controller(click_ctl)
        
        # Key controller
        key_ctl = Gtk.EventControllerKey()
        key_ctl.connect("key-pressed", self._on_connection_list_key_pressed)
        self.connection_list.add_controller(key_ctl)
        
        # Scroll controller
        scroll_ctl = Gtk.EventControllerScroll()
        scroll_ctl.connect("scroll", self._stop_pulse_on_interaction)
        self.connection_list.add_controller(scroll_ctl)

    def _on_connection_list_key_pressed(self, controller, keyval, keycode, state):
        """Handle key presses in the connection list"""
        # Stop pulse effect on any key press
        self._stop_pulse_on_interaction(controller)
        
        # Handle Enter key specifically
        if keyval == Gdk.KEY_Return or keyval == Gdk.KEY_KP_Enter:
            selected_row = self.connection_list.get_selected_row()
            if selected_row and hasattr(selected_row, 'connection'):
                connection = selected_row.connection
                self._focus_most_recent_tab_or_open_new(connection)
                return True  # Consume the event to prevent row-activated
            return False  # Allow group rows to be handled by row-activated
        return False

    def _stop_pulse_on_interaction(self, controller, *args):
        """Stop any ongoing pulse effect when user interacts"""
        # Stop pulse on any row that has the 'on' class
        for row in self.connection_list:
            if hasattr(row, "_pulse"):
                pulse = row._pulse
                if "on" in pulse.get_css_classes():
                    pulse.remove_css_class("on")

    def _wire_pulses(self):
        """Wire pulse effects to trigger on focus-in only"""
        # Track if this is the initial startup focus
        self._is_initial_focus = True
        
        # When list gains keyboard focus (e.g., after Ctrl+L)
        focus_ctl = Gtk.EventControllerFocus()
        def on_focus_enter(*args):
            # Don't pulse on initial startup focus
            if self._is_initial_focus:
                self._is_initial_focus = False
                return
            self.pulse_selected_row(self.connection_list, repeats=1, duration_ms=600)
        focus_ctl.connect("enter", on_focus_enter)
        self.connection_list.add_controller(focus_ctl)
        
        # Stop pulse effect when user interacts with the list
        self._setup_interaction_stop_pulse()
        
        # Add sidebar toggle action and accelerators
        try:
            # Add window-scoped action for sidebar toggle
            sidebar_action = Gio.SimpleAction.new("toggle_sidebar", None)
            sidebar_action.connect("activate", self.on_toggle_sidebar_action)
            self.add_action(sidebar_action)
            

            
            # Bind accelerators (F9 primary, Ctrl+B alternate)
            app = self.get_application()
            if app:
                app.set_accels_for_action("win.toggle_sidebar", ["F9", "<Control>b"])
        except Exception as e:
            logger.warning(f"Failed to add sidebar toggle action: {e}")

    def setup_window(self):
        """Configure main window properties"""
        self.set_title('sshPilot')
        self.set_icon_name('io.github.mfat.sshpilot')
        
        # Load window geometry
        geometry = self.config.get_window_geometry()
        self.set_default_size(geometry['width'], geometry['height'])
        
        # Connect window state signals
        self.connect('notify::default-width', self.on_window_size_changed)
        self.connect('notify::default-height', self.on_window_size_changed)
        # Ensure initial focus after the window is mapped
        try:
            self.connect('map', lambda *a: GLib.timeout_add(50, self._focus_connection_list_first_row))
        except Exception:
            pass

        # Global shortcuts for tab navigation: Alt+Right / Alt+Left
        try:
            nav = Gtk.ShortcutController()
            nav.set_scope(Gtk.ShortcutScope.GLOBAL)
            if hasattr(nav, 'set_propagation_phase'):
                nav.set_propagation_phase(Gtk.PropagationPhase.BUBBLE)

            def _cb_next(widget, *args):
                try:
                    self._select_tab_relative(1)
                except Exception:
                    pass
                return True

            def _cb_prev(widget, *args):
                try:
                    self._select_tab_relative(-1)
                except Exception:
                    pass
                return True

            nav.add_shortcut(Gtk.Shortcut.new(
                Gtk.ShortcutTrigger.parse_string('<Alt>Right'),
                Gtk.CallbackAction.new(_cb_next)
            ))
            nav.add_shortcut(Gtk.Shortcut.new(
                Gtk.ShortcutTrigger.parse_string('<Alt>Left'),
                Gtk.CallbackAction.new(_cb_prev)
            ))
            
            self.add_controller(nav)
        except Exception:
            pass
        
    def on_window_size_changed(self, window, param):
        """Handle window size changes and save the new dimensions"""
        width = self.get_default_width()
        height = self.get_default_height()
        logger.debug(f"Window size changed to: {width}x{height}")
        
        # Save the new window geometry
        self.config.set_window_geometry(width, height)

    def setup_ui(self):
        """Set up the user interface"""
        # Create main container
        main_box = Gtk.Box(orientation=Gtk.Orientation.VERTICAL)
        
        # Create header bar
        self.header_bar = Adw.HeaderBar()
        self.header_bar.set_title_widget(Gtk.Label(label="sshPilot"))
        
        # Add window controls (minimize, maximize, close)
        self.header_bar.set_show_start_title_buttons(True)
        self.header_bar.set_show_end_title_buttons(True)
        
        # Add sidebar toggle button to the left side of header bar
        self.sidebar_toggle_button = Gtk.ToggleButton()
        self.sidebar_toggle_button.set_can_focus(False)  # Remove focus from sidebar toggle
        
        # Sidebar always starts visible
        sidebar_visible = True
        
        self.sidebar_toggle_button.set_icon_name('sidebar-show-symbolic')
        self.sidebar_toggle_button.set_tooltip_text('Hide Sidebar (F9, Ctrl+B)')
        self.sidebar_toggle_button.set_active(sidebar_visible)
        self.sidebar_toggle_button.connect('toggled', self.on_sidebar_toggle)
        self.header_bar.pack_start(self.sidebar_toggle_button)
        
        # Add header bar to main container
        main_box.append(self.header_bar)
        
        # Create main layout (fallback if OverlaySplitView is unavailable)
        if HAS_OVERLAY_SPLIT:
            self.split_view = Adw.OverlaySplitView()
            try:
                self.split_view.set_sidebar_width_fraction(0.25)
                self.split_view.set_min_sidebar_width(200)
                self.split_view.set_max_sidebar_width(400)
            except Exception:
                pass
            self.split_view.set_vexpand(True)
            self._split_variant = 'overlay'
        else:
            self.split_view = Gtk.Paned.new(Gtk.Orientation.HORIZONTAL)
            self.split_view.set_wide_handle(True)
            self.split_view.set_vexpand(True)
            self._split_variant = 'paned'
        
        # Sidebar always starts visible
        sidebar_visible = True
        
        # Create sidebar
        self.setup_sidebar()
        
        # Create main content area
        self.setup_content_area()
        
        # Add split view to main container
        main_box.append(self.split_view)
        
        # Sidebar is always visible on startup

        # Create toast overlay and set main content
        self.toast_overlay = Adw.ToastOverlay()
        self.toast_overlay.set_child(main_box)
        self.set_content(self.toast_overlay)

    def _set_sidebar_widget(self, widget: Gtk.Widget) -> None:
        if HAS_OVERLAY_SPLIT:
            try:
                self.split_view.set_sidebar(widget)
                return
            except Exception:
                pass
        # Fallback for Gtk.Paned
        try:
            self.split_view.set_start_child(widget)
        except Exception:
            pass

    def _set_content_widget(self, widget: Gtk.Widget) -> None:
        if HAS_OVERLAY_SPLIT:
            try:
                self.split_view.set_content(widget)
                return
            except Exception:
                pass
        # Fallback for Gtk.Paned
        try:
            self.split_view.set_end_child(widget)
        except Exception:
            pass

    def _get_sidebar_width(self) -> int:
        try:
            if HAS_OVERLAY_SPLIT and hasattr(self.split_view, 'get_max_sidebar_width'):
                return int(self.split_view.get_max_sidebar_width())
        except Exception:
            pass
        # Fallback: attempt to read allocation of the first child when using Paned
        try:
            sidebar = self.split_view.get_start_child()
            if sidebar is not None:
                alloc = sidebar.get_allocation()
                return int(alloc.width)
        except Exception:
            pass
        return 0

    def setup_sidebar(self):
        """Set up the sidebar with connection list"""
        sidebar_box = Gtk.Box(orientation=Gtk.Orientation.VERTICAL)
        sidebar_box.add_css_class('sidebar')
        
        # Sidebar header
        header = Gtk.Box(orientation=Gtk.Orientation.HORIZONTAL, spacing=6)
        header.set_margin_start(12)
        header.set_margin_end(12)
        header.set_margin_top(12)
        header.set_margin_bottom(6)
        
        # Title
        title_label = Gtk.Label()
        title_label.set_markup('<b>Connections</b>')
        title_label.set_halign(Gtk.Align.START)
        title_label.set_hexpand(True)
        header.append(title_label)
        
        # Add connection button
        add_button = Gtk.Button.new_from_icon_name('list-add-symbolic')
        add_button.set_tooltip_text('Add Connection (Ctrl+N)')
        add_button.connect('clicked', self.on_add_connection_clicked)
        try:
            add_button.set_can_focus(False)
        except Exception:
            pass
        header.append(add_button)

        # Menu button
        menu_button = Gtk.MenuButton()
        menu_button.set_can_focus(False)
        menu_button.set_icon_name('open-menu-symbolic')
        menu_button.set_tooltip_text('Menu')
        menu_button.set_menu_model(self.create_menu())
        header.append(menu_button)

        # Hide/Show hostnames button (eye icon)
        def _update_eye_icon(btn):
            try:
                icon = 'view-conceal-symbolic' if self._hide_hosts else 'view-reveal-symbolic'
                btn.set_icon_name(icon)
                btn.set_tooltip_text('Show hostnames' if self._hide_hosts else 'Hide hostnames')
            except Exception:
                pass

        hide_button = Gtk.Button.new_from_icon_name('view-reveal-symbolic')
        _update_eye_icon(hide_button)
        def _on_toggle_hide(btn):
            try:
                self._hide_hosts = not self._hide_hosts
                # Persist setting
                try:
                    self.config.set_setting('ui.hide_hosts', self._hide_hosts)
                except Exception:
                    pass
                # Update all rows
                for row in self.connection_rows.values():
                    if hasattr(row, 'apply_hide_hosts'):
                        row.apply_hide_hosts(self._hide_hosts)
                # Update icon/tooltip
                _update_eye_icon(btn)
            except Exception:
                pass
        hide_button.connect('clicked', _on_toggle_hide)
        try:
            hide_button.set_can_focus(False)
        except Exception:
            pass
        header.append(hide_button)
        
        sidebar_box.append(header)
        
        # Connection list
        scrolled = Gtk.ScrolledWindow()
        scrolled.set_policy(Gtk.PolicyType.NEVER, Gtk.PolicyType.AUTOMATIC)
        scrolled.set_vexpand(True)
        
        self.connection_list = Gtk.ListBox()
        self.connection_list.set_selection_mode(Gtk.SelectionMode.SINGLE)
        try:
            self.connection_list.set_can_focus(True)
        except Exception:
            pass
        
        # Wire pulse effects
        self._wire_pulses()
        
        # Connect signals
        self.connection_list.connect('row-selected', self.on_connection_selected)  # For button sensitivity
        self.connection_list.connect('row-activated', self.on_connection_activated)  # For Enter key/double-click
        
        # Make sure the connection list is focusable and can receive key events
        self.connection_list.set_focusable(True)
        self.connection_list.set_can_focus(True)
        self.connection_list.set_focus_on_click(True)
        self.connection_list.set_activate_on_single_click(False)  # Require double-click to activate
        
        # Set up drag and drop for reordering
        self.setup_connection_list_dnd()

        # Right-click context menu to open multiple connections
        try:
            context_click = Gtk.GestureClick()
            context_click.set_button(0)  # handle any button; filter inside
            def _on_list_pressed(gesture, n_press, x, y):
                try:
                    btn = 0
                    try:
                        btn = gesture.get_current_button()
                    except Exception:
                        pass
                    if btn not in (Gdk.BUTTON_SECONDARY, 3):
                        return
                    row = self.connection_list.get_row_at_y(int(y))
                    if not row:
                        return
                    self.connection_list.select_row(row)
                    self._context_menu_connection = getattr(row, 'connection', None)
                    self._context_menu_group_row = row if hasattr(row, 'group_id') else None
                    menu = Gio.Menu()
                    
                    # Add menu items based on row type
                    if hasattr(row, 'group_id'):
                        # Group row context menu
                        logger.debug(f"Creating context menu for group row: {row.group_id}")
                        menu.append(_('✏ Edit Group'), 'win.edit-group')
                        menu.append(_('🗑 Delete Group'), 'win.delete-group')
                    else:
                        # Connection row context menu
                        logger.debug(f"Creating context menu for connection row: {getattr(row, 'connection', None)}")
                        menu.append(_('+ Open New Connection'), 'win.open-new-connection')
                        menu.append(_('✏ Edit Connection'), 'win.edit-connection')
                        menu.append(_('🗄 Manage Files'), 'win.manage-files')
                        # Only show system terminal option when not in Flatpak
                        if not is_running_in_flatpak():
                            menu.append(_('💻 Open in System Terminal'), 'win.open-in-system-terminal')
                        menu.append(_('🗑 Delete Connection'), 'win.delete-connection')
                        
                        # Add grouping options
                        current_group_id = self.group_manager.get_connection_group(row.connection.nickname)
                        if current_group_id:
                            menu.append(_('📁 Move to Ungrouped'), 'win.move-to-ungrouped')
                        else:
                            # Show available groups to move to
                            available_groups = self.get_available_groups()
                            if available_groups:
                                menu.append(_('📁 Move to Group'), 'win.move-to-group')
                    pop = Gtk.PopoverMenu.new_from_model(menu)
                    pop.set_parent(self.connection_list)
                    try:
                        rect = Gdk.Rectangle()
                        rect.x = int(x)
                        rect.y = int(y)
                        rect.width = 1
                        rect.height = 1
                        pop.set_pointing_to(rect)
                    except Exception:
                        pass
                    pop.popup()
                except Exception:
                    pass
            context_click.connect('pressed', _on_list_pressed)
            self.connection_list.add_controller(context_click)
        except Exception:
            pass
        
        # Add keyboard controller for Ctrl+Enter to open new connection
        try:
            key_controller = Gtk.ShortcutController()
            key_controller.set_scope(Gtk.ShortcutScope.LOCAL)
            
            def _on_ctrl_enter(widget, *args):
                try:
                    selected_row = self.connection_list.get_selected_row()
                    if selected_row and hasattr(selected_row, 'connection'):
                        connection = selected_row.connection
                        self.connect_to_host(connection, force_new=True)
                except Exception as e:
                    logger.error(f"Failed to open new connection with Ctrl+Enter: {e}")
                return True
            
            key_controller.add_shortcut(Gtk.Shortcut.new(
                Gtk.ShortcutTrigger.parse_string('<Control>Return'),
                Gtk.CallbackAction.new(_on_ctrl_enter)
            ))
            
            self.connection_list.add_controller(key_controller)
        except Exception as e:
            logger.debug(f"Failed to add Ctrl+Enter shortcut: {e}")
        
        scrolled.set_child(self.connection_list)
        sidebar_box.append(scrolled)
        
        # Sidebar toolbar
        toolbar = Gtk.Box(orientation=Gtk.Orientation.HORIZONTAL, spacing=6)
        toolbar.set_margin_start(6)
        toolbar.set_margin_end(6)
        toolbar.set_margin_top(6)
        toolbar.set_margin_bottom(6)
        toolbar.add_css_class('toolbar')
        try:
            # Expose the computed visual height so terminal banners can match
            min_h, nat_h, min_baseline, nat_baseline = toolbar.measure(Gtk.Orientation.VERTICAL, -1)
            self._toolbar_row_height = max(min_h, nat_h)
            # Also track the real allocated height dynamically
            def _on_toolbar_alloc(widget, allocation):
                try:
                    self._toolbar_row_height = allocation.height
                except Exception:
                    pass
            toolbar.connect('size-allocate', _on_toolbar_alloc)
        except Exception:
            self._toolbar_row_height = 36
        
        # Edit button
        self.edit_button = Gtk.Button.new_from_icon_name('document-edit-symbolic')
        self.edit_button.set_tooltip_text('Edit Connection')
        self.edit_button.set_sensitive(False)
        self.edit_button.connect('clicked', self.on_edit_connection_clicked)
        toolbar.append(self.edit_button)

        # Copy key to server button (ssh-copy-id)
        self.copy_key_button = Gtk.Button.new_from_icon_name('dialog-password-symbolic')
        self.copy_key_button.set_tooltip_text('Copy public key to server for passwordless login')
        self.copy_key_button.set_sensitive(False)
        self.copy_key_button.connect('clicked', self.on_copy_key_to_server_clicked)
        toolbar.append(self.copy_key_button)

        # Upload (scp) button
        self.upload_button = Gtk.Button.new_from_icon_name('document-send-symbolic')
        self.upload_button.set_tooltip_text('Upload file(s) to server (scp)')
        self.upload_button.set_sensitive(False)
        self.upload_button.connect('clicked', self.on_upload_file_clicked)
        toolbar.append(self.upload_button)

        # Manage files button
        self.manage_files_button = Gtk.Button.new_from_icon_name('folder-symbolic')
        self.manage_files_button.set_tooltip_text('Open file manager for remote server')
        self.manage_files_button.set_sensitive(False)
        self.manage_files_button.connect('clicked', self.on_manage_files_button_clicked)
        toolbar.append(self.manage_files_button)
        
        # System terminal button (only when not in Flatpak)
        if not is_running_in_flatpak():
            self.system_terminal_button = Gtk.Button.new_from_icon_name('utilities-terminal-symbolic')
            self.system_terminal_button.set_tooltip_text('Open connection in system terminal')
            self.system_terminal_button.set_sensitive(False)
            self.system_terminal_button.connect('clicked', self.on_system_terminal_button_clicked)
            toolbar.append(self.system_terminal_button)
        
        # Delete button
        self.delete_button = Gtk.Button.new_from_icon_name('user-trash-symbolic')
        self.delete_button.set_tooltip_text('Delete Connection')
        self.delete_button.set_sensitive(False)
        self.delete_button.connect('clicked', self.on_delete_connection_clicked)
        toolbar.append(self.delete_button)
        
        # Spacer
        spacer = Gtk.Box()
        spacer.set_hexpand(True)
        toolbar.append(spacer)
        
        sidebar_box.append(toolbar)
        
        self._set_sidebar_widget(sidebar_box)

    def setup_content_area(self):
        """Set up the main content area with stack for tabs and welcome view"""
        # Create stack to switch between welcome view and tab view
        self.content_stack = Gtk.Stack()
        self.content_stack.set_hexpand(True)
        self.content_stack.set_vexpand(True)
        
        # Create welcome/help view
        self.welcome_view = WelcomePage()
        self.content_stack.add_named(self.welcome_view, "welcome")
        
        # Create tab view
        self.tab_view = Adw.TabView()
        self.tab_view.set_hexpand(True)
        self.tab_view.set_vexpand(True)
        
        # Connect tab signals
        self.tab_view.connect('close-page', self.on_tab_close)
        self.tab_view.connect('page-attached', self.on_tab_attached)
        self.tab_view.connect('page-detached', self.on_tab_detached)

        # Whenever the window layout changes, propagate toolbar height to
        # any TerminalWidget so the reconnect banner exactly matches.
        try:
            # Capture the toolbar variable from this scope for measurement
            local_toolbar = locals().get('toolbar', None)
            def _sync_banner_heights(*args):
                try:
                    # Re-measure toolbar height in case style/theme changed
                    try:
                        if local_toolbar is not None:
                            min_h, nat_h, min_baseline, nat_baseline = local_toolbar.measure(Gtk.Orientation.VERTICAL, -1)
                            self._toolbar_row_height = max(min_h, nat_h)
                    except Exception:
                        pass
                    # Push exact allocated height to all terminal widgets (+5px)
                    for terms in self.connection_to_terminals.values():
                        for term in terms:
                            if hasattr(term, 'set_banner_height'):
                                term.set_banner_height(getattr(self, '_toolbar_row_height', 37) + 55)
                except Exception:
                    pass
            # Call once after UI is built and again after a short delay
            def _push_now():
                try:
                    height = getattr(self, '_toolbar_row_height', 36)
                    for terms in self.connection_to_terminals.values():
                        for term in terms:
                            if hasattr(term, 'set_banner_height'):
                                term.set_banner_height(height + 55)
                except Exception:
                    pass
                return False
            GLib.idle_add(_sync_banner_heights)
            GLib.timeout_add(200, _sync_banner_heights)
            GLib.idle_add(_push_now)
        except Exception:
            pass
        
        # Create tab bar
        self.tab_bar = Adw.TabBar()
        self.tab_bar.set_view(self.tab_view)
        self.tab_bar.set_autohide(False)
        
        # Create tab content box
        tab_content_box = Gtk.Box(orientation=Gtk.Orientation.VERTICAL)
        tab_content_box.append(self.tab_bar)
        tab_content_box.append(self.tab_view)
        # Ensure background matches terminal theme to avoid white flash
        if hasattr(tab_content_box, 'add_css_class'):
            tab_content_box.add_css_class('terminal-bg')
        
        self.content_stack.add_named(tab_content_box, "tabs")
        # Also color the stack background
        if hasattr(self.content_stack, 'add_css_class'):
            self.content_stack.add_css_class('terminal-bg')
        
        # Start with welcome view visible
        self.content_stack.set_visible_child_name("welcome")
        
        self._set_content_widget(self.content_stack)

    def setup_connection_list_dnd(self):
        """Set up drag and drop for connection list reordering"""
        # Add drop target to the connection list
        drop_target = Gtk.DropTarget.new(type=GObject.TYPE_PYOBJECT, actions=Gdk.DragAction.MOVE)
        drop_target.connect('drop', self._on_connection_list_drop)
        drop_target.connect('motion', self._on_connection_list_motion)
        drop_target.connect('leave', self._on_connection_list_leave)
        self.connection_list.add_controller(drop_target)
        
        # Store drop indicator state
        self._drop_indicator_row = None
        self._drop_indicator_position = None
        
        # Store ungrouped area state
        self._ungrouped_area_row = None
        self._ungrouped_area_visible = False
    
    def _on_connection_list_motion(self, target, x, y):
        """Handle motion over the connection list for visual feedback"""
        try:
            # Clear previous indicator
            self._clear_drop_indicator()
            
            # Show ungrouped area when dragging
            self._show_ungrouped_area()
            
            # Find the row at the current position
            row = self.connection_list.get_row_at_y(int(y))
            if not row:
                return Gdk.DragAction.MOVE
            
            # Check if this is the ungrouped area
            if hasattr(row, 'ungrouped_area') and row.ungrouped_area:
                # Show ungrouped area highlight
                row.add_css_class('drag-over')
                self._drop_indicator_row = row
                self._drop_indicator_position = 'ungrouped'
                return Gdk.DragAction.MOVE
            
            # Determine drop position (above/below the row)
            row_y = row.get_allocation().y
            row_height = row.get_allocation().height
            relative_y = y - row_y
            
            if relative_y < row_height / 2:
                position = 'above'
            else:
                position = 'below'
            
            # Show drop indicator
            self._show_drop_indicator(row, position)
            
            return Gdk.DragAction.MOVE
        except Exception as e:
            logger.error(f"Error handling motion: {e}")
            return Gdk.DragAction.MOVE
    
    def _on_connection_list_leave(self, target):
        """Handle leaving the drop target area"""
        self._clear_drop_indicator()
        self._hide_ungrouped_area()
        return True
    
    def _show_drop_indicator(self, row, position):
        """Show visual drop indicator"""
        try:
            # Add CSS class to the row for visual feedback
            if position == 'above':
                row.add_css_class('drop-above')
            else:
                row.add_css_class('drop-below')
            
            self._drop_indicator_row = row
            self._drop_indicator_position = position
        except Exception as e:
            logger.error(f"Error showing drop indicator: {e}")
    
    def _create_ungrouped_area(self):
        """Create the ungrouped area row"""
        if self._ungrouped_area_row:
            return self._ungrouped_area_row
            
        ungrouped_area = Gtk.Box(orientation=Gtk.Orientation.VERTICAL, spacing=8)
        ungrouped_area.add_css_class('ungrouped-area')
        
        # Add icon and label
        icon = Gtk.Image.new_from_icon_name('folder-open-symbolic')
        icon.set_pixel_size(24)
        icon.add_css_class('dim-label')
        
        label = Gtk.Label(label=_("Drop connections here to ungroup them"))
        label.add_css_class('dim-label')
        label.add_css_class('caption')
        
        ungrouped_area.append(icon)
        ungrouped_area.append(label)
        
        # Make it a list box row
        ungrouped_row = Gtk.ListBoxRow()
        ungrouped_row.set_child(ungrouped_area)
        ungrouped_row.set_selectable(False)
        ungrouped_row.set_activatable(False)
        ungrouped_row.ungrouped_area = True
        
        self._ungrouped_area_row = ungrouped_row
        return ungrouped_row
    
    def _show_ungrouped_area(self):
        """Show the ungrouped area at the bottom of the list"""
        try:
            if self._ungrouped_area_visible:
                return
                
            # Only show if there are groups
            hierarchy = self.group_manager.get_group_hierarchy()
            if not hierarchy:
                return
                
            ungrouped_row = self._create_ungrouped_area()
            self.connection_list.append(ungrouped_row)
            self._ungrouped_area_visible = True
            
        except Exception as e:
            logger.error(f"Error showing ungrouped area: {e}")
    
    def _hide_ungrouped_area(self):
        """Hide the ungrouped area"""
        try:
            if not self._ungrouped_area_visible or not self._ungrouped_area_row:
                return
                
            self.connection_list.remove(self._ungrouped_area_row)
            self._ungrouped_area_visible = False
            
        except Exception as e:
            logger.error(f"Error hiding ungrouped area: {e}")
    
    def _clear_drop_indicator(self):
        """Clear visual drop indicator"""
        try:
            if self._drop_indicator_row:
                self._drop_indicator_row.remove_css_class('drop-above')
                self._drop_indicator_row.remove_css_class('drop-below')
                self._drop_indicator_row.remove_css_class('drag-over')
                self._drop_indicator_row = None
                self._drop_indicator_position = None
        except Exception as e:
            logger.error(f"Error clearing drop indicator: {e}")
    
    def _on_connection_list_drop(self, target, value, x, y):
        """Handle drops on the connection list"""
        try:
            # Clear drop indicator and hide ungrouped area
            self._clear_drop_indicator()
            self._hide_ungrouped_area()
            
            if not isinstance(value, dict):
                return False
            
            drop_type = value.get('type')
            if drop_type == 'connection':
                connection_nickname = value.get('connection_nickname')
                if connection_nickname:
                    # Get current group of the connection
                    current_group_id = self.group_manager.get_connection_group(connection_nickname)
                    
                    # Find the target row and position
                    target_row = self.connection_list.get_row_at_y(int(y))
                    if not target_row:
                        # Dropping in empty space - move to ungrouped
                        self.group_manager.move_connection(connection_nickname, None)
                        self.rebuild_connection_list()
                        return True
                    
                    # Check if dropping on ungrouped area
                    if hasattr(target_row, 'ungrouped_area') and target_row.ungrouped_area:
                        # Move to ungrouped
                        self.group_manager.move_connection(connection_nickname, None)
                        self.rebuild_connection_list()
                        return True
                    
                    # Get drop position (above/below)
                    row_y = target_row.get_allocation().y
                    row_height = target_row.get_allocation().height
                    relative_y = y - row_y
                    position = 'above' if relative_y < row_height / 2 else 'below'
                    
                    # Determine if we're dropping on a group or connection
                    if hasattr(target_row, 'group_id'):
                        # Dropping on a group
                        target_group_id = target_row.group_id
                        if target_group_id != current_group_id:
                            # Move to different group
                            self.group_manager.move_connection(connection_nickname, target_group_id)
                            self.rebuild_connection_list()
                    else:
                        # Dropping on a connection
                        target_connection = getattr(target_row, 'connection', None)
                        if target_connection:
                            target_group_id = self.group_manager.get_connection_group(target_connection.nickname)
                            if target_group_id != current_group_id:
                                # Move to different group
                                self.group_manager.move_connection(connection_nickname, target_group_id)
                                self.rebuild_connection_list()
                            else:
                                # Reorder within the same group
                                self.group_manager.reorder_connection_in_group(
                                    connection_nickname, 
                                    target_connection.nickname, 
                                    position
                                )
                                self.rebuild_connection_list()
                    
                    return True
            
            elif drop_type == 'group':
                group_id = value.get('group_id')
                if group_id:
                    # Handle group reordering
                    target_row = self.connection_list.get_row_at_y(int(y))
                    if target_row and hasattr(target_row, 'group_id'):
                        target_group_id = target_row.group_id
                        if target_group_id != group_id:
                            self._move_group(group_id, target_group_id)
                            self.rebuild_connection_list()
                            return True
            
            return False
        except Exception as e:
            logger.error(f"Error handling drop: {e}")
            return False
    
    def _get_target_group_at_position(self, x, y):
        """Get the target group ID at the given position"""
        try:
            row = self.connection_list.get_row_at_y(int(y))
            if row and hasattr(row, 'group_id'):
                return row.group_id
            elif row and hasattr(row, 'connection'):
                # If dropping on a connection, get its group
                connection = row.connection
                return self.group_manager.get_connection_group(connection.nickname)
            return None
        except Exception:
            return None
    
    def _move_group(self, group_id, target_parent_id):
        """Move a group to a new parent"""
        try:
            if group_id not in self.group_manager.groups:
                return
            
            group = self.group_manager.groups[group_id]
            old_parent_id = group.get('parent_id')
            
            # Remove from old parent
            if old_parent_id and old_parent_id in self.group_manager.groups:
                if group_id in self.group_manager.groups[old_parent_id]['children']:
                    self.group_manager.groups[old_parent_id]['children'].remove(group_id)
            
            # Add to new parent
            group['parent_id'] = target_parent_id
            if target_parent_id and target_parent_id in self.group_manager.groups:
                if group_id not in self.group_manager.groups[target_parent_id]['children']:
                    self.group_manager.groups[target_parent_id]['children'].append(group_id)
            
            self.group_manager._save_groups()
        except Exception as e:
            logger.error(f"Error moving group: {e}")

    def create_menu(self):
        """Create application menu"""
        menu = Gio.Menu()
        
        # Add all menu items directly to the main menu
        menu.append('New Connection', 'app.new-connection')
        menu.append('Create Group', 'win.create-group')
        menu.append('Local Terminal', 'app.local-terminal')
        menu.append('Generate SSH Key', 'app.new-key')
        menu.append('Broadcast Command', 'app.broadcast-command')
        menu.append('Preferences', 'app.preferences')
        menu.append('Help', 'app.help')
        menu.append('About', 'app.about')
        menu.append('Quit', 'app.quit')
        
        return menu

    def setup_connections(self):
        """Load and display existing connections with grouping"""
        self.rebuild_connection_list()
        
        # Select first connection if available
        connections = self.connection_manager.get_connections()
        if connections:
            first_row = self.connection_list.get_row_at_index(0)
            if first_row:
                self.connection_list.select_row(first_row)
                # Defer focus to the list to ensure keyboard navigation works immediately
                GLib.idle_add(self._focus_connection_list_first_row)
    
    def rebuild_connection_list(self):
        """Rebuild the connection list with groups"""
        # Clear existing rows
        child = self.connection_list.get_first_child()
        while child:
            next_child = child.get_next_sibling()
            self.connection_list.remove(child)
            child = next_child
        self.connection_rows.clear()
        
        # Get all connections
        connections = self.connection_manager.get_connections()
        connections_dict = {conn.nickname: conn for conn in connections}
        
        # Get group hierarchy
        hierarchy = self.group_manager.get_group_hierarchy()
        
        # Build the list with groups
        self._build_grouped_list(hierarchy, connections_dict, 0)
        
        # Add ungrouped connections at the end
        ungrouped_connections = []
        for conn in connections:
            if not self.group_manager.get_connection_group(conn.nickname):
                ungrouped_connections.append(conn)
        
        if ungrouped_connections:
            # No separator - just add ungrouped connections directly
            pass
            
            # Add ungrouped connections
            for conn in sorted(ungrouped_connections, key=lambda c: c.nickname.lower()):
                self.add_connection_row(conn)
        
        # Store reference to ungrouped area (hidden by default)
        self._ungrouped_area_row = None
    
    def _build_grouped_list(self, hierarchy, connections_dict, level):
        """Recursively build the grouped connection list"""
        for group_info in hierarchy:
            # Add group row
            group_row = GroupRow(group_info, self.group_manager, connections_dict)
            group_row.connect('group-toggled', self._on_group_toggled)
            self.connection_list.append(group_row)
            
            # Add connections in this group if expanded
            if group_info.get('expanded', True):
                group_connections = []
                for conn_nickname in group_info.get('connections', []):
                    if conn_nickname in connections_dict:
                        group_connections.append(connections_dict[conn_nickname])
                
                # Use the order from the group's connections list (preserves custom ordering)
                for conn_nickname in group_info.get('connections', []):
                    if conn_nickname in connections_dict:
                        conn = connections_dict[conn_nickname]
                        self.add_connection_row(conn, level + 1)
            
            # Recursively add child groups
            if group_info.get('children'):
                self._build_grouped_list(group_info['children'], connections_dict, level + 1)
    
    def _on_group_toggled(self, group_row, group_id, expanded):
        """Handle group expand/collapse"""
        self.rebuild_connection_list()

        # Reselect the toggled group so focus doesn't jump to another row
        for row in self.connection_list:
            if hasattr(row, "group_id") and row.group_id == group_id:
                self.connection_list.select_row(row)
                break
    
    def add_connection_row(self, connection: Connection, indent_level: int = 0):
        """Add a connection row to the list with optional indentation"""
        row = ConnectionRow(connection)
        
        # Apply indentation for grouped connections
        if indent_level > 0:
            content = row.get_child()
            if hasattr(content, 'get_child'):  # Handle overlay
                content = content.get_child()
            content.set_margin_start(12 + (indent_level * 20))
        
        self.connection_list.append(row)
        self.connection_rows[connection] = row
        
        # Apply current hide-hosts setting to new row
        if hasattr(row, 'apply_hide_hosts'):
            row.apply_hide_hosts(getattr(self, '_hide_hosts', False))

    def setup_signals(self):
        """Connect to manager signals"""
        # Connection manager signals - use connect_after to avoid conflict with GObject.connect
        self.connection_manager.connect_after('connection-added', self.on_connection_added)
        self.connection_manager.connect_after('connection-removed', self.on_connection_removed)
        self.connection_manager.connect_after('connection-status-changed', self.on_connection_status_changed)
        
        # Config signals
        self.config.connect('setting-changed', self.on_setting_changed)



    def show_welcome_view(self):
        """Show the welcome/help view when no connections are active"""
        # Remove terminal background styling so welcome uses app theme colors
        if hasattr(self.content_stack, 'remove_css_class'):
            try:
                self.content_stack.remove_css_class('terminal-bg')
            except Exception:
                pass
        # Ensure welcome fills the pane
        if hasattr(self, 'welcome_view'):
            try:
                self.welcome_view.set_hexpand(True)
                self.welcome_view.set_vexpand(True)
            except Exception:
                pass
        self.content_stack.set_visible_child_name("welcome")
        logger.info("Showing welcome view")

    def _focus_connection_list_first_row(self):
        """Focus the connection list and ensure the first row is selected."""
        try:
            if not hasattr(self, 'connection_list') or self.connection_list is None:
                return False
            # If the list has no selection, select the first row
            selected = self.connection_list.get_selected_row() if hasattr(self.connection_list, 'get_selected_row') else None
            first_row = self.connection_list.get_row_at_index(0)
            if not selected and first_row:
                self.connection_list.select_row(first_row)
            # If no widget currently has focus in the window, give it to the list
            focus_widget = self.get_focus() if hasattr(self, 'get_focus') else None
            if focus_widget is None and first_row:
                self.connection_list.grab_focus()
        except Exception:
            pass
        return False

    def focus_connection_list(self):
        """Focus the connection list and show a toast notification."""
        try:
            if hasattr(self, 'connection_list') and self.connection_list:
                # If sidebar is hidden, show it first
                if hasattr(self, 'sidebar_toggle_button') and self.sidebar_toggle_button:
                    if not self.sidebar_toggle_button.get_active():
                        self.sidebar_toggle_button.set_active(True)
                
                # Ensure a row is selected before focusing
                selected = self.connection_list.get_selected_row()
                logger.debug(f"Focus connection list - current selection: {selected}")
                if not selected:
                    # Select the first row regardless of type
                    first_row = self.connection_list.get_row_at_index(0)
                    logger.debug(f"Focus connection list - first row: {first_row}")
                    if first_row:
                        self.connection_list.select_row(first_row)
                        logger.debug(f"Focus connection list - selected first row: {first_row}")
                
                self.connection_list.grab_focus()
                
                # Pulse the selected row
                self.pulse_selected_row(self.connection_list, repeats=1, duration_ms=600)
                
                # Show toast notification
                toast = Adw.Toast.new(
                    "Switched to connection list — ↑/↓ navigate, Enter open, Ctrl+Enter new tab"
                )
                toast.set_timeout(3)  # seconds
                self.toast_overlay.add_toast(toast)
        except Exception as e:
            logger.error(f"Error focusing connection list: {e}")
    
    def show_tab_view(self):
        """Show the tab view when connections are active"""
        # Re-apply terminal background when switching back to tabs
        if hasattr(self.content_stack, 'add_css_class'):
            try:
                self.content_stack.add_css_class('terminal-bg')
            except Exception:
                pass
        self.content_stack.set_visible_child_name("tabs")
        logger.info("Showing tab view")

    def show_connection_dialog(self, connection: Connection = None):
        """Show connection dialog for adding/editing connections"""
        logger.info(f"Show connection dialog for: {connection}")
        
        # Create connection dialog
        dialog = ConnectionDialog(self, connection, self.connection_manager)
        dialog.connect('connection-saved', self.on_connection_saved)
        dialog.present()

    # --- Helpers (use your existing ones if already present) ---------------------

    def _error_dialog(self, heading: str, body: str, detail: str = ""):
        try:
            msg = Adw.MessageDialog(transient_for=self, modal=True,
                                    heading=heading, body=(body + (f"\n\n{detail}" if detail else "")))
            msg.add_response("ok", _("OK"))
            msg.set_default_response("ok")
            msg.set_close_response("ok")
            msg.present()
        except Exception:
            pass

    def _info_dialog(self, heading: str, body: str):
        try:
            msg = Adw.MessageDialog(transient_for=self, modal=True,
                                    heading=heading, body=body)
            msg.add_response("ok", _("OK"))
            msg.set_default_response("ok")
            msg.set_close_response("ok")
            msg.present()
        except Exception:
            pass


    # --- Single, simplified key generator (no copy-to-server inside) ------------

    def show_key_dialog(self, on_success=None):
        """
        Single key generation dialog (Adw). Optional passphrase.
        No copy-to-server in this dialog. If provided, `on_success(key)` is called.
        """
        try:
            dlg = Adw.Dialog.new()
            dlg.set_title(_("Generate SSH Key"))

            tv = Adw.ToolbarView()
            hb = Adw.HeaderBar()
            hb.set_title_widget(Gtk.Label(label=_("New SSH Key")))
            tv.add_top_bar(hb)

            content = Gtk.Box(orientation=Gtk.Orientation.VERTICAL, spacing=12)
            content.set_margin_top(18); content.set_margin_bottom(18)
            content.set_margin_start(18); content.set_margin_end(18)
            content.set_size_request(500, -1)

            form = Adw.PreferencesGroup()

            name_row = Adw.EntryRow()
            name_row.set_title(_("Key file name"))
            name_row.set_text("id_ed25519")
            
            # Add real-time validation
            def on_name_changed(entry):
                key_name = (entry.get_text() or "").strip()
                if key_name and not key_name.startswith(".") and "/" not in key_name:
                    key_path = self.key_manager.ssh_dir / key_name
                    if key_path.exists():
                        entry.add_css_class("error")
                        entry.set_title(_("Key file name (already exists)"))
                    else:
                        entry.remove_css_class("error")
                        entry.set_title(_("Key file name"))
                else:
                    entry.remove_css_class("error")
                    entry.set_title(_("Key file name"))
            
            name_row.connect("changed", on_name_changed)
            form.add(name_row)

            type_row = Adw.ComboRow()
            type_row.set_title(_("Key type"))
            types = Gtk.StringList.new(["ed25519", "rsa"])
            type_row.set_model(types)
            type_row.set_selected(0)
            form.add(type_row)

            pass_switch = Adw.SwitchRow()
            pass_switch.set_title(_("Encrypt with passphrase"))
            pass_switch.set_active(False)
            form.add(pass_switch)

            pass_box = Gtk.Box(orientation=Gtk.Orientation.VERTICAL, spacing=6)
            pass1 = Gtk.PasswordEntry()
            pass1.set_property("placeholder-text", _("Passphrase"))
            pass2 = Gtk.PasswordEntry()
            pass2.set_property("placeholder-text", _("Confirm passphrase"))
            pass_box.append(pass1); pass_box.append(pass2)
            pass_box.set_visible(False)



            def on_pass_toggle(*_):
                pass_box.set_visible(pass_switch.get_active())
            pass_switch.connect("notify::active", on_pass_toggle)

            # Buttons
            btn_box = Gtk.Box(orientation=Gtk.Orientation.HORIZONTAL, spacing=12)
            btn_box.set_halign(Gtk.Align.END)
            btn_cancel = Gtk.Button.new_with_label(_("Cancel"))
            btn_primary = Gtk.Button.new_with_label(_("Generate"))
            try:
                btn_primary.add_css_class("suggested-action")
            except Exception:
                pass
            btn_box.append(btn_cancel); btn_box.append(btn_primary)

            # Compose
            content.append(form)
            content.append(pass_box)
            content.append(btn_box)
            tv.set_content(content)
            dlg.set_child(tv)

            def close_dialog(*args):
                try:
                    dlg.force_close()
                except Exception:
                    pass

            btn_cancel.connect("clicked", close_dialog)

            def do_generate(*args):
                try:
                    key_name = (name_row.get_text() or "").strip()
                    if not key_name:
                        raise ValueError(_("Enter a key file name (e.g. id_ed25519)"))
                    if "/" in key_name or key_name.startswith("."):
                        raise ValueError(_("Key file name must not contain '/' or start with '.'"))

                    # Check if key already exists before attempting generation
                    key_path = self.key_manager.ssh_dir / key_name
                    if key_path.exists():
                        # Suggest alternative names
                        base_name = key_name
                        counter = 1
                        while (self.key_manager.ssh_dir / f"{base_name}_{counter}").exists():
                            counter += 1
                        suggestion = f"{base_name}_{counter}"
                        
                        raise ValueError(_("A key named '{}' already exists. Try '{}' instead.").format(key_name, suggestion))

                    kt = "ed25519" if type_row.get_selected() == 0 else "rsa"

                    passphrase = None
                    if pass_switch.get_active():
                        p1 = pass1.get_text() or ""
                        p2 = pass2.get_text() or ""
                        logger.debug(f"SshCopyIdWindow: Passphrase lengths - p1: {len(p1)}, p2: {len(p2)}")
                        if p1 != p2:
                            logger.debug("SshCopyIdWindow: Passphrases do not match")
                            raise ValueError("Passphrases do not match")
                        passphrase = p1
                        logger.info("SshCopyIdWindow: Passphrase enabled")
                        logger.debug("SshCopyIdWindow: Passphrase validation successful")

                    logger.info(f"SshCopyIdWindow: Calling key_manager.generate_key with name='{key_name}', type='{kt}'")
                    logger.debug(f"SshCopyIdWindow: Key generation parameters - name='{key_name}', type='{kt}', "
                               f"size={3072 if kt == 'rsa' else 0}, passphrase={'<set>' if passphrase else 'None'}")
                    
                    new_key = self._km.generate_key(
                        key_name=key_name,
                        key_type=kt,
                        key_size=3072 if kt == "rsa" else 0,
                        comment=None,
                        passphrase=passphrase,
                    )
                    
                    if not new_key:
                        logger.debug("SshCopyIdWindow: Key generation returned None")
                        raise RuntimeError("Key generation failed. See logs for details.")

                    logger.info(f"SshCopyIdWindow: Key generated successfully: {new_key.private_path}")
                    logger.debug(f"SshCopyIdWindow: Generated key details - private_path='{new_key.private_path}', "
                               f"public_path='{new_key.public_path}'")
                    
                    # Ensure the key files are properly written and accessible
                    import time
                    logger.debug("SshCopyIdWindow: Waiting 0.5s for files to be written")
                    time.sleep(0.5)  # Small delay to ensure files are written
                    
                    # Verify the key files exist and are accessible
                    private_exists = os.path.exists(new_key.private_path)
                    public_exists = os.path.exists(new_key.public_path)
                    logger.debug(f"SshCopyIdWindow: File existence check - private: {private_exists}, public: {public_exists}")
                    
                    if not private_exists:
                        logger.debug(f"SshCopyIdWindow: Private key file missing: {new_key.private_path}")
                        raise RuntimeError(f"Private key file not found: {new_key.private_path}")
                    if not public_exists:
                        logger.debug(f"SshCopyIdWindow: Public key file missing: {new_key.public_path}")
                        raise RuntimeError(f"Public key file not found: {new_key.public_path}")
                    
                    logger.info(f"SshCopyIdWindow: Key files verified, starting ssh-copy-id")
                    logger.debug("SshCopyIdWindow: All key files verified successfully")
                    
                    # Run your terminal ssh-copy-id flow
                    logger.debug("SshCopyIdWindow: Calling _show_ssh_copy_id_terminal_using_main_widget()")
                    self._parent._show_ssh_copy_id_terminal_using_main_widget(self._conn, new_key)
                    logger.debug("SshCopyIdWindow: Terminal window launched, closing dialog")
                    self.close()

                except Exception as e:
                    logger.error(f"SshCopyIdWindow: Generate and copy failed: {e}")
                    logger.debug(f"SshCopyIdWindow: Exception details: {type(e).__name__}: {str(e)}")
                    self._error("Generate & Copy failed",
                                "Could not generate a new key and copy it to the server.",
                                str(e))

            btn_primary.connect("clicked", do_generate)
            dlg.present()
            return dlg
        except Exception as e:
            logger.error("Failed to present key generator: %s", e)


    # --- Integrate generator into ssh-copy-id chooser ---------------------------

    def on_copy_key_to_server_clicked(self, _button):
        logger.info("Main window: ssh-copy-id button clicked")
        logger.debug("Main window: Starting ssh-copy-id process")
        
        selected_row = self.connection_list.get_selected_row()
        if not selected_row or not getattr(selected_row, "connection", None):
            logger.warning("Main window: No connection selected for ssh-copy-id")
            return
        connection = selected_row.connection
        logger.info(f"Main window: Selected connection: {getattr(connection, 'nickname', 'unknown')}")
        logger.debug(f"Main window: Connection details - host: {getattr(connection, 'host', 'unknown')}, "
                    f"username: {getattr(connection, 'username', 'unknown')}, "
                    f"port: {getattr(connection, 'port', 22)}")

        try:
            logger.info("Main window: Creating SshCopyIdWindow")
            logger.debug("Main window: Initializing SshCopyIdWindow with key_manager and connection_manager")
            win = SshCopyIdWindow(self, connection, self.key_manager, self.connection_manager)
            logger.info("Main window: SshCopyIdWindow created successfully, presenting")
            win.present()
        except Exception as e:
            logger.error(f"Main window: ssh-copy-id window failed: {e}")
            logger.debug(f"Main window: Exception details: {type(e).__name__}: {str(e)}")
            # Fallback error if window cannot be created
            try:
                md = Adw.MessageDialog(transient_for=self, modal=True,
                                       heading="Error",
                                       body=f"Could not open the Copy Key window.\n\n{e}")
                md.add_response("ok", "OK")
                md.present()
            except Exception:
                pass

    def show_preferences(self):
        """Show preferences dialog"""
        logger.info("Show preferences dialog")
        try:
            preferences_window = PreferencesWindow(self, self.config)
            preferences_window.present()
        except Exception as e:
            logger.error(f"Failed to show preferences dialog: {e}")

    def show_local_terminal(self):
        """Show a local terminal tab"""
        logger.info("Show local terminal tab")
        try:
            # Create a local terminal widget
            from .terminal import TerminalWidget
            
            # Create a dummy connection object for local terminal
            class LocalConnection:
                def __init__(self):
                    self.nickname = "Local Terminal"
                    self.host = "localhost"
                    self.username = os.getenv('USER', 'user')
                    self.port = 22
            
            local_connection = LocalConnection()
            
            # Create terminal widget for local shell
            logger.info("Creating TerminalWidget...")
            terminal_widget = TerminalWidget(local_connection, self.config, self.connection_manager)
            logger.info("TerminalWidget created successfully")
            
            # Set up the terminal for local shell (not SSH)
            logger.info("Setting up local shell...")
            terminal_widget.setup_local_shell()
            logger.info("Local shell setup completed")
            
            # Add to tab view
            logger.info("Adding terminal to tab view...")
            self._add_terminal_tab(terminal_widget, "Local Terminal")
            
            # Ensure the terminal widget is properly shown
            GLib.idle_add(terminal_widget.show)
            GLib.idle_add(terminal_widget.vte.show)
            
            logger.info("Local terminal tab created successfully")
            
        except Exception as e:
            logger.error(f"Failed to show local terminal: {e}")
            # Show error dialog
            try:
                dialog = Adw.MessageDialog(
                    transient_for=self,
                    modal=True,
                    heading="Error",
                    body=f"Could not open local terminal.\n\n{e}"
                )
                dialog.add_response("ok", "OK")
                dialog.present()
            except Exception:
                pass

    def _add_terminal_tab(self, terminal_widget, title):
        """Add a terminal widget to the tab view"""
        try:
            # Add to tab view
            page = self.tab_view.append(terminal_widget)
            page.set_title(title)
            page.set_icon(Gio.ThemedIcon.new('utilities-terminal-symbolic'))
            
            # Switch to tab view
            self.show_tab_view()
            
            # Activate the new tab
            self.tab_view.set_selected_page(page)
            
            logger.info(f"Added terminal tab: {title}")
            
        except Exception as e:
            logger.error(f"Failed to add terminal tab: {e}")

    def broadcast_command(self, command: str):
        """Send a command to all open SSH terminal tabs (excluding local terminal tabs)"""
        cmd = (command + "\n").encode("utf-8")
        sent_count = 0
        failed_count = 0
        
        # Get all open terminals from the tab view
        for i in range(self.tab_view.get_n_pages()):
            page = self.tab_view.get_nth_page(i)
            if page is None:
                continue
                
            # Get the terminal widget from the page
            terminal_widget = page.get_child()
            if terminal_widget is None or not hasattr(terminal_widget, 'vte'):
                continue
                
            # Check if this is a local terminal by looking at the connection
            if hasattr(terminal_widget, 'connection'):
                # Skip local terminals
                if (hasattr(terminal_widget.connection, 'nickname') and 
                    terminal_widget.connection.nickname == "Local Terminal"):
                    continue
                    
                # Skip terminals that don't have a connection (shouldn't happen for SSH terminals)
                if not hasattr(terminal_widget.connection, 'host'):
                    continue
                    
                # This is an SSH terminal, send the command
                try:
                    terminal_widget.vte.feed_child(cmd)
                    sent_count += 1
                    logger.debug(f"Sent command to SSH terminal: {terminal_widget.connection.nickname}")
                except Exception as e:
                    failed_count += 1
                    logger.error(f"Failed to send command to terminal {terminal_widget.connection.nickname}: {e}")
        
        logger.info(f"Broadcast command completed: {sent_count} terminals received command, {failed_count} failed")
        return sent_count, failed_count

    def show_about_dialog(self):
        """Show about dialog"""
        # Use Gtk.AboutDialog so we can force a logo even without icon theme entries
        about = Gtk.AboutDialog()
        about.set_transient_for(self)
        about.set_modal(True)
        about.set_program_name('sshPilot')
        try:
            from . import __version__ as APP_VERSION
        except Exception:
            APP_VERSION = "0.0.0"
        about.set_version(APP_VERSION)
        about.set_comments('SSH connection manager with integrated terminal')
        about.set_website('https://github.com/mfat/sshpilot')
        # Gtk.AboutDialog in GTK4 has no set_issue_url; include issue link in website label
        about.set_website_label('Project homepage')
        about.set_license_type(Gtk.License.GPL_3_0)
        about.set_authors(['mFat <newmfat@gmail.com>'])
        
        # Attempt to load logo from GResource; fall back to local files
        logo_texture = None
        # 1) From GResource bundle
        for resource_path in (
            '/io/github/mfat/sshpilot/sshpilot.svg',
        ):
            try:
                logo_texture = Gdk.Texture.new_from_resource(resource_path)
                if logo_texture:
                    break
            except Exception:
                logo_texture = None
        # 2) From project-local files
        if logo_texture is None:
            candidate_files = []
            # repo root (user added io.github.mfat.sshpilot.png)
            try:
                path = os.path.abspath(os.path.dirname(__file__))
                repo_root = path
                while True:
                    if os.path.exists(os.path.join(repo_root, '.git')):
                        break
                    parent = os.path.dirname(repo_root)
                    if parent == repo_root:
                        break
                    repo_root = parent
                candidate_files.extend([
                    os.path.join(repo_root, 'io.github.mfat.sshpilot.svg'),
                    os.path.join(repo_root, 'sshpilot.svg'),
                ])
                # package resources folder (when running from source)
                candidate_files.append(os.path.join(os.path.dirname(__file__), 'resources', 'sshpilot.svg'))
            except Exception:
                pass
            for png_path in candidate_files:
                try:
                    if os.path.exists(png_path):
                        logo_texture = Gdk.Texture.new_from_filename(png_path)
                        if logo_texture:
                            break
                except Exception:
                    logo_texture = None
        # Apply if loaded
        if logo_texture is not None:
            try:
                about.set_logo(logo_texture)
            except Exception:
                pass
        
        about.present()

    def open_help_url(self):
        """Open the SSH Pilot wiki in the default browser"""
        try:
            import subprocess
            import webbrowser
            
            # Try to open the URL using the default browser
            url = "https://github.com/mfat/sshpilot/wiki"
            
            # Use webbrowser module which handles platform differences
            webbrowser.open(url)
            
            logger.info(f"Opened help URL: {url}")
        except Exception as e:
            logger.error(f"Failed to open help URL: {e}")
            # Fallback: show an error dialog
            try:
                dialog = Gtk.MessageDialog(
                    transient_for=self,
                    modal=True,
                    message_type=Gtk.MessageType.ERROR,
                    buttons=Gtk.ButtonsType.OK,
                    text="Failed to open help",
                    secondary_text=f"Could not open the help URL. Please visit:\n{url}"
                )
                dialog.present()
            except Exception:
                pass

    def toggle_list_focus(self):
        """Toggle focus between connection list and terminal"""
        if self.connection_list.has_focus():
            # Focus current terminal
            current_page = self.tab_view.get_selected_page()
            if current_page:
                child = current_page.get_child()
                if hasattr(child, 'vte'):
                    child.vte.grab_focus()
        else:
            # Focus connection list with toast notification
            self.focus_connection_list()

    def _select_tab_relative(self, delta: int):
        """Select tab relative to current index, wrapping around."""
        try:
            n = self.tab_view.get_n_pages()
            if n <= 0:
                return
            current = self.tab_view.get_selected_page()
            # If no current selection, pick first
            if not current:
                page = self.tab_view.get_nth_page(0)
                if page:
                    self.tab_view.set_selected_page(page)
                return
            # Find current index
            idx = 0
            for i in range(n):
                if self.tab_view.get_nth_page(i) == current:
                    idx = i
                    break
            new_index = (idx + delta) % n
            page = self.tab_view.get_nth_page(new_index)
            if page:
                self.tab_view.set_selected_page(page)
        except Exception:
            pass

    def connect_to_host(self, connection: Connection, force_new: bool = False):
        """Connect to SSH host and create terminal tab.
        If force_new is False and a tab exists for this server, select the most recent tab.
        If force_new is True, always open a new tab.
        """
        if not force_new:
            # If a tab exists for this connection, activate the most recent one
            if connection in self.active_terminals:
                terminal = self.active_terminals[connection]
                page = self.tab_view.get_page(terminal)
                if page is not None:
                    self.tab_view.set_selected_page(page)
                    return
                else:
                    # Terminal exists but not in tab view, remove from active terminals
                    logger.warning(f"Terminal for {connection.nickname} not found in tab view, removing from active terminals")
                    del self.active_terminals[connection]
            # Fallback: look up any existing terminals for this connection
            existing_terms = self.connection_to_terminals.get(connection) or []
            for t in reversed(existing_terms):  # most recent last
                page = self.tab_view.get_page(t)
                if page is not None:
                    self.active_terminals[connection] = t
                    self.tab_view.set_selected_page(page)
                    return
        
        # Check preferred terminal setting
        use_external = self.config.get_setting('use-external-terminal', False)
        
        if use_external and not is_running_in_flatpak():
            # Use external terminal
            self._open_connection_in_external_terminal(connection)
            return
        else:
            # Use built-in terminal
            # Create new terminal
            terminal = TerminalWidget(connection, self.config, self.connection_manager)
            
            # Connect signals
            terminal.connect('connection-established', self.on_terminal_connected)
            terminal.connect('connection-failed', lambda w, e: logger.error(f"Connection failed: {e}"))
            terminal.connect('connection-lost', self.on_terminal_disconnected)
            terminal.connect('title-changed', self.on_terminal_title_changed)
            
            # Add to tab view
            page = self.tab_view.append(terminal)
            page.set_title(connection.nickname)
            page.set_icon(Gio.ThemedIcon.new('utilities-terminal-symbolic'))
            
            # Store references for multi-tab tracking
            self.connection_to_terminals.setdefault(connection, []).append(terminal)
            self.terminal_to_connection[terminal] = connection
            self.active_terminals[connection] = terminal
            
            # Switch to tab view when first connection is made
            self.show_tab_view()
            
            # Activate the new tab
            self.tab_view.set_selected_page(page)
        
        # Force set colors after the terminal is added to the UI
        def _set_terminal_colors():
            try:
                # Set colors using RGBA
                fg = Gdk.RGBA()
                fg.parse('rgb(0,0,0)')  # Black
                
                bg = Gdk.RGBA()
                bg.parse('rgb(255,255,255)')  # White
                
                # Set colors using both methods for maximum compatibility
                terminal.vte.set_color_foreground(fg)
                terminal.vte.set_color_background(bg)
                terminal.vte.set_colors(fg, bg, None)
                
                # Force a redraw
                terminal.vte.queue_draw()
                
                # Connect to the SSH server after setting colors
                if not terminal._connect_ssh():
                    logger.error("Failed to establish SSH connection")
                    self.tab_view.close_page(page)
                    # Cleanup on failure
                    try:
                        if connection in self.active_terminals and self.active_terminals[connection] is terminal:
                            del self.active_terminals[connection]
                        if terminal in self.terminal_to_connection:
                            del self.terminal_to_connection[terminal]
                        if connection in self.connection_to_terminals and terminal in self.connection_to_terminals[connection]:
                            self.connection_to_terminals[connection].remove(terminal)
                            if not self.connection_to_terminals[connection]:
                                del self.connection_to_terminals[connection]
                    except Exception:
                        pass
                        
            except Exception as e:
                logger.error(f"Error setting terminal colors: {e}")
                # Still try to connect even if color setting fails
                if not terminal._connect_ssh():
                    logger.error("Failed to establish SSH connection")
                    self.tab_view.close_page(page)
                    # Cleanup on failure
                    try:
                        if connection in self.active_terminals and self.active_terminals[connection] is terminal:
                            del self.active_terminals[connection]
                        if terminal in self.terminal_to_connection:
                            del self.terminal_to_connection[terminal]
                        if connection in self.connection_to_terminals and terminal in self.connection_to_terminals[connection]:
                            self.connection_to_terminals[connection].remove(terminal)
                            if not self.connection_to_terminals[connection]:
                                del self.connection_to_terminals[connection]
                    except Exception:
                        pass
        
        # Schedule the color setting to run after the terminal is fully initialized
        GLib.idle_add(_set_terminal_colors)

    def _on_disconnect_confirmed(self, dialog, response_id, connection):
        """Handle response from disconnect confirmation dialog"""
        dialog.destroy()
        if response_id == 'disconnect' and connection in self.active_terminals:
            terminal = self.active_terminals[connection]
            terminal.disconnect()
            # If part of a delete flow, remove the connection now
            if getattr(self, '_pending_delete_connection', None) is connection:
                try:
                    self.connection_manager.remove_connection(connection)
                finally:
                    self._pending_delete_connection = None
    
    def disconnect_from_host(self, connection: Connection):
        """Disconnect from SSH host"""
        if connection not in self.active_terminals:
            return
            
        # Check if confirmation is required
        confirm_disconnect = self.config.get_setting('confirm-disconnect', True)
        
        if confirm_disconnect:
            # Show confirmation dialog
            dialog = Adw.MessageDialog(
                transient_for=self,
                modal=True,
                heading=_("Disconnect from {}").format(connection.nickname or connection.host),
                body=_("Are you sure you want to disconnect from this host?")
            )
            dialog.add_response('cancel', _("Cancel"))
            dialog.add_response('disconnect', _("Disconnect"))
            dialog.set_response_appearance('disconnect', Adw.ResponseAppearance.DESTRUCTIVE)
            dialog.set_default_response('close')
            dialog.set_close_response('cancel')
            
            dialog.connect('response', self._on_disconnect_confirmed, connection)
            dialog.present()
        else:
            # Disconnect immediately without confirmation
            terminal = self.active_terminals[connection]
            terminal.disconnect()

    # Signal handlers
    def on_connection_click(self, gesture, n_press, x, y):
        """Handle clicks on the connection list"""
        # Get the row that was clicked
        row = self.connection_list.get_row_at_y(int(y))
        if row is None:
            return
        
        if n_press == 1:  # Single click - just select
            self.connection_list.select_row(row)
            gesture.set_state(Gtk.EventSequenceState.CLAIMED)
        elif n_press == 2:  # Double click - connect
            if hasattr(row, 'connection'):
                self._cycle_connection_tabs_or_open(row.connection)
            gesture.set_state(Gtk.EventSequenceState.CLAIMED)

    def on_connection_activated(self, list_box, row):
        """Handle connection activation (Enter key)"""
        logger.debug(f"Connection activated - row: {row}, has connection: {hasattr(row, 'connection') if row else False}")
        if row and hasattr(row, 'connection'):
            self._cycle_connection_tabs_or_open(row.connection)
        elif row and hasattr(row, 'group_id'):
            # Handle group row activation - toggle expand/collapse
            logger.debug(f"Group row activated - toggling expand/collapse for group: {row.group_id}")
            row._toggle_expand()
            

        
    def on_connection_activate(self, list_box, row):
        """Handle connection activation (Enter key or double-click)"""
        if row and hasattr(row, 'connection'):
            self._cycle_connection_tabs_or_open(row.connection)
            return True  # Stop event propagation
        return False
        
    def on_activate_connection(self, action, param):
        """Handle the activate-connection action"""
        row = self.connection_list.get_selected_row()
        if row and hasattr(row, 'connection'):
            self._cycle_connection_tabs_or_open(row.connection)
            


    def _focus_most_recent_tab_or_open_new(self, connection: Connection):
        """If there are open tabs for this server, focus the most recent one.
        Otherwise open a new tab for the server.
        """
        try:
            # Check if there are open tabs for this connection
            terms_for_conn = []
            try:
                n = self.tab_view.get_n_pages()
            except Exception:
                n = 0
            for i in range(n):
                page = self.tab_view.get_nth_page(i)
                child = page.get_child() if hasattr(page, 'get_child') else None
                if child is not None and self.terminal_to_connection.get(child) == connection:
                    terms_for_conn.append(child)

            if terms_for_conn:
                # Focus the most recent tab for this connection
                most_recent_term = self.active_terminals.get(connection)
                if most_recent_term and most_recent_term in terms_for_conn:
                    # Use the most recent terminal
                    target_term = most_recent_term
                else:
                    # Fallback to the first tab for this connection
                    target_term = terms_for_conn[0]
                
                page = self.tab_view.get_page(target_term)
                if page is not None:
                    self.tab_view.set_selected_page(page)
                    # Update most-recent mapping
                    self.active_terminals[connection] = target_term
                    # Give focus to the VTE terminal so user can start typing immediately
                    target_term.vte.grab_focus()
                    return

            # No existing tabs for this connection -> open a new one
            self.connect_to_host(connection, force_new=False)
        except Exception as e:
            logger.error(f"Failed to focus most recent tab or open new for {getattr(connection, 'nickname', '')}: {e}")

    def _cycle_connection_tabs_or_open(self, connection: Connection):
        """If there are open tabs for this server, cycle to the next one (wrap).
        Otherwise open a new tab for the server.
        """
        try:
            # Collect current pages in visual/tab order
            terms_for_conn = []
            try:
                n = self.tab_view.get_n_pages()
            except Exception:
                n = 0
            for i in range(n):
                page = self.tab_view.get_nth_page(i)
                child = page.get_child() if hasattr(page, 'get_child') else None
                if child is not None and self.terminal_to_connection.get(child) == connection:
                    terms_for_conn.append(child)

            if terms_for_conn:
                # Determine current index among this connection's tabs
                selected = self.tab_view.get_selected_page()
                current_idx = -1
                if selected is not None:
                    current_child = selected.get_child()
                    for i, t in enumerate(terms_for_conn):
                        if t == current_child:
                            current_idx = i
                            break
                # Compute next index (wrap)
                next_idx = (current_idx + 1) % len(terms_for_conn) if current_idx >= 0 else 0
                next_term = terms_for_conn[next_idx]
                page = self.tab_view.get_page(next_term)
                if page is not None:
                    self.tab_view.set_selected_page(page)
                    # Update most-recent mapping
                    self.active_terminals[connection] = next_term
                    return

            # No existing tabs for this connection -> open a new one
            self.connect_to_host(connection, force_new=False)
        except Exception as e:
            logger.error(f"Failed to cycle or open for {getattr(connection, 'nickname', '')}: {e}")

    def on_connection_selected(self, list_box, row):
        """Handle connection list selection change"""
        has_selection = row is not None
        self.edit_button.set_sensitive(has_selection)
        if hasattr(self, 'copy_key_button'):
            self.copy_key_button.set_sensitive(has_selection)
        if hasattr(self, 'upload_button'):
            self.upload_button.set_sensitive(has_selection)
        if hasattr(self, 'manage_files_button'):
            self.manage_files_button.set_sensitive(has_selection)
        if hasattr(self, 'system_terminal_button') and self.system_terminal_button:
            self.system_terminal_button.set_sensitive(has_selection)
        self.delete_button.set_sensitive(has_selection)

    def on_add_connection_clicked(self, button):
        """Handle add connection button click"""
        self.show_connection_dialog()

    def on_edit_connection_clicked(self, button):
        """Handle edit connection button click"""
        selected_row = self.connection_list.get_selected_row()
        if selected_row:
            if hasattr(selected_row, 'connection'):
                self.show_connection_dialog(selected_row.connection)
            else:
                logger.debug("Cannot edit group row")

    def on_sidebar_toggle(self, button):
        """Handle sidebar toggle button click"""
        try:
            is_visible = button.get_active()
            self._toggle_sidebar_visibility(is_visible)
            
            # Update button icon and tooltip
            if is_visible:
                button.set_icon_name('sidebar-show-symbolic')
                button.set_tooltip_text('Hide Sidebar (F9, Ctrl+B)')
            else:
                button.set_icon_name('sidebar-show-symbolic')
                button.set_tooltip_text('Show Sidebar (F9, Ctrl+B)')
            
            # No need to save state - sidebar always starts visible
                
        except Exception as e:
            logger.error(f"Failed to toggle sidebar: {e}")

    def on_toggle_sidebar_action(self, action, param):
        """Handle sidebar toggle action (for keyboard shortcuts)"""
        try:
            # Get current sidebar visibility
            if HAS_OVERLAY_SPLIT:
                current_visible = self.split_view.get_show_sidebar()
            else:
                sidebar_widget = self.split_view.get_start_child()
                current_visible = sidebar_widget.get_visible() if sidebar_widget else True
            
            # Toggle to opposite state
            new_visible = not current_visible
            
            # Update sidebar visibility
            self._toggle_sidebar_visibility(new_visible)
            
            # Update button state if it exists
            if hasattr(self, 'sidebar_toggle_button'):
                self.sidebar_toggle_button.set_active(new_visible)
            
            # No need to save state - sidebar always starts visible
                
        except Exception as e:
            logger.error(f"Failed to toggle sidebar via action: {e}")

    def _toggle_sidebar_visibility(self, is_visible):
        """Helper method to toggle sidebar visibility"""
        try:
            if HAS_OVERLAY_SPLIT:
                # For Adw.OverlaySplitView
                self.split_view.set_show_sidebar(is_visible)
            else:
                # For Gtk.Paned fallback
                sidebar_widget = self.split_view.get_start_child()
                if sidebar_widget:
                    sidebar_widget.set_visible(is_visible)
        except Exception as e:
            logger.error(f"Failed to toggle sidebar visibility: {e}")



    def on_upload_file_clicked(self, button):
        """Show SCP intro dialog and start upload to selected server."""
        try:
            selected_row = self.connection_list.get_selected_row()
            if not selected_row:
                return
            connection = getattr(selected_row, 'connection', None)
            if not connection:
                return

            intro = Adw.MessageDialog(
                transient_for=self,
                modal=True,
                heading=_('Upload files to server'),
                body=_('We will use scp to upload file(s) to the selected server. You will be prompted to choose files and a destination path on the server.')
            )
            intro.add_response('cancel', _('Cancel'))
            intro.add_response('choose', _('Choose files…'))
            intro.set_default_response('choose')
            intro.set_close_response('cancel')

            def _on_intro(dlg, response):
                dlg.close()
                if response != 'choose':
                    return
                # Choose local files
                file_chooser = Gtk.FileChooserDialog(
                    title=_('Select files to upload'),
                    action=Gtk.FileChooserAction.OPEN,
                )
                file_chooser.set_transient_for(self)
                file_chooser.set_modal(True)
                file_chooser.add_button(_('Cancel'), Gtk.ResponseType.CANCEL)
                file_chooser.add_button(_('Open'), Gtk.ResponseType.ACCEPT)
                file_chooser.set_select_multiple(True)
                file_chooser.connect('response', lambda fc, resp: self._on_files_chosen(fc, resp, connection))
                file_chooser.show()

            intro.connect('response', _on_intro)
            intro.present()
        except Exception as e:
            logger.error(f'Upload dialog failed: {e}')

    def on_manage_files_button_clicked(self, button):
        """Handle manage files button click from toolbar"""
        try:
            selected_row = self.connection_list.get_selected_row()
            if not selected_row:
                return
            connection = getattr(selected_row, 'connection', None)
            if not connection:
                return
            
            # Use the same logic as the context menu action
            try:
                # Define error callback for async operation
                def error_callback(error_msg):
                    logger.error(f"Failed to open file manager for {connection.nickname}: {error_msg}")
                    # Show error dialog to user
                    self._show_manage_files_error(connection.nickname, error_msg or "Failed to open file manager")
                
                success, error_msg = open_remote_in_file_manager(
                    user=connection.username,
                    host=connection.host,
                    port=connection.port if connection.port != 22 else None,
                    error_callback=error_callback,
                    parent_window=self
                )
                if success:
                    logger.info(f"Started file manager process for {connection.nickname}")
                else:
                    logger.error(f"Failed to start file manager process for {connection.nickname}: {error_msg}")
                    # Show error dialog to user
                    self._show_manage_files_error(connection.nickname, error_msg or "Failed to start file manager process")
            except Exception as e:
                logger.error(f"Error opening file manager: {e}")
                # Show error dialog to user
                self._show_manage_files_error(connection.nickname, str(e))
        except Exception as e:
            logger.error(f"Manage files button click failed: {e}")

    def on_system_terminal_button_clicked(self, button):
        """Handle system terminal button click from toolbar"""
        try:
            selected_row = self.connection_list.get_selected_row()
            if not selected_row:
                return
            connection = getattr(selected_row, 'connection', None)
            if not connection:
                return
            
            # Use the same logic as the context menu action
            self.open_in_system_terminal(connection)
        except Exception as e:
            logger.error(f"System terminal button click failed: {e}")

    def _show_ssh_copy_id_terminal_using_main_widget(self, connection, ssh_key, force=False):
        """Show a window with header bar and embedded terminal running ssh-copy-id.

        Requirements:
        - Terminal expands horizontally, no borders around it
        - Header bar contains Cancel and Close buttons
        """
        logger.info("Main window: Starting ssh-copy-id terminal window creation")
        logger.debug(f"Main window: Connection details - host: {getattr(connection, 'host', 'unknown')}, "
                    f"username: {getattr(connection, 'username', 'unknown')}, "
                    f"port: {getattr(connection, 'port', 22)}")
        logger.debug(f"Main window: SSH key details - private_path: {getattr(ssh_key, 'private_path', 'unknown')}, "
                    f"public_path: {getattr(ssh_key, 'public_path', 'unknown')}")
        
        try:
            target = f"{connection.username}@{connection.host}" if getattr(connection, 'username', '') else str(connection.host)
            pub_name = os.path.basename(getattr(ssh_key, 'public_path', '') or '')
            body_text = _('This will add your public key to the server\'s ~/.ssh/authorized_keys so future logins can use SSH keys.')
            logger.debug(f"Main window: Target: {target}, public key name: {pub_name}")
            
            dlg = Adw.Window()
            dlg.set_transient_for(self)
            dlg.set_modal(True)
            logger.debug("Main window: Created modal window")
            try:
                dlg.set_title(_('ssh-copy-id'))
            except Exception:
                pass
            try:
                dlg.set_default_size(920, 520)
            except Exception:
                pass

            # Header bar with Cancel
            header = Adw.HeaderBar()
            title_widget = Gtk.Box(orientation=Gtk.Orientation.VERTICAL, spacing=2)
            title_label = Gtk.Label(label=_('ssh-copy-id'))
            title_label.set_halign(Gtk.Align.START)
            subtitle_label = Gtk.Label(label=_('Copying {key} to {target}').format(key=pub_name or _('selected key'), target=target))
            subtitle_label.set_halign(Gtk.Align.START)
            try:
                title_label.add_css_class('title-2')
                subtitle_label.add_css_class('dim-label')
            except Exception:
                pass
            title_widget.append(title_label)
            title_widget.append(subtitle_label)
            header.set_title_widget(title_widget)

            # Close button is omitted; window has native close (X)

            # Content: TerminalWidget without connecting spinner/banner
            content_box = Gtk.Box(orientation=Gtk.Orientation.VERTICAL, spacing=8)
            content_box.set_hexpand(True)
            content_box.set_vexpand(True)
            try:
                content_box.set_margin_top(12)
                content_box.set_margin_bottom(12)
                content_box.set_margin_start(6)
                content_box.set_margin_end(6)
            except Exception:
                pass
            # Optional info text under header bar
            info_lbl = Gtk.Label(label=body_text)
            info_lbl.set_halign(Gtk.Align.START)
            try:
                info_lbl.add_css_class('dim-label')
                info_lbl.set_wrap(True)
            except Exception:
                pass
            content_box.append(info_lbl)

            term_widget = TerminalWidget(connection, self.config, self.connection_manager)
            # Hide connecting overlay and suppress disconnect banner for this non-SSH task
            try:
                term_widget._set_connecting_overlay_visible(False)
                setattr(term_widget, '_suppress_disconnect_banner', True)
                term_widget._set_disconnected_banner_visible(False)
            except Exception:
                pass
            term_widget.set_hexpand(True)
            term_widget.set_vexpand(True)
            # No frame: avoid borders around the terminal
            content_box.append(term_widget)

            # Bottom button area with Close button
            button_box = Gtk.Box(orientation=Gtk.Orientation.HORIZONTAL, spacing=12)
            button_box.set_halign(Gtk.Align.END)
            button_box.set_margin_top(12)
            
            cancel_btn = Gtk.Button(label=_('Close'))
            try:
                cancel_btn.add_css_class('suggested-action')
            except Exception:
                pass
            button_box.append(cancel_btn)
            
            content_box.append(button_box)

            # Root container combines header and content
            root_box = Gtk.Box(orientation=Gtk.Orientation.VERTICAL)
            root_box.append(header)
            root_box.append(content_box)
            dlg.set_content(root_box)

            def _on_cancel(btn):
                try:
                    if hasattr(term_widget, 'disconnect'):
                        term_widget.disconnect()
                except Exception:
                    pass
                dlg.close()
            cancel_btn.connect('clicked', _on_cancel)
            # No explicit close button; use window close (X)

            # Build ssh-copy-id command with options derived from connection settings
            logger.debug("Main window: Building ssh-copy-id command arguments")
            argv = self._build_ssh_copy_id_argv(connection, ssh_key, force)
            cmdline = ' '.join([GLib.shell_quote(a) for a in argv])
            logger.info("Starting ssh-copy-id: %s", ' '.join(argv))
            logger.info("Full command line: %s", cmdline)
            logger.debug(f"Main window: Command argv: {argv}")
            logger.debug(f"Main window: Shell-quoted command: {cmdline}")

            # Helper to write colored lines into the terminal
            def _feed_colored_line(text: str, color: str):
                colors = {
                    'red': '\x1b[31m',
                    'green': '\x1b[32m',
                    'yellow': '\x1b[33m',
                    'blue': '\x1b[34m',
                }
                prefix = colors.get(color, '')
                try:
                    term_widget.vte.feed(("\r\n" + prefix + text + "\x1b[0m\r\n").encode('utf-8'))
                except Exception:
                    pass

            # Initial info line
            _feed_colored_line(_('Running ssh-copy-id…'), 'yellow')

            # Handle password authentication consistently with terminal connections
            logger.debug("Main window: Setting up authentication environment")
            env = os.environ.copy()
            logger.debug(f"Main window: Environment variables count: {len(env)}")
            
            # Determine auth method and check for saved password
            prefer_password = False
            logger.debug("Main window: Determining authentication preferences")
            try:
                cfg = Config()
                meta = cfg.get_connection_meta(connection.nickname) if hasattr(cfg, 'get_connection_meta') else {}
                logger.debug(f"Main window: Connection metadata: {meta}")
                if isinstance(meta, dict) and 'auth_method' in meta:
                    prefer_password = int(meta.get('auth_method', 0) or 0) == 1
                    logger.debug(f"Main window: Auth method from metadata: {meta.get('auth_method')} -> prefer_password={prefer_password}")
            except Exception as e:
                logger.debug(f"Main window: Failed to get auth method from metadata: {e}")
                try:
                    prefer_password = int(getattr(connection, 'auth_method', 0) or 0) == 1
                    logger.debug(f"Main window: Auth method from connection object: {getattr(connection, 'auth_method', 0)} -> prefer_password={prefer_password}")
                except Exception as e2:
                    logger.debug(f"Main window: Failed to get auth method from connection object: {e2}")
                    prefer_password = False
            
            has_saved_password = bool(self.connection_manager.get_password(connection.host, connection.username))
            logger.debug(f"Main window: Has saved password: {has_saved_password}")
            logger.debug(f"Main window: Authentication setup - prefer_password={prefer_password}, has_saved_password={has_saved_password}")
            
            if prefer_password and has_saved_password:
                # Use sshpass for password authentication
                logger.debug("Main window: Using sshpass for password authentication")
                import shutil
                sshpass_path = None
                
                # Check if sshpass is available and executable
                logger.debug("Main window: Checking for sshpass availability")
                if os.path.exists('/app/bin/sshpass') and os.access('/app/bin/sshpass', os.X_OK):
                    sshpass_path = '/app/bin/sshpass'
                    logger.debug("Found sshpass at /app/bin/sshpass")
                elif shutil.which('sshpass'):
                    sshpass_path = shutil.which('sshpass')
                    logger.debug(f"Found sshpass in PATH: {sshpass_path}")
                else:
                    logger.debug("sshpass not found or not executable")
                
                if sshpass_path:
                    # Use the same approach as ssh_password_exec.py for consistency
                    logger.debug("Main window: Setting up sshpass with FIFO")
                    from .ssh_password_exec import _mk_priv_dir, _write_once_fifo
                    import threading
                    
                    # Create private temp directory and FIFO
                    logger.debug("Main window: Creating private temp directory")
                    tmpdir = _mk_priv_dir()
                    fifo = os.path.join(tmpdir, "pw.fifo")
                    logger.debug(f"Main window: FIFO path: {fifo}")
                    os.mkfifo(fifo, 0o600)
                    logger.debug("Main window: FIFO created with permissions 0o600")
                    
                    # Start writer thread that writes the password exactly once
                    saved_password = self.connection_manager.get_password(connection.host, connection.username)
                    logger.debug(f"Main window: Retrieved saved password, length: {len(saved_password) if saved_password else 0}")
                    t = threading.Thread(target=_write_once_fifo, args=(fifo, saved_password), daemon=True)
                    t.start()
                    logger.debug("Main window: Password writer thread started")
                    
                    # Use sshpass with FIFO
                    original_argv = argv.copy()
                    argv = [sshpass_path, "-f", fifo] + argv
                    logger.debug(f"Main window: Modified argv - added sshpass: {argv}")
                    
                    # Important: strip askpass vars so OpenSSH won't try the askpass helper for passwords
                    env.pop("SSH_ASKPASS", None)
                    env.pop("SSH_ASKPASS_REQUIRE", None)
                    logger.debug("Main window: Removed SSH_ASKPASS environment variables")
                    
                    logger.debug("Using sshpass with FIFO for ssh-copy-id password authentication")
                    
                    # Store tmpdir for cleanup (will be cleaned up when process exits)
                    def cleanup_tmpdir():
                        try:
                            import shutil
                            shutil.rmtree(tmpdir, ignore_errors=True)
                        except Exception:
                            pass
                    import atexit
                    atexit.register(cleanup_tmpdir)
                else:
                    # sshpass not available, fallback to askpass
                    logger.debug("Main window: sshpass not available, falling back to askpass")
                    from .askpass_utils import get_ssh_env_with_askpass
                    askpass_env = get_ssh_env_with_askpass()
                    logger.debug(f"Main window: Askpass environment variables: {list(askpass_env.keys())}")
                    env.update(askpass_env)
            elif prefer_password and not has_saved_password:
                # Password auth selected but no saved password - let SSH prompt interactively
                # Don't set any askpass environment variables
                logger.debug("Main window: Password auth selected but no saved password - using interactive prompt")
            else:
                # Use askpass for passphrase prompts (key-based auth)
                logger.debug("Main window: Using askpass for key-based authentication")
                from .askpass_utils import get_ssh_env_with_askpass
                askpass_env = get_ssh_env_with_askpass()
                logger.debug(f"Main window: Askpass environment variables: {list(askpass_env.keys())}")
                env.update(askpass_env)

            # Ensure /app/bin is first in PATH for Flatpak compatibility
            logger.debug("Main window: Setting up PATH for Flatpak compatibility")
            if os.path.exists('/app/bin'):
                current_path = env.get('PATH', '')
                logger.debug(f"Main window: Current PATH: {current_path}")
                if '/app/bin' not in current_path:
                    env['PATH'] = f"/app/bin:{current_path}"
                    logger.debug(f"Main window: Updated PATH: {env['PATH']}")
                else:
                    logger.debug("Main window: /app/bin already in PATH")
            else:
                logger.debug("Main window: /app/bin does not exist, skipping PATH modification")
            
            cmdline = ' '.join([GLib.shell_quote(a) for a in argv])
            logger.info("Starting ssh-copy-id: %s", ' '.join(argv))
            logger.debug(f"Main window: Final command line: {cmdline}")
            envv = [f"{k}={v}" for k, v in env.items()]
            logger.debug(f"Main window: Environment variables count: {len(envv)}")

            try:
                logger.debug("Main window: Spawning ssh-copy-id process in VTE terminal")
                logger.debug(f"Main window: Working directory: {os.path.expanduser('~') or '/'}")
                logger.debug(f"Main window: Command: ['bash', '-lc', '{cmdline}']")
                
                term_widget.vte.spawn_async(
                    Vte.PtyFlags.DEFAULT,
                    os.path.expanduser('~') or '/',
                    ['bash', '-lc', cmdline],
                    envv,  # <— use merged env
                    GLib.SpawnFlags.DEFAULT,
                    None,
                    None,
                    -1,
                    None,
                    None
                )
                logger.debug("Main window: ssh-copy-id process spawned successfully")

                # Show result modal when the command finishes
                def _on_copyid_exited(vte, status):
                    logger.debug(f"Main window: ssh-copy-id process exited with raw status: {status}")
                    # Normalize exit code
                    exit_code = None
                    try:
                        if os.WIFEXITED(status):
                            exit_code = os.WEXITSTATUS(status)
                            logger.debug(f"Main window: Process exited normally, exit code: {exit_code}")
                        else:
                            exit_code = status if 0 <= int(status) < 256 else ((int(status) >> 8) & 0xFF)
                            logger.debug(f"Main window: Process did not exit normally, normalized exit code: {exit_code}")
                    except Exception as e:
                        logger.debug(f"Main window: Error normalizing exit status: {e}")
                        try:
                            exit_code = int(status)
                            logger.debug(f"Main window: Converted status to int: {exit_code}")
                        except Exception as e2:
                            logger.debug(f"Main window: Failed to convert status to int: {e2}")
                            exit_code = status

                    logger.info(f"ssh-copy-id exited with status: {status}, normalized exit_code: {exit_code}")
                    
                    # Simple verification: just check exit code like default ssh-copy-id
                    ok = (exit_code == 0)
                    
                    # Get error details from output if failed
                    error_details = None
                    if not ok:
                        try:
                            content = term_widget.vte.get_text_range(0, 0, -1, -1, None)
                            if content:
                                # Look for common error patterns in the output
                                content_lower = content.lower()
                                if 'permission denied' in content_lower:
                                    error_details = 'Permission denied - check user credentials and server permissions'
                                elif 'connection refused' in content_lower:
                                    error_details = 'Connection refused - check server address and SSH service'
                                elif 'authentication failed' in content_lower:
                                    error_details = 'Authentication failed - check username and password/key'
                                elif 'no such file or directory' in content_lower:
                                    error_details = 'File not found - check if SSH directory exists on server'
                                elif 'operation not permitted' in content_lower:
                                    error_details = 'Operation not permitted - check server permissions'
                                else:
                                    # Extract the last few lines of output for context
                                    lines = content.strip().split('\n')
                                    if lines:
                                        error_details = f"Error details: {lines[-1]}"
                        except Exception as e:
                            logger.debug(f"Main window: Error extracting error details: {e}")
                    
                    if ok:
                        logger.info("ssh-copy-id completed successfully")
                        logger.debug("Main window: ssh-copy-id succeeded, showing success message")
                        _feed_colored_line(_('Public key was installed successfully.'), 'green')
                    else:
                        logger.error(f"ssh-copy-id failed with exit code: {exit_code}")
                        logger.debug(f"Main window: ssh-copy-id failed with exit code {exit_code}")
                        _feed_colored_line(_('Failed to install the public key.'), 'red')
                        if error_details:
                            _feed_colored_line(error_details, 'red')

                    def _present_result_dialog():
                        logger.debug(f"Main window: Presenting result dialog - success: {ok}")
                        msg = Adw.MessageDialog(
                            transient_for=dlg,
                            modal=True,
                            heading=_('Success') if ok else _('Error'),
                            body=(_('Public key copied to {}@{}').format(connection.username, connection.host)
                                  if ok else _('Failed to copy the public key. Check logs for details.')),
                        )
                        msg.add_response('ok', _('OK'))
                        msg.set_default_response('ok')
                        msg.set_close_response('ok')
                        msg.present()
                        logger.debug("Main window: Result dialog presented")
                        return False

                    GLib.idle_add(_present_result_dialog)

                try:
                    term_widget.vte.connect('child-exited', _on_copyid_exited)
                except Exception:
                    pass
            except Exception as e:
                logger.error(f'Failed to spawn ssh-copy-id in TerminalWidget: {e}')
                logger.debug(f'Main window: Exception details: {type(e).__name__}: {str(e)}')
                dlg.close()
                # No fallback method available
                logger.error(f'Terminal ssh-copy-id failed: {e}')
                self._error_dialog(_("SSH Key Copy Error"),
                                  _("Failed to copy SSH key to server."), 
                                  f"Terminal error: {str(e)}\n\nPlease check:\n• Network connectivity\n• SSH server configuration\n• User permissions")
                return

            dlg.present()
            logger.debug("Main window: ssh-copy-id terminal window presented successfully")
        except Exception as e:
            logger.error(f'VTE ssh-copy-id window failed: {e}')
            logger.debug(f'Main window: Exception details: {type(e).__name__}: {str(e)}')
            self._error_dialog(_("SSH Key Copy Error"),
                              _("Failed to create ssh-copy-id terminal window."), 
                              f"Error: {str(e)}\n\nThis could be due to:\n• Missing VTE terminal widget\n• Display/GTK issues\n• System resource limitations")



    def _build_ssh_copy_id_argv(self, connection, ssh_key, force=False):
        """Construct argv for ssh-copy-id honoring saved UI auth preferences."""
        logger.info(f"Building ssh-copy-id argv for key: {getattr(ssh_key, 'public_path', 'unknown')}")
        logger.debug(f"Main window: Building ssh-copy-id command arguments")
        logger.debug(f"Main window: Connection object: {type(connection)}")
        logger.debug(f"Main window: SSH key object: {type(ssh_key)}")
        logger.debug(f"Main window: Force option: {force}")
        logger.info(f"Key object attributes: private_path={getattr(ssh_key, 'private_path', 'unknown')}, public_path={getattr(ssh_key, 'public_path', 'unknown')}")
        
        # Verify the public key file exists
        logger.debug(f"Main window: Checking if public key file exists: {ssh_key.public_path}")
        if not os.path.exists(ssh_key.public_path):
            logger.error(f"Public key file does not exist: {ssh_key.public_path}")
            logger.debug(f"Main window: Public key file missing: {ssh_key.public_path}")
            raise RuntimeError(f"Public key file not found: {ssh_key.public_path}")
        
        logger.debug(f"Main window: Public key file verified: {ssh_key.public_path}")
        argv = ['ssh-copy-id']
        
        # Add force option if enabled
        if force:
            argv.append('-f')
            logger.debug("Main window: Added force option (-f) to ssh-copy-id")
        
        argv.extend(['-i', ssh_key.public_path])
        logger.debug(f"Main window: Base command: {argv}")
        try:
            port = getattr(connection, 'port', 22)
            logger.debug(f"Main window: Connection port: {port}")
            if port and port != 22:
                argv += ['-p', str(connection.port)]
                logger.debug(f"Main window: Added port option: -p {connection.port}")
        except Exception as e:
            logger.debug(f"Main window: Error getting port: {e}")
            pass
        # Honor app SSH settings: strict host key checking / auto-add
        logger.debug("Main window: Loading SSH configuration")
        try:
            cfg = Config()
            ssh_cfg = cfg.get_ssh_config() if hasattr(cfg, 'get_ssh_config') else {}
            logger.debug(f"Main window: SSH config: {ssh_cfg}")
            strict_val = str(ssh_cfg.get('strict_host_key_checking', '') or '').strip()
            auto_add = bool(ssh_cfg.get('auto_add_host_keys', True))
            logger.debug(f"Main window: SSH settings - strict_val='{strict_val}', auto_add={auto_add}")
            if strict_val:
                argv += ['-o', f'StrictHostKeyChecking={strict_val}']
                logger.debug(f"Main window: Added strict host key checking: {strict_val}")
            elif auto_add:
                argv += ['-o', 'StrictHostKeyChecking=accept-new']
                logger.debug("Main window: Added auto-accept new host keys")
        except Exception as e:
            logger.debug(f"Main window: Error loading SSH config: {e}")
            argv += ['-o', 'StrictHostKeyChecking=accept-new']
            logger.debug("Main window: Using default strict host key checking: accept-new")
        # Derive auth prefs from saved config and connection
        logger.debug("Main window: Determining authentication preferences")
        prefer_password = False
        key_mode = 0
        keyfile = getattr(connection, 'keyfile', '') or ''
        logger.debug(f"Main window: Connection keyfile: '{keyfile}'")
        
        try:
            cfg = Config()
            meta = cfg.get_connection_meta(connection.nickname) if hasattr(cfg, 'get_connection_meta') else {}
            logger.debug(f"Main window: Connection metadata: {meta}")
            if isinstance(meta, dict) and 'auth_method' in meta:
                prefer_password = int(meta.get('auth_method', 0) or 0) == 1
                logger.debug(f"Main window: Auth method from metadata: {meta.get('auth_method')} -> prefer_password={prefer_password}")
        except Exception as e:
            logger.debug(f"Main window: Error getting auth method from metadata: {e}")
            try:
                prefer_password = int(getattr(connection, 'auth_method', 0) or 0) == 1
                logger.debug(f"Main window: Auth method from connection object: {getattr(connection, 'auth_method', 0)} -> prefer_password={prefer_password}")
            except Exception as e2:
                logger.debug(f"Main window: Error getting auth method from connection object: {e2}")
                prefer_password = False
        
        try:
            # key_select_mode is saved in ssh config, our connection object should have it post-load
            key_mode = int(getattr(connection, 'key_select_mode', 0) or 0)
            logger.debug(f"Main window: Key select mode: {key_mode}")
        except Exception as e:
            logger.debug(f"Main window: Error getting key select mode: {e}")
            key_mode = 0
        
        # Validate keyfile path
        try:
            keyfile_ok = bool(keyfile) and os.path.isfile(keyfile)
            logger.debug(f"Main window: Keyfile validation - keyfile='{keyfile}', exists={keyfile_ok}")
        except Exception as e:
            logger.debug(f"Main window: Error validating keyfile: {e}")
            keyfile_ok = False

        # Priority: if UI selected a specific key and it exists, use it; otherwise fall back to password prefs/try-all
        logger.debug(f"Main window: Applying authentication options - key_mode={key_mode}, keyfile_ok={keyfile_ok}, prefer_password={prefer_password}")
        
        # For ssh-copy-id, we should NOT add IdentityFile options because:
        # 1. ssh-copy-id should use the same key for authentication that it's copying
        # 2. The -i parameter already specifies which key to copy
        # 3. Adding IdentityFile would cause ssh-copy-id to use a different key for auth
        
        if key_mode == 1 and keyfile_ok:
            # Don't add IdentityFile for ssh-copy-id - it should use the key being copied
            logger.debug(f"Main window: Skipping IdentityFile for ssh-copy-id - using key being copied for authentication")
        else:
            # Only force password when user selected password auth
            if prefer_password:
                argv += ['-o', 'PubkeyAuthentication=no', '-o', 'PreferredAuthentications=password']
                logger.debug("Main window: Added password authentication options - PubkeyAuthentication=no, PreferredAuthentications=password")
        
        # Target
        target = f"{connection.username}@{connection.host}" if getattr(connection, 'username', '') else str(connection.host)
        argv.append(target)
        logger.debug(f"Main window: Added target: {target}")
        logger.debug(f"Main window: Final argv: {argv}")
        return argv

    def _on_files_chosen(self, chooser, response, connection):
        try:
            if response != Gtk.ResponseType.ACCEPT:
                chooser.destroy()
                return
            files = chooser.get_files()
            chooser.destroy()
            if not files:
                return
            # Ask remote destination path
            prompt = Adw.MessageDialog(
                transient_for=self,
                modal=True,
                heading=_('Remote destination'),
                body=_('Enter a remote directory (e.g., ~/ or /var/tmp). Files will be uploaded using scp.')
            )
            box = Gtk.Box(orientation=Gtk.Orientation.VERTICAL, spacing=6)
            dest_row = Adw.EntryRow(title=_('Remote directory'))
            dest_row.set_text('~')
            box.append(dest_row)
            prompt.set_extra_child(box)
            prompt.add_response('cancel', _('Cancel'))
            prompt.add_response('upload', _('Upload'))
            prompt.set_default_response('upload')
            prompt.set_close_response('cancel')

            def _go(d, resp):
                d.close()
                if resp != 'upload':
                    return
                remote_dir = dest_row.get_text().strip() or '~'
                self._start_scp_upload(connection, [f.get_path() for f in files], remote_dir)

            prompt.connect('response', _go)
            prompt.present()
        except Exception as e:
            logger.error(f'File selection failed: {e}')

    def _start_scp_upload(self, connection, local_paths, remote_dir):
        """Run scp using the same terminal window layout as ssh-copy-id."""
        try:
            self._show_scp_upload_terminal_window(connection, local_paths, remote_dir)
        except Exception as e:
            logger.error(f'scp upload failed to start: {e}')

    def _show_scp_upload_terminal_window(self, connection, local_paths, remote_dir):
        try:
            target = f"{connection.username}@{connection.host}"
            info_text = _('We will use scp to upload file(s) to the selected server.')

            dlg = Adw.Window()
            dlg.set_transient_for(self)
            dlg.set_modal(True)
            try:
                dlg.set_title(_('Upload files (scp)'))
            except Exception:
                pass
            try:
                dlg.set_default_size(920, 520)
            except Exception:
                pass

            # Header bar with Cancel
            header = Adw.HeaderBar()
            title_widget = Gtk.Box(orientation=Gtk.Orientation.VERTICAL, spacing=2)
            title_label = Gtk.Label(label=_('Upload files (scp)'))
            title_label.set_halign(Gtk.Align.START)
            subtitle_label = Gtk.Label(label=_('Uploading to {target}:{dir}').format(target=target, dir=remote_dir))
            subtitle_label.set_halign(Gtk.Align.START)
            try:
                title_label.add_css_class('title-2')
                subtitle_label.add_css_class('dim-label')
            except Exception:
                pass
            title_widget.append(title_label)
            title_widget.append(subtitle_label)
            header.set_title_widget(title_widget)

            cancel_btn = Gtk.Button(label=_('Cancel'))
            try:
                cancel_btn.add_css_class('flat')
            except Exception:
                pass
            header.pack_start(cancel_btn)

            # Content area
            content_box = Gtk.Box(orientation=Gtk.Orientation.VERTICAL, spacing=8)
            content_box.set_hexpand(True)
            content_box.set_vexpand(True)
            try:
                content_box.set_margin_top(12)
                content_box.set_margin_bottom(12)
                content_box.set_margin_start(6)
                content_box.set_margin_end(6)
            except Exception:
                pass

            info_lbl = Gtk.Label(label=info_text)
            info_lbl.set_halign(Gtk.Align.START)
            try:
                info_lbl.add_css_class('dim-label')
                info_lbl.set_wrap(True)
            except Exception:
                pass
            content_box.append(info_lbl)

            term_widget = TerminalWidget(connection, self.config, self.connection_manager)
            try:
                term_widget._set_connecting_overlay_visible(False)
                setattr(term_widget, '_suppress_disconnect_banner', True)
                term_widget._set_disconnected_banner_visible(False)
            except Exception:
                pass
            term_widget.set_hexpand(True)
            term_widget.set_vexpand(True)
            content_box.append(term_widget)

            root_box = Gtk.Box(orientation=Gtk.Orientation.VERTICAL)
            root_box.append(header)
            root_box.append(content_box)
            dlg.set_content(root_box)

            def _on_cancel(btn):
                # Clean up askpass helper scripts
                try:
                    if hasattr(self, '_scp_askpass_helpers'):
                        for helper_path in self._scp_askpass_helpers:
                            try:
                                os.unlink(helper_path)
                            except Exception:
                                pass
                        self._scp_askpass_helpers.clear()
                except Exception:
                    pass
                
                try:
                    if hasattr(term_widget, 'disconnect'):
                        term_widget.disconnect()
                except Exception:
                    pass
                dlg.close()
            cancel_btn.connect('clicked', _on_cancel)

            # Build and run scp command in the terminal
            argv = self._build_scp_argv(connection, local_paths, remote_dir)

            # Handle environment variables for authentication
            env = os.environ.copy()
            
            # Check if we have stored askpass environment from key passphrase handling
            if hasattr(self, '_scp_askpass_env') and self._scp_askpass_env:
                env.update(self._scp_askpass_env)
                logger.debug(f"SCP: Using askpass environment for key passphrase: {list(self._scp_askpass_env.keys())}")
                # Clear the stored environment after use
                self._scp_askpass_env = {}
                
                # For key-based auth, ensure the key is loaded in SSH agent first
                try:
                    keyfile = getattr(connection, 'keyfile', '') or ''
                    if keyfile and os.path.isfile(keyfile):
                        # Prepare key for connection (add to ssh-agent if needed)
                        if hasattr(self, 'connection_manager') and self.connection_manager:
                            key_prepared = self.connection_manager.prepare_key_for_connection(keyfile)
                            if key_prepared:
                                logger.debug(f"SCP: Key prepared for connection: {keyfile}")
                            else:
                                logger.warning(f"SCP: Failed to prepare key for connection: {keyfile}")
                except Exception as e:
                    logger.warning(f"SCP: Error preparing key for connection: {e}")
            else:
                # Handle password authentication - sshpass is already handled in _build_scp_argv
                # No additional environment setup needed here
                logger.debug("SCP: Password authentication handled by sshpass in command line")

            # Ensure /app/bin is first in PATH for Flatpak compatibility
            if os.path.exists('/app/bin'):
                current_path = env.get('PATH', '')
                if '/app/bin' not in current_path:
                    env['PATH'] = f"/app/bin:{current_path}"
            
            cmdline = ' '.join([GLib.shell_quote(a) for a in argv])
            envv = [f"{k}={v}" for k, v in env.items()]
            logger.debug(f"SCP: Final environment variables: SSH_ASKPASS={env.get('SSH_ASKPASS', 'NOT_SET')}, SSH_ASKPASS_REQUIRE={env.get('SSH_ASKPASS_REQUIRE', 'NOT_SET')}")
            logger.debug(f"SCP: Command line: {cmdline}")

            # Helper to write colored lines
            def _feed_colored_line(text: str, color: str):
                colors = {
                    'red': '\x1b[31m',
                    'green': '\x1b[32m',
                    'yellow': '\x1b[33m',
                    'blue': '\x1b[34m',
                }
                prefix = colors.get(color, '')
                try:
                    term_widget.vte.feed(("\r\n" + prefix + text + "\x1b[0m\r\n").encode('utf-8'))
                except Exception:
                    pass

            _feed_colored_line(_('Starting upload…'), 'yellow')

            try:
                term_widget.vte.spawn_async(
                    Vte.PtyFlags.DEFAULT,
                    os.path.expanduser('~') or '/',
                    ['bash', '-lc', cmdline],
                    envv,  # <— use merged env (ASKPASS + DISPLAY + SSHPILOT_* )
                    GLib.SpawnFlags.DEFAULT,
                    None,
                    None,
                    -1,
                    None,
                    None
                )

                def _on_scp_exited(vte, status):
                    # Normalize exit code
                    exit_code = None
                    try:
                        if os.WIFEXITED(status):
                            exit_code = os.WEXITSTATUS(status)
                        else:
                            exit_code = status if 0 <= int(status) < 256 else ((int(status) >> 8) & 0xFF)
                    except Exception:
                        try:
                            exit_code = int(status)
                        except Exception:
                            exit_code = status
                    ok = (exit_code == 0)
                    if ok:
                        _feed_colored_line(_('Upload finished successfully.'), 'green')
                    else:
                        _feed_colored_line(_('Upload failed. See output above.'), 'red')

                    def _present_result_dialog():
                        # Clean up askpass helper scripts
                        try:
                            if hasattr(self, '_scp_askpass_helpers'):
                                for helper_path in self._scp_askpass_helpers:
                                    try:
                                        os.unlink(helper_path)
                                    except Exception:
                                        pass
                                self._scp_askpass_helpers.clear()
                        except Exception:
                            pass
                        
                        msg = Adw.MessageDialog(
                            transient_for=dlg,
                            modal=True,
                            heading=_('Upload complete') if ok else _('Upload failed'),
                            body=(_('Files uploaded to {target}:{dir}').format(target=target, dir=remote_dir)
                                  if ok else _('scp exited with an error. Please review the log output.')),
                        )
                        msg.add_response('ok', _('OK'))
                        msg.set_default_response('ok')
                        msg.set_close_response('ok')
                        msg.present()
                        return False

                    GLib.idle_add(_present_result_dialog)

                try:
                    term_widget.vte.connect('child-exited', _on_scp_exited)
                except Exception:
                    pass
            except Exception as e:
                logger.error(f'Failed to spawn scp in TerminalWidget: {e}')
                dlg.close()
                # Fallback could be implemented here if needed
                return

            dlg.present()
        except Exception as e:
            logger.error(f'Failed to open scp terminal window: {e}')

    def _build_scp_argv(self, connection, local_paths, remote_dir):
        argv = ['scp', '-v']
        # Port
        try:
            if getattr(connection, 'port', 22) and connection.port != 22:
                argv += ['-P', str(connection.port)]
        except Exception:
            pass
        # Auth/SSH options similar to ssh-copy-id
        try:
            cfg = Config()
            ssh_cfg = cfg.get_ssh_config() if hasattr(cfg, 'get_ssh_config') else {}
            strict_val = str(ssh_cfg.get('strict_host_key_checking', '') or '').strip()
            auto_add = bool(ssh_cfg.get('auto_add_host_keys', True))
            if strict_val:
                argv += ['-o', f'StrictHostKeyChecking={strict_val}']
            elif auto_add:
                argv += ['-o', 'StrictHostKeyChecking=accept-new']
        except Exception:
            argv += ['-o', 'StrictHostKeyChecking=accept-new']
        # Prefer password if selected
        prefer_password = False
        key_mode = 0
        keyfile = getattr(connection, 'keyfile', '') or ''
        try:
            cfg = Config()
            meta = cfg.get_connection_meta(connection.nickname) if hasattr(cfg, 'get_connection_meta') else {}
            if isinstance(meta, dict) and 'auth_method' in meta:
                prefer_password = int(meta.get('auth_method', 0) or 0) == 1
        except Exception:
            try:
                prefer_password = int(getattr(connection, 'auth_method', 0) or 0) == 1
            except Exception:
                prefer_password = False
        try:
            key_mode = int(getattr(connection, 'key_select_mode', 0) or 0)
        except Exception:
            key_mode = 0
        try:
            keyfile_ok = bool(keyfile) and os.path.isfile(keyfile)
        except Exception:
            keyfile_ok = False
        # Handle authentication with saved credentials
        if key_mode == 1 and keyfile_ok:
            argv += ['-i', keyfile, '-o', 'IdentitiesOnly=yes']
            
            # Try to get saved passphrase for the key
            try:
                if hasattr(self, 'connection_manager') and self.connection_manager:
                    saved_passphrase = self.connection_manager.get_key_passphrase(keyfile)
                    if saved_passphrase:
                        # Use the secure askpass script for passphrase authentication
                        # This avoids storing passphrases in plain text temporary files
                        from .askpass_utils import get_ssh_env_with_forced_askpass, get_scp_ssh_options
                        askpass_env = get_ssh_env_with_forced_askpass()
                        # Store for later use in the main execution
                        if not hasattr(self, '_scp_askpass_env'):
                            self._scp_askpass_env = {}
                        self._scp_askpass_env.update(askpass_env)
                        logger.debug(f"SCP: Stored askpass environment for key passphrase: {list(askpass_env.keys())}")
                        
                        # Add SSH options to force public key authentication and prevent password fallback
                        argv += get_scp_ssh_options()
            except Exception as e:
                logger.debug(f"Failed to get saved passphrase for SCP: {e}")
                
        elif prefer_password:
            argv += ['-o', 'PubkeyAuthentication=no', '-o', 'PreferredAuthentications=password']
            
            # Try to get saved password
            try:
                if hasattr(self, 'connection_manager') and self.connection_manager:
                    saved_password = self.connection_manager.get_password(connection.host, connection.username)
                    if saved_password:
                        # Use sshpass for password authentication
                        import shutil
                        sshpass_path = None
                        
                        # Check if sshpass is available and executable
                        if os.path.exists('/app/bin/sshpass') and os.access('/app/bin/sshpass', os.X_OK):
                            sshpass_path = '/app/bin/sshpass'
                            logger.debug("Found sshpass at /app/bin/sshpass")
                        elif shutil.which('sshpass'):
                            sshpass_path = shutil.which('sshpass')
                            logger.debug(f"Found sshpass in PATH: {sshpass_path}")
                        else:
                            logger.debug("sshpass not found or not executable")
                        
                        if sshpass_path:
                            # Use the same approach as ssh_password_exec.py for consistency
                            from .ssh_password_exec import _mk_priv_dir, _write_once_fifo
                            import threading
                            
                            # Create private temp directory and FIFO
                            tmpdir = _mk_priv_dir()
                            fifo = os.path.join(tmpdir, "pw.fifo")
                            os.mkfifo(fifo, 0o600)
                            
                            # Start writer thread that writes the password exactly once
                            t = threading.Thread(target=_write_once_fifo, args=(fifo, saved_password), daemon=True)
                            t.start()
                            
                            # Use sshpass with FIFO
                            argv = [sshpass_path, "-f", fifo] + argv
                            
                            logger.debug("Using sshpass with FIFO for SCP password authentication")
                            
                            # Store tmpdir for cleanup (will be cleaned up when process exits)
                            def cleanup_tmpdir():
                                try:
                                    import shutil
                                    shutil.rmtree(tmpdir, ignore_errors=True)
                                except Exception:
                                    pass
                            import atexit
                            atexit.register(cleanup_tmpdir)
                        else:
                            # sshpass not available → use askpass env (same pattern as in ssh-copy-id path)
                            from .askpass_utils import get_ssh_env_with_askpass
                            askpass_env = get_ssh_env_with_askpass("force")
                            # Store for later use in the main execution
                            if not hasattr(self, '_scp_askpass_env'):
                                self._scp_askpass_env = {}
                            self._scp_askpass_env.update(askpass_env)
                            logger.debug("SCP: sshpass unavailable, using SSH_ASKPASS fallback")
                    else:
                        # No saved password - will use interactive prompt
                        logger.debug("SCP: Password auth selected but no saved password - using interactive prompt")
            except Exception as e:
                logger.debug(f"Failed to get saved password for SCP: {e}")
        
        # Paths
        for p in local_paths:
            argv.append(p)
        target = f"{connection.username}@{connection.host}" if getattr(connection, 'username', '') else str(connection.host)
        argv.append(f"{target}:{remote_dir}")
        return argv

    def on_delete_connection_clicked(self, button):
        """Handle delete connection button click"""
        selected_row = self.connection_list.get_selected_row()
        if not selected_row:
            return
        
        if not hasattr(selected_row, 'connection'):
            logger.debug("Cannot delete group row")
            return
        
        connection = selected_row.connection
        
        # If host has active connections/tabs, warn about closing them first
        has_active_terms = bool(self.connection_to_terminals.get(connection, []))
        if getattr(connection, 'is_connected', False) or has_active_terms:
            dialog = Adw.MessageDialog(
                transient_for=self,
                modal=True,
                heading=_('Remove host?'),
                body=_('Close connections and remove host?')
            )
            dialog.add_response('cancel', _('Cancel'))
            dialog.add_response('close_remove', _('Close and Remove'))
            dialog.set_response_appearance('close_remove', Adw.ResponseAppearance.DESTRUCTIVE)
            dialog.set_default_response('close')
            dialog.set_close_response('cancel')
        else:
            # Simple delete confirmation when not connected
            dialog = Adw.MessageDialog.new(self, _('Delete Connection?'),
                                         _('Are you sure you want to delete "{}"?').format(connection.nickname))
            dialog.add_response('cancel', _('Cancel'))
            dialog.add_response('delete', _('Delete'))
            dialog.set_response_appearance('delete', Adw.ResponseAppearance.DESTRUCTIVE)
            dialog.set_default_response('cancel')
            dialog.set_close_response('cancel')

        dialog.connect('response', self.on_delete_connection_response, connection)
        dialog.present()

    def on_delete_connection_response(self, dialog, response, connection):
        """Handle delete connection dialog response"""
        if response == 'delete':
            # Simple deletion when not connected
            self.connection_manager.remove_connection(connection)
        elif response == 'close_remove':
            # Close connections immediately (no extra confirmation), then remove
            try:
                # Disconnect all terminals for this connection
                for term in list(self.connection_to_terminals.get(connection, [])):
                    try:
                        if hasattr(term, 'disconnect'):
                            term.disconnect()
                    except Exception:
                        pass
                # Also disconnect the active terminal if tracked separately
                term = self.active_terminals.get(connection)
                if term and hasattr(term, 'disconnect'):
                    try:
                        term.disconnect()
                    except Exception:
                        pass
            finally:
                # Remove connection without further prompts
                self.connection_manager.remove_connection(connection)

    def _on_tab_close_confirmed(self, dialog, response_id, tab_view, page):
        """Handle response from tab close confirmation dialog"""
        dialog.destroy()
        if response_id == 'close':
            self._close_tab(tab_view, page)
        # If cancelled, do nothing - the tab remains open
    
    def _close_tab(self, tab_view, page):
        """Close the tab and clean up resources"""
        if hasattr(page, 'get_child'):
            child = page.get_child()
            if hasattr(child, 'disconnect'):
                # Get the connection associated with this terminal using reverse map
                connection = self.terminal_to_connection.get(child)
                # Disconnect the terminal
                child.disconnect()
                # Clean up multi-tab tracking maps
                try:
                    if connection is not None:
                        # Remove from list for this connection
                        if connection in self.connection_to_terminals and child in self.connection_to_terminals[connection]:
                            self.connection_to_terminals[connection].remove(child)
                            if not self.connection_to_terminals[connection]:
                                del self.connection_to_terminals[connection]
                        # Update most-recent mapping
                        if connection in self.active_terminals and self.active_terminals[connection] is child:
                            remaining = self.connection_to_terminals.get(connection)
                            if remaining:
                                self.active_terminals[connection] = remaining[-1]
                            else:
                                del self.active_terminals[connection]
                    if child in self.terminal_to_connection:
                        del self.terminal_to_connection[child]
                except Exception:
                    pass
        
        # Close the tab page
        tab_view.close_page(page)
        
        # Update the UI based on the number of remaining tabs
        GLib.idle_add(self._update_ui_after_tab_close)
    
    def on_tab_close(self, tab_view, page):
        """Handle tab close - THE KEY FIX: Never call close_page ourselves"""
        # If we are closing pages programmatically (e.g., after deleting a
        # connection), suppress the confirmation dialog and allow the default
        # close behavior to proceed.
        if getattr(self, '_suppress_close_confirmation', False):
            return False
        # Get the connection for this tab
        connection = None
        terminal = None
        if hasattr(page, 'get_child'):
            child = page.get_child()
            if hasattr(child, 'disconnect'):
                terminal = child
                connection = self.terminal_to_connection.get(child)
        
        if not connection:
            # For non-terminal tabs, allow immediate close
            return False  # Allow the default close behavior
        
        # Check if confirmation is required
        confirm_disconnect = self.config.get_setting('confirm-disconnect', True)
        
        if confirm_disconnect:
            # Store tab view and page as instance variables
            self._pending_close_tab_view = tab_view
            self._pending_close_page = page
            self._pending_close_connection = connection
            self._pending_close_terminal = terminal
            
            # Show confirmation dialog
            dialog = Adw.MessageDialog(
                transient_for=self,
                modal=True,
                heading=_("Close connection to {}").format(connection.nickname or connection.host),
                body=_("Are you sure you want to close this connection?")
            )
            dialog.add_response('cancel', _("Cancel"))
            dialog.add_response('close', _("Close"))
            dialog.set_response_appearance('close', Adw.ResponseAppearance.DESTRUCTIVE)
            dialog.set_default_response('close')
            dialog.set_close_response('cancel')
            
            # Connect to response signal before showing the dialog
            dialog.connect('response', self._on_tab_close_response)
            dialog.present()
            
            # Prevent the default close behavior while we show confirmation
            return True
        else:
            # If no confirmation is needed, just allow the default close behavior.
            # The default handler will close the page, which in turn triggers the
            # terminal disconnection via the page's 'unmap' or 'destroy' signal.
            return False

    def _on_tab_close_response(self, dialog, response_id):
        """Handle the response from the close confirmation dialog."""
        # Retrieve the pending tab info
        tab_view = self._pending_close_tab_view
        page = self._pending_close_page
        terminal = self._pending_close_terminal

        if response_id == 'close':
            # User confirmed, disconnect the terminal. The tab will be removed
            # by the AdwTabView once we finish the close operation.
            if terminal and hasattr(terminal, 'disconnect'):
                terminal.disconnect()
            # Now, tell the tab view to finish closing the page.
            tab_view.close_page_finish(page, True)
            
            # Check if this was the last tab and show welcome screen if needed
            if tab_view.get_n_pages() == 0:
                self.show_welcome_view()
        else:
            # User cancelled, so we reject the close request.
            # This is the critical step that makes the close button work again.
            tab_view.close_page_finish(page, False)

        dialog.destroy()
        # Clear pending state to avoid memory leaks
        self._pending_close_tab_view = None
        self._pending_close_page = None
        self._pending_close_connection = None
        self._pending_close_terminal = None
    
    def on_tab_attached(self, tab_view, page, position):
        """Handle tab attached"""
        pass

    def on_tab_detached(self, tab_view, page, position):
        """Handle tab detached"""
        # Cleanup terminal-to-connection maps when a page is detached
        try:
            if hasattr(page, 'get_child'):
                child = page.get_child()
                if child in self.terminal_to_connection:
                    connection = self.terminal_to_connection.get(child)
                    # Remove reverse map
                    del self.terminal_to_connection[child]
                    # Remove from per-connection list
                    if connection in self.connection_to_terminals and child in self.connection_to_terminals[connection]:
                        self.connection_to_terminals[connection].remove(child)
                        if not self.connection_to_terminals[connection]:
                            del self.connection_to_terminals[connection]
                    # Update most recent mapping if needed
                    if connection in self.active_terminals and self.active_terminals[connection] is child:
                        remaining = self.connection_to_terminals.get(connection)
                        if remaining:
                            self.active_terminals[connection] = remaining[-1]
                        else:
                            del self.active_terminals[connection]
        except Exception:
            pass

        # Show welcome view if no more tabs are left
        if tab_view.get_n_pages() == 0:
            self.show_welcome_view()

    def on_terminal_connected(self, terminal):
        """Handle terminal connection established"""
        # Update the connection's is_connected status
        terminal.connection.is_connected = True
        
        # Update connection row status
        if terminal.connection in self.connection_rows:
            row = self.connection_rows[terminal.connection]
            row.update_status()
            row.queue_draw()  # Force redraw
        
        # Hide reconnecting feedback if visible and reset controlled flag
        GLib.idle_add(self._hide_reconnecting_message)
        self._is_controlled_reconnect = False

        # Log connection event
        if not getattr(self, '_is_controlled_reconnect', False):
            logger.info(f"Terminal connected: {terminal.connection.nickname} ({terminal.connection.username}@{terminal.connection.host})")
        else:
            logger.debug(f"Terminal reconnected after settings update: {terminal.connection.nickname}")

    def on_terminal_disconnected(self, terminal):
        """Handle terminal connection lost"""
        # Update the connection's is_connected status
        terminal.connection.is_connected = False
        
        # Update connection row status
        if terminal.connection in self.connection_rows:
            row = self.connection_rows[terminal.connection]
            row.update_status()
            row.queue_draw()  # Force redraw
            
        logger.info(f"Terminal disconnected: {terminal.connection.nickname} ({terminal.connection.username}@{terminal.connection.host})")
        
        # Do not reset controlled reconnect flag here; it is managed by the
        # reconnection flow (_on_reconnect_response/_reset_controlled_reconnect)

        # Toasts are disabled per user preference; no notification here.
        pass
            
    def on_connection_added(self, manager, connection):
        """Handle new connection added to the connection manager"""
        logger.info(f"New connection added: {connection.nickname}")
        self.rebuild_connection_list()
        
    def on_terminal_title_changed(self, terminal, title):
        """Handle terminal title change"""
        # Update the tab title with the new terminal title
        page = self.tab_view.get_page(terminal)
        if page:
            if title and title != terminal.connection.nickname:
                page.set_title(f"{terminal.connection.nickname} - {title}")
            else:
                page.set_title(terminal.connection.nickname)
                
    def on_connection_removed(self, manager, connection):
        """Handle connection removed from the connection manager"""
        logger.info(f"Connection removed: {connection.nickname}")

        # Remove from UI if it exists
        if connection in self.connection_rows:
            row = self.connection_rows[connection]
            self.connection_list.remove(row)
            del self.connection_rows[connection]
        
        # Remove from group manager
        self.group_manager.connections.pop(connection.nickname, None)
        self.group_manager._save_groups()

        # Close all terminals for this connection and clean up maps
        terminals = list(self.connection_to_terminals.get(connection, []))
        # Suppress confirmation while we programmatically close pages
        self._suppress_close_confirmation = True
        try:
            for term in terminals:
                try:
                    page = self.tab_view.get_page(term)
                    if page:
                        self.tab_view.close_page(page)
                except Exception:
                    pass
                try:
                    if hasattr(term, 'disconnect'):
                        term.disconnect()
                except Exception:
                    pass
                # Remove reverse map entry for each terminal
                try:
                    if term in self.terminal_to_connection:
                        del self.terminal_to_connection[term]
                except Exception:
                    pass
        finally:
            self._suppress_close_confirmation = False
        if connection in self.connection_to_terminals:
            del self.connection_to_terminals[connection]
        if connection in self.active_terminals:
            del self.active_terminals[connection]



    def on_connection_added(self, manager, connection):
        """Handle new connection added"""
        self.rebuild_connection_list()

    def on_connection_removed(self, manager, connection):
        """Handle connection removed (multi-tab aware)"""
        # Remove from UI
        if connection in self.connection_rows:
            row = self.connection_rows[connection]
            self.connection_list.remove(row)
            del self.connection_rows[connection]
        
        # Remove from group manager
        self.group_manager.connections.pop(connection.nickname, None)
        self.group_manager._save_groups()

        # Close all terminals for this connection and clean up maps
        terminals = list(self.connection_to_terminals.get(connection, []))
        # Suppress confirmation while we programmatically close pages
        self._suppress_close_confirmation = True
        try:
            for term in terminals:
                try:
                    page = self.tab_view.get_page(term)
                    if page:
                        self.tab_view.close_page(page)
                except Exception:
                    pass
                try:
                    if hasattr(term, 'disconnect'):
                        term.disconnect()
                except Exception:
                    pass
                # Remove reverse map entry for each terminal
                try:
                    if term in self.terminal_to_connection:
                        del self.terminal_to_connection[term]
                except Exception:
                    pass
        finally:
            self._suppress_close_confirmation = False
        if connection in self.connection_to_terminals:
            del self.connection_to_terminals[connection]
        if connection in self.active_terminals:
            del self.active_terminals[connection]

    def on_connection_status_changed(self, manager, connection, is_connected):
        """Handle connection status change"""
        logger.debug(f"Connection status changed: {connection.nickname} - {'Connected' if is_connected else 'Disconnected'}")
        if connection in self.connection_rows:
            row = self.connection_rows[connection]
            # Force update the connection's is_connected state
            connection.is_connected = is_connected
            # Update the row's status
            row.update_status()
            # Force a redraw of the row
            row.queue_draw()

        # If this was a controlled reconnect and we are now connected, hide feedback
        if is_connected and getattr(self, '_is_controlled_reconnect', False):
            GLib.idle_add(self._hide_reconnecting_message)
            self._is_controlled_reconnect = False

        # Use the same reliable status to control terminal banners
        try:
            for term in self.connection_to_terminals.get(connection, []) or []:
                if hasattr(term, '_set_disconnected_banner_visible'):
                    if is_connected:
                        term._set_disconnected_banner_visible(False)
                    else:
                        # Do not force-show here to avoid duplicate messages; terminals handle showing on failure/loss
                        pass
        except Exception:
            pass

    def on_setting_changed(self, config, key, value):
        """Handle configuration setting change"""
        logger.debug(f"Setting changed: {key} = {value}")
        
        # Apply relevant changes
        if key.startswith('terminal.'):
            # Update terminal themes/fonts
            for terms in self.connection_to_terminals.values():
                for terminal in terms:
                    terminal.apply_theme()

    def on_window_size_changed(self, window, param):
        """Handle window size change"""
        width = self.get_default_size()[0]
        height = self.get_default_size()[1]
        sidebar_width = self._get_sidebar_width()
        
        self.config.save_window_geometry(width, height, sidebar_width)

    def simple_close_handler(self, window):
        """Handle window close - distinguish between tab close and window close"""
        logger.info("")
        
        try:
            # Check if we have any tabs open
            n_pages = self.tab_view.get_n_pages()
            logger.info(f" Number of tabs: {n_pages}")
            
            # If we have tabs, close all tabs first and then quit
            if n_pages > 0:
                logger.info(" CLOSING ALL TABS FIRST")
                # Close all tabs
                while self.tab_view.get_n_pages() > 0:
                    page = self.tab_view.get_nth_page(0)
                    self.tab_view.close_page(page)
            
            # Now quit the application
            logger.info(" QUITTING APPLICATION")
            app = self.get_application()
            if app:
                app.quit()
                
        except Exception as e:
            logger.error(f" ERROR IN WINDOW CLOSE: {e}")
            # Force quit even if there's an error
            app = self.get_application()
            self.show_quit_confirmation_dialog()
            return False  # Don't quit yet, let dialog handle it
        
        # No active connections, safe to quit
        self._do_quit()
        return True  # Safe to quit

    def on_close_request(self, window):
        """Handle window close request - MAIN ENTRY POINT"""
        if self._is_quitting:
            return False  # Already quitting, allow close
            
        # Check for active connections across all tabs
        actually_connected = {}
        for conn, terms in self.connection_to_terminals.items():
            for term in terms:
                if getattr(term, 'is_connected', False):
                    actually_connected.setdefault(conn, []).append(term)
        if actually_connected:
            self.show_quit_confirmation_dialog()
            return True  # Prevent close, let dialog handle it
        
        # No active connections, safe to close
        return False  # Allow close

    def show_quit_confirmation_dialog(self):
        """Show confirmation dialog when quitting with active connections"""
        # Only count terminals that are actually connected across all tabs
        connected_items = []
        for conn, terms in self.connection_to_terminals.items():
            for term in terms:
                if getattr(term, 'is_connected', False):
                    connected_items.append((conn, term))
        active_count = len(connected_items)
        connection_names = [conn.nickname for conn, _ in connected_items]
        
        if active_count == 1:
            message = f"You have 1 active SSH connection to '{connection_names[0]}'."
            detail = "Closing the application will disconnect this connection."
        else:
            message = f"You have {active_count} active SSH connections."
            detail = f"Closing the application will disconnect all connections:\n• " + "\n• ".join(connection_names)
        
        dialog = Adw.AlertDialog()
        dialog.set_heading("Active SSH Connections")
        dialog.set_body(f"{message}\n\n{detail}")
        
        dialog.add_response('cancel', 'Cancel')
        dialog.add_response('quit', 'Quit Anyway')
        dialog.set_response_appearance('quit', Adw.ResponseAppearance.DESTRUCTIVE)
        dialog.set_default_response('quit')
        dialog.set_close_response('cancel')
        
        dialog.connect('response', self.on_quit_confirmation_response)
        dialog.present(self)
    
    def on_quit_confirmation_response(self, dialog, response):
        """Handle quit confirmation dialog response"""
        dialog.close()
        
        if response == 'quit':
            # Start cleanup process
            self._cleanup_and_quit()

    def on_open_new_connection_action(self, action, param=None):
        """Open a new tab for the selected connection via context menu."""
        try:
            connection = getattr(self, '_context_menu_connection', None)
            if connection is None:
                # Fallback to selected row if any
                row = self.connection_list.get_selected_row()
                connection = getattr(row, 'connection', None) if row else None
            if connection is None:
                return
            self.connect_to_host(connection, force_new=True)
        except Exception as e:
            logger.error(f"Failed to open new connection tab: {e}")

    def on_open_new_connection_tab_action(self, action, param=None):
        """Open a new tab for the selected connection via global shortcut (Ctrl+Alt+N)."""
        try:
            # Get the currently selected connection
            row = self.connection_list.get_selected_row()
            if row and hasattr(row, 'connection'):
                connection = row.connection
                self.connect_to_host(connection, force_new=True)
            else:
                # If no connection is selected, show a message or fall back to new connection dialog
                logger.debug("No connection selected for Ctrl+Alt+N, opening new connection dialog")
                self.show_connection_dialog()
        except Exception as e:
            logger.error(f"Failed to open new connection tab with Ctrl+Alt+N: {e}")

    def on_manage_files_action(self, action, param=None):
        """Handle manage files action from context menu"""
        if hasattr(self, '_context_menu_connection') and self._context_menu_connection:
            connection = self._context_menu_connection
            try:
                # Define error callback for async operation
                def error_callback(error_msg):
                    logger.error(f"Failed to open file manager for {connection.nickname}: {error_msg}")
                    # Show error dialog to user
                    self._show_manage_files_error(connection.nickname, error_msg or "Failed to open file manager")
                
                success, error_msg = open_remote_in_file_manager(
                    user=connection.username,
                    host=connection.host,
                    port=connection.port if connection.port != 22 else None,
                    error_callback=error_callback,
                    parent_window=self
                )
                if success:
                    logger.info(f"Started file manager process for {connection.nickname}")
                else:
                    logger.error(f"Failed to start file manager process for {connection.nickname}: {error_msg}")
                    # Show error dialog to user
                    self._show_manage_files_error(connection.nickname, error_msg or "Failed to start file manager process")
            except Exception as e:
                logger.error(f"Error opening file manager: {e}")
                # Show error dialog to user
                self._show_manage_files_error(connection.nickname, str(e))

    def on_edit_connection_action(self, action, param=None):
        """Handle edit connection action from context menu"""
        try:
            connection = getattr(self, '_context_menu_connection', None)
            if connection is None:
                # Fallback to selected row if any
                row = self.connection_list.get_selected_row()
                connection = getattr(row, 'connection', None) if row else None
            if connection is None:
                return
            self.show_connection_dialog(connection)
        except Exception as e:
            logger.error(f"Failed to edit connection: {e}")

    def on_delete_connection_action(self, action, param=None):
        """Handle delete connection action from context menu"""
        try:
            connection = getattr(self, '_context_menu_connection', None)
            if connection is None:
                # Fallback to selected row if any
                row = self.connection_list.get_selected_row()
                connection = getattr(row, 'connection', None) if row else None
            if connection is None:
                return
            
            # Use the same logic as the button click handler
            # If host has active connections/tabs, warn about closing them first
            has_active_terms = bool(self.connection_to_terminals.get(connection, []))
            if getattr(connection, 'is_connected', False) or has_active_terms:
                dialog = Adw.MessageDialog(
                    transient_for=self,
                    modal=True,
                    heading=_('Remove host?'),
                    body=_('Close connections and remove host?')
                )
                dialog.add_response('cancel', _('Cancel'))
                dialog.add_response('close_remove', _('Close and Remove'))
                dialog.set_response_appearance('close_remove', Adw.ResponseAppearance.DESTRUCTIVE)
                dialog.set_default_response('close')
                dialog.set_close_response('cancel')
            else:
                # Simple delete confirmation when not connected
                dialog = Adw.MessageDialog.new(self, _('Delete Connection?'),
                                             _('Are you sure you want to delete "{}"?').format(connection.nickname))
                dialog.add_response('cancel', _('Cancel'))
                dialog.add_response('delete', _('Delete'))
                dialog.set_response_appearance('delete', Adw.ResponseAppearance.DESTRUCTIVE)
                dialog.set_default_response('cancel')
                dialog.set_close_response('cancel')

            dialog.connect('response', self.on_delete_connection_response, connection)
            dialog.present()
        except Exception as e:
            logger.error(f"Failed to delete connection: {e}")

    def on_open_in_system_terminal_action(self, action, param=None):
        """Handle open in system terminal action from context menu"""
        try:
            connection = getattr(self, '_context_menu_connection', None)
            if connection is None:
                # Fallback to selected row if any
                row = self.connection_list.get_selected_row()
                connection = getattr(row, 'connection', None) if row else None
            if connection is None:
                return
            
            self.open_in_system_terminal(connection)
        except Exception as e:
            logger.error(f"Failed to open in system terminal: {e}")

    def on_broadcast_command_action(self, action, param=None):
        """Handle broadcast command action - shows dialog to input command"""
        try:
            # Create a custom dialog window instead of using Adw.MessageDialog
            dialog = Gtk.Dialog(
                title=_("Broadcast Command"),
                transient_for=self,
                modal=True,
                destroy_with_parent=True
            )
            
            # Set dialog properties
            dialog.set_default_size(400, 150)
            dialog.set_resizable(False)
            
            # Get the content area
            content_area = dialog.get_content_area()
            content_area.set_margin_start(20)
            content_area.set_margin_end(20)
            content_area.set_margin_top(20)
            content_area.set_margin_bottom(20)
            content_area.set_spacing(12)
            
            # Add label
            label = Gtk.Label(label=_("Enter a command to send to all open SSH terminals:"))
            label.set_wrap(True)
            label.set_xalign(0)
            content_area.append(label)
            
            # Add text entry
            entry = Gtk.Entry()
            entry.set_placeholder_text(_("e.g., ls -la"))
            entry.set_activates_default(True)
            entry.set_hexpand(True)
            content_area.append(entry)
            
            # Add buttons
            dialog.add_button(_('Cancel'), Gtk.ResponseType.CANCEL)
            send_button = dialog.add_button(_('Send'), Gtk.ResponseType.OK)
            send_button.get_style_context().add_class('suggested-action')
            
            # Set default button
            dialog.set_default_response(Gtk.ResponseType.OK)
            
            # Connect to response signal
            def on_response(dialog, response):
                if response == Gtk.ResponseType.OK:
                    command = entry.get_text().strip()
                    if command:
                        sent_count, failed_count = self.broadcast_command(command)
                        
                        # Show result dialog
                        result_dialog = Adw.MessageDialog(
                            transient_for=self,
                            modal=True,
                            heading=_("Command Sent"),
                            body=_("Command sent to {} SSH terminals. {} failed.").format(sent_count, failed_count)
                        )
                        result_dialog.add_response('ok', _('OK'))
                        result_dialog.present()
                    else:
                        # Show error for empty command
                        error_dialog = Adw.MessageDialog(
                            transient_for=self,
                            modal=True,
                            heading=_("Error"),
                            body=_("Please enter a command to send.")
                        )
                        error_dialog.add_response('ok', _('OK'))
                        error_dialog.present()
                dialog.destroy()
            
            dialog.connect('response', on_response)
            
            # Show the dialog
            dialog.present()
            
            # Focus the entry after the dialog is shown
            def focus_entry():
                entry.grab_focus()
                return False
            
            GLib.idle_add(focus_entry)
            
        except Exception as e:
            logger.error(f"Failed to show broadcast command dialog: {e}")
            # Show error dialog
            try:
                error_dialog = Adw.MessageDialog(
                    transient_for=self,
                    modal=True,
                    heading=_("Error"),
                    body=_("Failed to open broadcast command dialog: {}").format(str(e))
                )
                error_dialog.add_response('ok', _('OK'))
                error_dialog.present()
            except Exception:
                pass
    
    def on_create_group_action(self, action, param=None):
        """Handle create group action"""
        try:
            # Create dialog for group name input
            dialog = Gtk.Dialog(
                title=_("Create New Group"),
                transient_for=self,
                modal=True,
                destroy_with_parent=True
            )
            
            dialog.set_default_size(400, 150)
            dialog.set_resizable(False)
            
            content_area = dialog.get_content_area()
            content_area.set_margin_start(20)
            content_area.set_margin_end(20)
            content_area.set_margin_top(20)
            content_area.set_margin_bottom(20)
            content_area.set_spacing(12)
            
            # Add label
            label = Gtk.Label(label=_("Enter a name for the new group:"))
            label.set_wrap(True)
            label.set_xalign(0)
            content_area.append(label)
            
            # Add text entry
            entry = Gtk.Entry()
            entry.set_placeholder_text(_("e.g., Production Servers"))
            entry.set_activates_default(True)
            entry.set_hexpand(True)
            content_area.append(entry)
            
            # Add buttons
            dialog.add_button(_('Cancel'), Gtk.ResponseType.CANCEL)
            create_button = dialog.add_button(_('Create'), Gtk.ResponseType.OK)
            create_button.get_style_context().add_class('suggested-action')
            
            dialog.set_default_response(Gtk.ResponseType.OK)
            
            def on_response(dialog, response):
                if response == Gtk.ResponseType.OK:
                    group_name = entry.get_text().strip()
                    if group_name:
                        self.group_manager.create_group(group_name)
                        self.rebuild_connection_list()
                    else:
                        # Show error for empty name
                        error_dialog = Adw.MessageDialog(
                            transient_for=self,
                            modal=True,
                            heading=_("Error"),
                            body=_("Please enter a group name.")
                        )
                        error_dialog.add_response('ok', _('OK'))
                        error_dialog.present()
                dialog.destroy()
            
            dialog.connect('response', on_response)
            dialog.present()
            
            def focus_entry():
                entry.grab_focus()
                return False
            
            GLib.idle_add(focus_entry)
            
        except Exception as e:
            logger.error(f"Failed to show create group dialog: {e}")
    
    def on_edit_group_action(self, action, param=None):
        """Handle edit group action"""
        try:
            logger.debug("Edit group action triggered")
            # Get the group row from context menu or selected row
            selected_row = getattr(self, '_context_menu_group_row', None)
            if not selected_row:
                selected_row = self.connection_list.get_selected_row()
            logger.debug(f"Selected row: {selected_row}")
            if not selected_row:
                logger.debug("No selected row")
                return
            if not hasattr(selected_row, 'group_id'):
                logger.debug("Selected row is not a group row")
                return
            
            group_id = selected_row.group_id
            logger.debug(f"Group ID: {group_id}")
            group_info = self.group_manager.groups.get(group_id)
            if not group_info:
                logger.debug(f"Group info not found for ID: {group_id}")
                return
            
            # Create dialog for group name editing
            dialog = Gtk.Dialog(
                title=_("Edit Group"),
                transient_for=self,
                modal=True,
                destroy_with_parent=True
            )
            
            dialog.set_default_size(400, 150)
            dialog.set_resizable(False)
            
            content_area = dialog.get_content_area()
            content_area.set_margin_start(20)
            content_area.set_margin_end(20)
            content_area.set_margin_top(20)
            content_area.set_margin_bottom(20)
            content_area.set_spacing(12)
            
            # Add label
            label = Gtk.Label(label=_("Enter a new name for the group:"))
            label.set_wrap(True)
            label.set_xalign(0)
            content_area.append(label)
            
            # Add text entry
            entry = Gtk.Entry()
            entry.set_text(group_info['name'])
            entry.set_activates_default(True)
            entry.set_hexpand(True)
            content_area.append(entry)
            
            # Add buttons
            dialog.add_button(_('Cancel'), Gtk.ResponseType.CANCEL)
            save_button = dialog.add_button(_('Save'), Gtk.ResponseType.OK)
            save_button.get_style_context().add_class('suggested-action')
            
            dialog.set_default_response(Gtk.ResponseType.OK)
            
            def on_response(dialog, response):
                if response == Gtk.ResponseType.OK:
                    new_name = entry.get_text().strip()
                    if new_name:
                        group_info['name'] = new_name
                        self.group_manager._save_groups()
                        self.rebuild_connection_list()
                    else:
                        # Show error for empty name
                        error_dialog = Adw.MessageDialog(
                            transient_for=self,
                            modal=True,
                            heading=_("Error"),
                            body=_("Please enter a group name.")
                        )
                        error_dialog.add_response('ok', _('OK'))
                        error_dialog.present()
                dialog.destroy()
            
            dialog.connect('response', on_response)
            dialog.present()
            
            def focus_entry():
                entry.grab_focus()
                entry.select_region(0, -1)
                return False
            
            GLib.idle_add(focus_entry)
            
        except Exception as e:
            logger.error(f"Failed to show edit group dialog: {e}")
    
    def on_delete_group_action(self, action, param=None):
        """Handle delete group action"""
        try:
            # Get the group row from context menu or selected row
            selected_row = getattr(self, '_context_menu_group_row', None)
            if not selected_row:
                selected_row = self.connection_list.get_selected_row()
            if not selected_row or not hasattr(selected_row, 'group_id'):
                return
            
            group_id = selected_row.group_id
            group_info = self.group_manager.groups.get(group_id)
            if not group_info:
                return
            
            # Show confirmation dialog
            dialog = Adw.MessageDialog(
                transient_for=self,
                modal=True,
                heading=_("Delete Group"),
                body=_("Are you sure you want to delete the group '{}'?\n\nThis will move all connections in this group to the parent group or make them ungrouped.").format(group_info['name'])
            )
            
            dialog.add_response('cancel', _('Cancel'))
            dialog.add_response('delete', _('Delete'))
            dialog.set_response_appearance('delete', Adw.ResponseAppearance.DESTRUCTIVE)
            dialog.set_default_response('cancel')
            
            def on_response(dialog, response):
                if response == 'delete':
                    self.group_manager.delete_group(group_id)
                    self.rebuild_connection_list()
                dialog.destroy()
            
            dialog.connect('response', on_response)
            dialog.present()
            
        except Exception as e:
            logger.error(f"Failed to show delete group dialog: {e}")
    
    def on_move_to_ungrouped_action(self, action, param=None):
        """Handle move to ungrouped action"""
        try:
            # Get the connection from context menu or selected row
            selected_row = getattr(self, '_context_menu_connection', None)
            if not selected_row:
                selected_row = self.connection_list.get_selected_row()
                if selected_row and hasattr(selected_row, 'connection'):
                    selected_row = selected_row.connection
            
            if not selected_row:
                return
            
            connection_nickname = selected_row.nickname if hasattr(selected_row, 'nickname') else selected_row
            
            # Move to ungrouped (None group)
            self.group_manager.move_connection(connection_nickname, None)
            self.rebuild_connection_list()
            
        except Exception as e:
            logger.error(f"Failed to move connection to ungrouped: {e}")
    
    def on_move_to_group_action(self, action, param=None):
        """Handle move to group action"""
        try:
            # Get the connection from context menu or selected row
            selected_row = getattr(self, '_context_menu_connection', None)
            if not selected_row:
                selected_row = self.connection_list.get_selected_row()
                if selected_row and hasattr(selected_row, 'connection'):
                    selected_row = selected_row.connection
            
            if not selected_row:
                return
            
            connection_nickname = selected_row.nickname if hasattr(selected_row, 'nickname') else selected_row
            
            # Get available groups
            available_groups = self.get_available_groups()
            if not available_groups:
                return
            
            # Show group selection dialog
            dialog = Gtk.Dialog(
                title=_("Move to Group"),
                transient_for=self,
                modal=True,
                destroy_with_parent=True
            )
            
            dialog.set_default_size(400, 300)
            dialog.set_resizable(False)
            
            content_area = dialog.get_content_area()
            content_area.set_margin_start(20)
            content_area.set_margin_end(20)
            content_area.set_margin_top(20)
            content_area.set_margin_bottom(20)
            content_area.set_spacing(12)
            
            # Add label
            label = Gtk.Label(label=_("Select a group to move the connection to:"))
            label.set_wrap(True)
            label.set_xalign(0)
            content_area.append(label)
            
            # Add list box for groups
            listbox = Gtk.ListBox()
            listbox.set_selection_mode(Gtk.SelectionMode.SINGLE)
            listbox.set_vexpand(True)
            
            # Add groups to list
            selected_group_id = None
            for group in available_groups:
                row = Gtk.ListBoxRow()
                box = Gtk.Box(orientation=Gtk.Orientation.HORIZONTAL, spacing=12)
                
                # Add group icon
                icon = Gtk.Image.new_from_icon_name('folder-symbolic')
                icon.set_pixel_size(16)
                box.append(icon)
                
                # Add group name
                label = Gtk.Label(label=group['name'])
                label.set_xalign(0)
                label.set_hexpand(True)
                box.append(label)
                
                row.set_child(box)
                row.group_id = group['id']
                listbox.append(row)
            
            content_area.append(listbox)
            
            # Add buttons
            dialog.add_button(_('Cancel'), Gtk.ResponseType.CANCEL)
            move_button = dialog.add_button(_('Move'), Gtk.ResponseType.OK)
            move_button.get_style_context().add_class('suggested-action')
            
            dialog.set_default_response(Gtk.ResponseType.OK)
            
            def on_response(dialog, response):
                if response == Gtk.ResponseType.OK:
                    selected_row = listbox.get_selected_row()
                    if selected_row:
                        target_group_id = selected_row.group_id
                        self.group_manager.move_connection(connection_nickname, target_group_id)
                        self.rebuild_connection_list()
                dialog.destroy()
            
            dialog.connect('response', on_response)
            dialog.present()
            
        except Exception as e:
            logger.error(f"Failed to show move to group dialog: {e}")
    
    def move_connection_to_group(self, connection_nickname: str, target_group_id: str = None):
        """Move a connection to a specific group"""
        try:
            self.group_manager.move_connection(connection_nickname, target_group_id)
            self.rebuild_connection_list()
        except Exception as e:
            logger.error(f"Failed to move connection {connection_nickname} to group: {e}")
    
    def get_available_groups(self) -> List[Dict]:
        """Get list of available groups for selection"""
        return self.group_manager.get_group_hierarchy()

    def open_in_system_terminal(self, connection):
        """Open the connection in the system's default terminal"""
        try:
            # Build the SSH command
            port_text = f" -p {connection.port}" if hasattr(connection, 'port') and connection.port != 22 else ""
            ssh_command = f"ssh{port_text} {connection.username}@{connection.host}"
            
            # Check if user prefers external terminal
            use_external = self.config.get_setting('use-external-terminal', False)
            
            if use_external:
                # Use user's preferred external terminal
                terminal_command = self._get_user_preferred_terminal()
            else:
                # Use built-in terminal (fallback to system default)
                terminal_command = self._get_default_terminal_command()
            
            if not terminal_command:
                # Fallback to common terminals
                common_terminals = [
                    'gnome-terminal', 'konsole', 'xterm', 'alacritty', 
                    'kitty', 'terminator', 'tilix', 'xfce4-terminal'
                ]
                
                for term in common_terminals:
                    try:
                        result = subprocess.run(['which', term], capture_output=True, text=True, timeout=2)
                        if result.returncode == 0:
                            terminal_command = term
                            break
                    except Exception:
                        continue
            
            if not terminal_command:
                # Last resort: try xdg-terminal
                try:
                    result = subprocess.run(['which', 'xdg-terminal'], capture_output=True, text=True, timeout=2)
                    if result.returncode == 0:
                        terminal_command = 'xdg-terminal'
                except Exception:
                    pass
            
            if not terminal_command:
                # Show error dialog
                self._show_terminal_error_dialog()
                return
            
            # Launch the terminal with SSH command
            if terminal_command in ['gnome-terminal', 'tilix', 'xfce4-terminal']:
                # These terminals use -- to separate options from command
                cmd = [terminal_command, '--', 'bash', '-c', f'{ssh_command}; exec bash']
            elif terminal_command in ['konsole', 'terminator']:
                # These terminals use -e for command execution
                cmd = [terminal_command, '-e', f'bash -c "{ssh_command}; exec bash"']
            elif terminal_command in ['alacritty', 'kitty']:
                # These terminals use -e for command execution
                cmd = [terminal_command, '-e', 'bash', '-c', f'{ssh_command}; exec bash']
            elif terminal_command == 'xterm':
                # xterm uses -e for command execution
                cmd = [terminal_command, '-e', f'bash -c "{ssh_command}; exec bash"']
            elif terminal_command == 'xdg-terminal':
                # xdg-terminal opens the default terminal
                cmd = [terminal_command, ssh_command]
            else:
                # Generic fallback
                cmd = [terminal_command, ssh_command]
            
            logger.info(f"Launching system terminal: {' '.join(cmd)}")
            subprocess.Popen(cmd, start_new_session=True)
            
        except Exception as e:
            logger.error(f"Failed to open system terminal: {e}")
            self._show_terminal_error_dialog()

    def _open_connection_in_external_terminal(self, connection):
        """Open the connection in the user's preferred external terminal"""
        try:
            # Build the SSH command
            port_text = f" -p {connection.port}" if hasattr(connection, 'port') and connection.port != 22 else ""
            ssh_command = f"ssh{port_text} {connection.username}@{connection.host}"
            
            # Get user's preferred terminal
            terminal_command = self._get_user_preferred_terminal()
            
            if not terminal_command:
                # Fallback to default terminal
                terminal_command = self._get_default_terminal_command()
            
            if not terminal_command:
                # Show error dialog
                self._show_terminal_error_dialog()
                return
            
            # Launch the terminal with SSH command
            if terminal_command in ['gnome-terminal', 'tilix', 'xfce4-terminal']:
                # These terminals use -- to separate options from command
                cmd = [terminal_command, '--', 'bash', '-c', f'{ssh_command}; exec bash']
            elif terminal_command in ['konsole', 'terminator']:
                # These terminals use -e for command execution
                cmd = [terminal_command, '-e', f'bash -c "{ssh_command}; exec bash"']
            elif terminal_command in ['alacritty', 'kitty']:
                # These terminals use -e for command execution
                cmd = [terminal_command, '-e', 'bash', '-c', f'{ssh_command}; exec bash']
            elif terminal_command == 'xterm':
                # xterm uses -e for command execution
                cmd = [terminal_command, '-e', f'bash -c "{ssh_command}; exec bash"']
            elif terminal_command == 'xdg-terminal':
                # xdg-terminal opens the default terminal
                cmd = [terminal_command, ssh_command]
            else:
                # Generic fallback
                cmd = [terminal_command, ssh_command]
            
            logger.info(f"Opening connection in external terminal: {' '.join(cmd)}")
            subprocess.Popen(cmd, start_new_session=True)
            
        except Exception as e:
            logger.error(f"Failed to open connection in external terminal: {e}")
            self._show_terminal_error_dialog()

    def _get_default_terminal_command(self):
        """Get the default terminal command from desktop environment"""
        try:
            # Check for desktop-specific terminals
            desktop = os.environ.get('XDG_CURRENT_DESKTOP', '').lower()
            
            if 'gnome' in desktop:
                return 'gnome-terminal'
            elif 'kde' in desktop or 'plasma' in desktop:
                return 'konsole'
            elif 'xfce' in desktop:
                return 'xfce4-terminal'
            elif 'cinnamon' in desktop:
                return 'gnome-terminal'  # Cinnamon uses gnome-terminal
            elif 'mate' in desktop:
                return 'mate-terminal'
            elif 'lxqt' in desktop:
                return 'qterminal'
            elif 'lxde' in desktop:
                return 'lxterminal'
            
            # Check for common terminals in PATH
            common_terminals = [
                'gnome-terminal', 'konsole', 'xfce4-terminal', 'alacritty', 
                'kitty', 'terminator', 'tilix'
            ]
            
            for term in common_terminals:
                try:
                    result = subprocess.run(['which', term], capture_output=True, text=True, timeout=2)
                    if result.returncode == 0:
                        return term
                except Exception:
                    continue
            
            return None
            
        except Exception as e:
            logger.error(f"Failed to get default terminal: {e}")
            return None
    
    def _get_user_preferred_terminal(self):
        """Get the user's preferred terminal from settings"""
        try:
            # Get the user's preferred terminal
            preferred_terminal = self.config.get_setting('external-terminal', 'gnome-terminal')
            
            if preferred_terminal == 'custom':
                # Use custom path
                custom_path = self.config.get_setting('custom-terminal-path', '')
                if custom_path and self._is_valid_unix_path(custom_path):
                    return custom_path
                else:
                    logger.warning("Custom terminal path is invalid or not set, falling back to built-in terminal")
                    return None
            
            # Check if the preferred terminal is available
            try:
                result = subprocess.run(['which', preferred_terminal], capture_output=True, text=True, timeout=2)
                if result.returncode == 0:
                    return preferred_terminal
                else:
                    logger.warning(f"Preferred terminal '{preferred_terminal}' not found, falling back to built-in terminal")
                    return None
            except Exception as e:
                logger.error(f"Failed to check preferred terminal '{preferred_terminal}': {e}")
                return None
                
        except Exception as e:
            logger.error(f"Failed to get user preferred terminal: {e}")
            return None

    def _show_terminal_error_dialog(self):
        """Show error dialog when no terminal is found"""
        try:
            dialog = Adw.MessageDialog(
                transient_for=self,
                modal=True,
                heading=_("No Terminal Found"),
                body=_("Could not find a suitable terminal application. Please install a terminal like gnome-terminal, konsole, or xterm.")
            )
            
            dialog.add_response("ok", _("OK"))
            dialog.set_default_response("ok")
            dialog.set_close_response("ok")
            dialog.present()
            
        except Exception as e:
            logger.error(f"Failed to show terminal error dialog: {e}")

    def _show_manage_files_error(self, connection_name: str, error_message: str):
        """Show error dialog for manage files failure"""
        try:
            # Determine error type for appropriate messaging
            is_ssh_error = "ssh connection" in error_message.lower() or "connection failed" in error_message.lower()
            is_timeout_error = "timeout" in error_message.lower()
            
            if is_ssh_error or is_timeout_error:
                heading = _("SSH Connection Failed")
                body = _("Could not establish SSH connection to the server. Please check:")
                
                suggestions = [
                    _("• Server is running and accessible"),
                    _("• SSH service is enabled on the server"),
                    _("• Firewall allows SSH connections"),
                    _("• Your SSH keys or credentials are correct"),
                    _("• Network connectivity to the server")
                ]
            else:
                heading = _("File Manager Error")
                body = _("Failed to open file manager for remote server.")
                suggestions = [
                    _("• Try again in a moment"),
                    _("• Check if the server is accessible"),
                    _("• Ensure you have proper permissions")
                ]
            
            # Create suggestions box
            suggestions_box = Gtk.Box(orientation=Gtk.Orientation.VERTICAL, spacing=8)
            suggestions_box.set_margin_top(12)
            
            for suggestion in suggestions:
                label = Gtk.Label(label=suggestion)
                label.set_halign(Gtk.Align.START)
                label.set_wrap(True)
                suggestions_box.append(label)
            
            msg = Adw.MessageDialog(
                transient_for=self,
                modal=True,
                heading=heading,
                body=body
            )
            msg.set_extra_child(suggestions_box)
            
            # Add technical details if available
            if error_message and error_message.strip():
                detail_label = Gtk.Label(label=error_message)
                detail_label.add_css_class("dim-label")
                detail_label.set_wrap(True)
                detail_label.set_margin_top(8)
                suggestions_box.append(detail_label)
            
            msg.add_response("ok", _("OK"))
            msg.set_default_response("ok")
            msg.set_close_response("ok")
            msg.present()
            
        except Exception as e:
            logger.error(f"Failed to show manage files error dialog: {e}")

    def _cleanup_and_quit(self):
        """Clean up all connections and quit - SIMPLIFIED VERSION"""
        if self._is_quitting:
            logger.debug("Already quitting, ignoring duplicate request")
            return
                
        logger.info("Starting cleanup before quit...")
        self._is_quitting = True
        
        # Get list of all terminals to disconnect
        connections_to_disconnect = []
        for conn, terms in self.connection_to_terminals.items():
            for term in terms:
                connections_to_disconnect.append((conn, term))
        
        if not connections_to_disconnect:
            # No connections to clean up, quit immediately
            self._do_quit()
            return
        
        # Show progress dialog and perform cleanup on idle so the dialog is visible immediately
        total = len(connections_to_disconnect)
        self._show_cleanup_progress(total)
        # Schedule cleanup to run after the dialog has a chance to render
        GLib.idle_add(self._perform_cleanup_and_quit, connections_to_disconnect, priority=GLib.PRIORITY_DEFAULT_IDLE)
        # Force-quit watchdog (last resort)
        try:
            GLib.timeout_add_seconds(5, self._do_quit)
        except Exception:
            pass

    def _perform_cleanup_and_quit(self, connections_to_disconnect):
        """Disconnect terminals with UI progress, then quit. Runs on idle."""
        try:
            total = len(connections_to_disconnect)
            for index, (connection, terminal) in enumerate(connections_to_disconnect, start=1):
                try:
                    logger.debug(f"Disconnecting {connection.nickname} ({index}/{total})")
                    # Always try to cancel any pending SSH spawn quickly first
                    if hasattr(terminal, 'process_pid') and terminal.process_pid:
                        try:
                            import os, signal
                            os.kill(terminal.process_pid, signal.SIGTERM)
                        except Exception:
                            pass
                    # Skip normal disconnect if terminal not connected to avoid hangs
                    if hasattr(terminal, 'is_connected') and not terminal.is_connected:
                        logger.debug("Terminal not connected; skipped disconnect")
                    else:
                        self._disconnect_terminal_safely(terminal)
                finally:
                    # Update progress even if a disconnect fails
                    self._update_cleanup_progress(index, total)
                    # Yield to main loop to keep UI responsive
                    GLib.MainContext.default().iteration(False)
        except Exception as e:
            logger.error(f"Cleanup during quit encountered an error: {e}")
        finally:
            # Final sweep of any lingering processes (but skip terminal cleanup since we already did that)
            try:
                from .terminal import SSHProcessManager
                # Only clean up processes, not terminals
                process_manager = SSHProcessManager()
                with process_manager.lock:
                    # Make a copy of PIDs to avoid modifying the dict during iteration
                    pids = list(process_manager.processes.keys())
                    for pid in pids:
                        process_manager._terminate_process_by_pid(pid)
                    # Clear all tracked processes
                    process_manager.processes.clear()
                    # Clear terminal references
                    process_manager.terminals.clear()
            except Exception as e:
                logger.debug(f"Final SSH cleanup failed: {e}")
            # Clear active terminals and hide progress
            self.active_terminals.clear()
            self._hide_cleanup_progress()
            # Quit on next idle to flush UI updates
            GLib.idle_add(self._do_quit)
        return False  # Do not repeat

    def _show_cleanup_progress(self, total_connections):
        """Show cleanup progress dialog"""
        self._progress_dialog = Gtk.Window()
        self._progress_dialog.set_title("Closing Connections")
        self._progress_dialog.set_transient_for(self)
        self._progress_dialog.set_modal(True)
        self._progress_dialog.set_default_size(350, 120)
        self._progress_dialog.set_resizable(False)
        
        box = Gtk.Box(orientation=Gtk.Orientation.VERTICAL, spacing=12)
        box.set_margin_top(20)
        box.set_margin_bottom(20)
        box.set_margin_start(20)
        box.set_margin_end(20)
        
        # Progress bar
        self._progress_bar = Gtk.ProgressBar()
        self._progress_bar.set_fraction(0)
        box.append(self._progress_bar)
        
        # Status label
        self._progress_label = Gtk.Label()
        self._progress_label.set_text(f"Closing {total_connections} connection(s)...")
        box.append(self._progress_label)
        
        self._progress_dialog.set_child(box)
        self._progress_dialog.present()

    def _update_cleanup_progress(self, completed, total):
        """Update cleanup progress"""
        if hasattr(self, '_progress_bar') and self._progress_bar:
            fraction = completed / total if total > 0 else 1.0
            self._progress_bar.set_fraction(fraction)
            
        if hasattr(self, '_progress_label') and self._progress_label:
            self._progress_label.set_text(f"Closed {completed} of {total} connection(s)...")

    def _hide_cleanup_progress(self):
        """Hide cleanup progress dialog"""
        if hasattr(self, '_progress_dialog') and self._progress_dialog:
            try:
                self._progress_dialog.close()
                self._progress_dialog = None
                self._progress_bar = None
                self._progress_label = None
            except Exception as e:
                logger.debug(f"Error closing progress dialog: {e}")

    def _show_reconnecting_message(self, connection):
        """Show a small modal indicating reconnection is in progress"""
        try:
            # Avoid duplicate dialogs
            if hasattr(self, '_reconnect_dialog') and self._reconnect_dialog:
                return

            self._reconnect_dialog = Gtk.Window()
            self._reconnect_dialog.set_title(_("Reconnecting"))
            self._reconnect_dialog.set_transient_for(self)
            self._reconnect_dialog.set_modal(True)
            self._reconnect_dialog.set_default_size(320, 100)
            self._reconnect_dialog.set_resizable(False)

            box = Gtk.Box(orientation=Gtk.Orientation.HORIZONTAL, spacing=12)
            box.set_margin_top(16)
            box.set_margin_bottom(16)
            box.set_margin_start(16)
            box.set_margin_end(16)

            spinner = Gtk.Spinner()
            spinner.set_hexpand(False)
            spinner.set_vexpand(False)
            spinner.start()
            box.append(spinner)

            label = Gtk.Label()
            label.set_text(_("Reconnecting to {}...").format(getattr(connection, "nickname", "")))
            label.set_halign(Gtk.Align.START)
            label.set_hexpand(True)
            box.append(label)

            self._reconnect_spinner = spinner
            self._reconnect_label = label
            self._reconnect_dialog.set_child(box)
            self._reconnect_dialog.present()
        except Exception as e:
            logger.debug(f"Failed to show reconnecting message: {e}")

    def _hide_reconnecting_message(self):
        """Hide the reconnection progress dialog if shown"""
        try:
            if hasattr(self, '_reconnect_dialog') and self._reconnect_dialog:
                self._reconnect_dialog.close()
            self._reconnect_dialog = None
            self._reconnect_spinner = None
            self._reconnect_label = None
        except Exception as e:
            logger.debug(f"Failed to hide reconnecting message: {e}")

    def _disconnect_terminal_safely(self, terminal):
        """Safely disconnect a terminal"""
        try:
            # Try multiple disconnect methods in order of preference
            if hasattr(terminal, 'disconnect'):
                terminal.disconnect()
            elif hasattr(terminal, 'close_connection'):
                terminal.close_connection()
            elif hasattr(terminal, 'close'):
                terminal.close()
                
            # Force any remaining processes to close
            if hasattr(terminal, 'force_close'):
                terminal.force_close()
                
        except Exception as e:
            logger.error(f"Error disconnecting terminal: {e}")

    def _do_quit(self):
        """Actually quit the application - FINAL STEP"""
        try:
            logger.info("Quitting application")
            
            # Save window geometry
            self._save_window_state()
            
            # Get the application and quit
            app = self.get_application()
            if app:
                app.quit()
            else:
                # Fallback: close the window directly
                self.close()
                
        except Exception as e:
            logger.error(f"Error during final quit: {e}")
            # Force exit as last resort
            import sys
            sys.exit(0)
        
        return False  # Don't repeat timeout

    def _save_window_state(self):
        """Save window state before quitting"""
        try:
            width, height = self.get_default_size()
            sidebar_width = getattr(self.split_view, 'get_sidebar_width', lambda: 250)()
            self.config.save_window_geometry(width, height, sidebar_width)
            logger.debug(f"Saved window geometry: {width}x{height}, sidebar: {sidebar_width}")
        except Exception as e:
            logger.error(f"Failed to save window state: {e}")
            self.welcome_view.set_visible(False)
            self.tab_view.set_visible(True)
            # Update tab titles in case they've changed
            self._update_tab_titles()
    
    def _update_tab_titles(self):
        """Update tab titles"""
        for page in self.tab_view.get_pages():
            child = page.get_child()
            if hasattr(child, 'connection'):
                page.set_title(child.connection.nickname)
    
    def on_connection_saved(self, dialog, connection_data):
        """Handle connection saved from dialog"""
        try:
            if dialog.is_editing:
                # Update existing connection
                old_connection = dialog.connection
                is_connected = old_connection in self.active_terminals
                
                # Store the current terminal instance if connected
                terminal = self.active_terminals.get(old_connection) if is_connected else None
                
                try:
                    logger.info(
                        "Window.on_connection_saved(edit): saving '%s' with %d forwarding rules",
                        old_connection.nickname, len(connection_data.get('forwarding_rules', []) or [])
                    )
                except Exception:
                    pass
                
                # Detect if anything actually changed; avoid unnecessary writes/prompts
                def _norm_str(v):
                    try:
                        s = ('' if v is None else str(v)).strip()
                        # Treat keyfile placeholders as empty
                        if s.lower().startswith('select key file') or 'select key file or leave empty' in s.lower():
                            return ''
                        return s
                    except Exception:
                        return ''
                def _norm_rules(rules):
                    try:
                        return list(rules or [])
                    except Exception:
                        return []
                existing = {
                    'nickname': _norm_str(getattr(old_connection, 'nickname', '')),
                    'host': _norm_str(getattr(old_connection, 'host', '')),
                    'username': _norm_str(getattr(old_connection, 'username', '')),
                    'port': int(getattr(old_connection, 'port', 22) or 22),
                    'auth_method': int(getattr(old_connection, 'auth_method', 0) or 0),
                    'keyfile': _norm_str(getattr(old_connection, 'keyfile', '')),
                    'certificate': _norm_str(getattr(old_connection, 'certificate', '')),
                    'use_raw_sshconfig': bool(getattr(old_connection, 'use_raw_sshconfig', False)),
                    'raw_ssh_config_block': _norm_str(getattr(old_connection, 'raw_ssh_config_block', '')),
                    'key_select_mode': int(getattr(old_connection, 'key_select_mode', 0) or 0),
                    'password': _norm_str(getattr(old_connection, 'password', '')),
                    'key_passphrase': _norm_str(getattr(old_connection, 'key_passphrase', '')),
                    'x11_forwarding': bool(getattr(old_connection, 'x11_forwarding', False)),
                    'forwarding_rules': _norm_rules(getattr(old_connection, 'forwarding_rules', [])),
                    'local_command': _norm_str(getattr(old_connection, 'local_command', '') or (getattr(old_connection, 'data', {}).get('local_command') if hasattr(old_connection, 'data') else '')),
                    'remote_command': _norm_str(getattr(old_connection, 'remote_command', '') or (getattr(old_connection, 'data', {}).get('remote_command') if hasattr(old_connection, 'data') else '')),
                }
                incoming = {
                    'nickname': _norm_str(connection_data.get('nickname')),
                    'host': _norm_str(connection_data.get('host')),
                    'username': _norm_str(connection_data.get('username')),
                    'port': int(connection_data.get('port') or 22),
                    'auth_method': int(connection_data.get('auth_method') or 0),
                    'keyfile': _norm_str(connection_data.get('keyfile')),
                    'certificate': _norm_str(connection_data.get('certificate')),
                    'use_raw_sshconfig': bool(connection_data.get('use_raw_sshconfig', False)),
                    'raw_ssh_config_block': _norm_str(connection_data.get('raw_ssh_config_block')),
                    'key_select_mode': int(connection_data.get('key_select_mode') or 0),
                    'password': _norm_str(connection_data.get('password')),
                    'key_passphrase': _norm_str(connection_data.get('key_passphrase')),
                    'x11_forwarding': bool(connection_data.get('x11_forwarding', False)),
                    'forwarding_rules': _norm_rules(connection_data.get('forwarding_rules')),
                    'local_command': _norm_str(connection_data.get('local_command')),
                    'remote_command': _norm_str(connection_data.get('remote_command')),
                }
                # Determine if anything meaningful changed by comparing canonical SSH config blocks
                try:
                    existing_block = self.connection_manager.format_ssh_config_entry(existing)
                    incoming_block = self.connection_manager.format_ssh_config_entry(incoming)
                    # Also include auth_method/password/key_select_mode delta in change detection
                    pw_changed_flag = bool(connection_data.get('password_changed', False))
                    ksm_changed = (existing.get('key_select_mode', 0) != incoming.get('key_select_mode', 0))
                    changed = (existing_block != incoming_block) or (existing['auth_method'] != incoming['auth_method']) or pw_changed_flag or ksm_changed or (existing['password'] != incoming['password'])
                except Exception:
                    # Fallback to dict comparison if formatter fails
                    changed = existing != incoming

                # Extra guard: if key_select_mode or auth_method differs from the object's current value, force changed
                try:
                    if int(connection_data.get('key_select_mode', -1)) != int(getattr(old_connection, 'key_select_mode', -1)):
                        changed = True
                    if int(connection_data.get('auth_method', -1)) != int(getattr(old_connection, 'auth_method', -1)):
                        changed = True
                except Exception:
                    pass

                # Always force update when editing connections - skip change detection entirely for forwarding rules
                logger.info("Editing connection '%s' - forcing update to ensure forwarding rules are synced", existing['nickname'])

                logger.debug(f"Updating connection '{old_connection.nickname}'")
                
                # Update connection in manager first
                if not self.connection_manager.update_connection(old_connection, connection_data):
                    logger.error("Failed to update connection in SSH config")
                    return
                
                # Update connection attributes in memory (ensure forwarding rules kept)
                old_connection.nickname = connection_data['nickname']
                old_connection.host = connection_data['host']
                old_connection.username = connection_data['username']
                old_connection.port = connection_data['port']
                old_connection.keyfile = connection_data['keyfile']
                old_connection.certificate = connection_data.get('certificate', '')
                old_connection.use_raw_sshconfig = connection_data.get('use_raw_sshconfig', False)
                old_connection.raw_ssh_config_block = connection_data.get('raw_ssh_config_block', '')
                old_connection.password = connection_data['password']
                old_connection.key_passphrase = connection_data['key_passphrase']
                old_connection.auth_method = connection_data['auth_method']
                # Persist key selection mode in-memory so the dialog reflects it without restart
                try:
                    old_connection.key_select_mode = int(connection_data.get('key_select_mode', getattr(old_connection, 'key_select_mode', 0)) or 0)
                except Exception:
                    pass
                old_connection.x11_forwarding = connection_data['x11_forwarding']
                old_connection.forwarding_rules = list(connection_data.get('forwarding_rules', []))
                # Update commands
                try:
                    old_connection.local_command = connection_data.get('local_command', '')
                    old_connection.remote_command = connection_data.get('remote_command', '')
                except Exception:
                    pass
                
                # The connection has already been updated in-place, so we don't need to reload from disk
                # The forwarding rules are already updated in the connection_data
                
                # Persist per-connection metadata not stored in SSH config (auth method, etc.)
                try:
                    meta_key = old_connection.nickname
                    self.config.set_connection_meta(meta_key, {
                        'auth_method': connection_data.get('auth_method', 0),
                        'use_raw_sshconfig': connection_data.get('use_raw_sshconfig', False),
                        'raw_ssh_config_block': connection_data.get('raw_ssh_config_block', '')
                    })
                except Exception:
                    pass

                # Update UI
                if old_connection in self.connection_rows:
                    # Get the row before potentially modifying the dictionary
                    row = self.connection_rows[old_connection]
                    # Remove the old connection from the dictionary
                    del self.connection_rows[old_connection]
                    # Add it back with the updated connection object
                    self.connection_rows[old_connection] = row
                    # Update the display
                    row.update_display()
                else:
                    # If the connection is not in the rows, rebuild the list
                    self.rebuild_connection_list()
                
                logger.info(f"Updated connection: {old_connection.nickname}")
                
                # If the connection is active, ask if user wants to reconnect
                if is_connected and terminal is not None:
                    # Store the terminal in the connection for later use
                    old_connection._terminal_instance = terminal
                    self._prompt_reconnect(old_connection)
                
            else:
                # Create new connection
                connection = Connection(connection_data)
                # Ensure the in-memory object has the chosen auth_method immediately
                try:
                    connection.auth_method = int(connection_data.get('auth_method', 0))
                except Exception:
                    connection.auth_method = 0
                # Ensure key selection mode is applied immediately
                try:
                    connection.key_select_mode = int(connection_data.get('key_select_mode', 0) or 0)
                except Exception:
                    connection.key_select_mode = 0
                # Ensure certificate is applied immediately
                try:
                    connection.certificate = connection_data.get('certificate', '')
                except Exception:
                    connection.certificate = ''
                # Ensure raw SSH config settings are applied immediately
                try:
                    connection.use_raw_sshconfig = connection_data.get('use_raw_sshconfig', False)
                    connection.raw_ssh_config_block = connection_data.get('raw_ssh_config_block', '')
                except Exception:
                    connection.use_raw_sshconfig = False
                    connection.raw_ssh_config_block = ''
                # Add the new connection to the manager's connections list
                self.connection_manager.connections.append(connection)
                

                
                # Save the connection to SSH config and emit the connection-added signal
                if self.connection_manager.update_connection(connection, connection_data):
                    # Reload from SSH config and rebuild list immediately
                    try:
                        self.connection_manager.load_ssh_config()
                        self.rebuild_connection_list()
                    except Exception:
                        pass
                    # Persist per-connection metadata then reload config
                    try:
                        self.config.set_connection_meta(connection.nickname, {
                            'auth_method': connection_data.get('auth_method', 0),
                            'use_raw_sshconfig': connection_data.get('use_raw_sshconfig', False),
                            'raw_ssh_config_block': connection_data.get('raw_ssh_config_block', '')
                        })
                        try:
                            self.connection_manager.load_ssh_config()
                            self.rebuild_connection_list()
                        except Exception:
                            pass
                    except Exception:
                        pass
                    # Sync forwarding rules from a fresh reload to ensure UI matches disk
                    try:
                        reloaded_new = self.connection_manager.find_connection_by_nickname(connection.nickname)
                        if reloaded_new:
                            connection.forwarding_rules = list(reloaded_new.forwarding_rules or [])
                            logger.info("New connection '%s' has %d rules after write", connection.nickname, len(connection.forwarding_rules))
                    except Exception:
                        pass
                    # Manually add the connection to the UI since we're not using the signal
                    # Row list was rebuilt from config; no manual add required
                    logger.info(f"Created new connection: {connection_data['nickname']}")
                else:
                    logger.error("Failed to save connection to SSH config")
                
        except Exception as e:
            logger.error(f"Failed to save connection: {e}")
            # Show error dialog
            error_dialog = Gtk.MessageDialog(
                transient_for=self,
                modal=True,
                message_type=Gtk.MessageType.ERROR,
                buttons=Gtk.ButtonsType.OK,
                text=_("Failed to save connection"),
                secondary_text=str(e)
            )
            error_dialog.present()
    
    def _rebuild_connections_list(self):
        """Rebuild the sidebar connections list from manager state, avoiding duplicates."""
        try:
            self.rebuild_connection_list()
        except Exception:
            pass
    def _prompt_reconnect(self, connection):
        """Show a dialog asking if user wants to reconnect with new settings"""
        dialog = Gtk.MessageDialog(
            transient_for=self,
            modal=True,
            message_type=Gtk.MessageType.QUESTION,
            buttons=Gtk.ButtonsType.YES_NO,
            text=_("Settings Changed"),
            secondary_text=_("The connection settings have been updated.\n"
                           "Would you like to reconnect with the new settings?")
        )
        dialog.connect("response", self._on_reconnect_response, connection)
        dialog.present()
    
    def _on_reconnect_response(self, dialog, response_id, connection):
        """Handle response from reconnect prompt"""
        dialog.destroy()
        
        # Only proceed if user clicked Yes and the connection is still active
        if response_id != Gtk.ResponseType.YES or connection not in self.active_terminals:
            # Clean up the stored terminal instance if it exists
            if hasattr(connection, '_terminal_instance'):
                delattr(connection, '_terminal_instance')
            return
            
        # Get the terminal instance either from active_terminals or the stored instance
        terminal = self.active_terminals.get(connection) or getattr(connection, '_terminal_instance', None)
        if not terminal:
            logger.warning("No terminal instance found for reconnection")
            return
            
        # Set controlled reconnect flag
        self._is_controlled_reconnect = True

        # Show reconnecting feedback
        self._show_reconnecting_message(connection)
        
        try:
            # Disconnect first (defer to avoid blocking)
            logger.debug("Disconnecting terminal before reconnection")
            def _safe_disconnect():
                try:
                    terminal.disconnect()
                    logger.debug("Terminal disconnected, scheduling reconnect")
                    # Store the connection temporarily in active_terminals if not present
                    if connection not in self.active_terminals:
                        self.active_terminals[connection] = terminal
                    # Reconnect after disconnect completes
                    GLib.timeout_add(1000, self._reconnect_terminal, connection)  # Increased delay
                except Exception as e:
                    logger.error(f"Error during disconnect: {e}")
                    GLib.idle_add(self._show_reconnect_error, connection, str(e))
                return False
            
            # Defer disconnect to avoid blocking the UI thread
            GLib.idle_add(_safe_disconnect)
            
        except Exception as e:
            logger.error(f"Error during reconnection: {e}")
            # Remove from active terminals if reconnection fails
            if connection in self.active_terminals:
                del self.active_terminals[connection]
                
            # Show error to user
            error_dialog = Gtk.MessageDialog(
                transient_for=self,
                modal=True,
                message_type=Gtk.MessageType.ERROR,
                buttons=Gtk.ButtonsType.OK,
                text=_("Reconnection Failed"),
                secondary_text=_("Failed to reconnect with the new settings. Please try connecting again manually.")
            )
            error_dialog.present()
            
        finally:
            # Clean up the stored terminal instance
            if hasattr(connection, '_terminal_instance'):
                delattr(connection, '_terminal_instance')
                
            # Reset the flag after a delay to ensure it's not set during normal operations
            GLib.timeout_add(1000, self._reset_controlled_reconnect)
    
    def _reset_controlled_reconnect(self):
        """Reset the controlled reconnect flag"""
        self._is_controlled_reconnect = False
    
    def _reconnect_terminal(self, connection):
        """Reconnect a terminal with updated connection settings"""
        if connection not in self.active_terminals:
            logger.warning(f"Connection {connection.nickname} not found in active terminals")
            return False  # Don't repeat the timeout
            
        terminal = self.active_terminals[connection]
        
        try:
            logger.debug(f"Attempting to reconnect terminal for {connection.nickname}")
            
            # Reconnect with new settings
            if not terminal._connect_ssh():
                logger.error("Failed to reconnect with new settings")
                # Show error to user
                GLib.idle_add(self._show_reconnect_error, connection)
                return False
                
            logger.info(f"Successfully reconnected terminal for {connection.nickname}")
            
        except Exception as e:
            logger.error(f"Error reconnecting terminal: {e}", exc_info=True)
            GLib.idle_add(self._show_reconnect_error, connection, str(e))
            
        return False  # Don't repeat the timeout
        
    def _show_reconnect_error(self, connection, error_message=None):
        """Show an error message when reconnection fails"""
        # Ensure reconnecting feedback is hidden
        self._hide_reconnecting_message()
        # Remove from active terminals if reconnection fails
        if connection in self.active_terminals:
            del self.active_terminals[connection]
            
        # Update UI to show disconnected state
        if connection in self.connection_rows:
            self.connection_rows[connection].update_status()
        
        # Show error dialog
        error_dialog = Gtk.MessageDialog(
            transient_for=self,
            modal=True,
            message_type=Gtk.MessageType.ERROR,
            buttons=Gtk.ButtonsType.OK,
            text=_("Reconnection Failed"),
            secondary_text=error_message or _("Failed to reconnect with the new settings. Please try connecting again manually.")
        )
        error_dialog.present()
        
        # Clean up the dialog when closed
        error_dialog.connect("response", lambda d, r: d.destroy())<|MERGE_RESOLUTION|>--- conflicted
+++ resolved
@@ -37,893 +37,13 @@
 from .askpass_utils import ensure_askpass_script
 from .preferences import PreferencesWindow, is_running_in_flatpak
 from .sshcopyid_window import SshCopyIdWindow
-<<<<<<< HEAD
+
 from .sftp_utils import open_remote_in_file_manager
 
 logger = logging.getLogger(__name__)
 
 
-=======
-
-
-logger = logging.getLogger(__name__)
-
-def open_remote_in_file_manager(user: str, host: str, port: Optional[int] = None,
-                               path: Optional[str] = None, error_callback: Optional[Callable] = None,
-                               parent_window=None) -> Tuple[bool, Optional[str]]:
-    """Open remote server in file manager using SFTP URI with asynchronous verification"""
-
-    # Build sftp URI
-    p = path or "/"
-    port_part = f":{port}" if port else ""
-    uri = f"sftp://{user}@{host}{port_part}{p}"
-
-    logger.info(f"Opening SFTP URI: {uri}")
-
-    # Create progress dialog and start verification asynchronously
-    progress_dialog = MountProgressDialog(user, host, parent_window)
-    progress_dialog.present()
-    progress_dialog.start_progress_updates()
-    progress_dialog.update_progress(0.05, "Verifying SSH connection...")
-
-    def _on_verify_complete(success: bool):
-        if progress_dialog.is_cancelled:
-            return
-        if not success:
-            error_msg = "SSH connection failed - check credentials and network connectivity"
-            logger.error(f"SSH verification failed for {user}@{host}")
-            progress_dialog.update_progress(0.0, "SSH connection failed")
-            progress_dialog.show_error(error_msg)
-            GLib.timeout_add(1500, lambda: GLib.idle_add(progress_dialog.close))
-            if error_callback:
-                error_callback(error_msg)
-            return
-
-        logger.info(f"SSH connection verified for {user}@{host}")
-        progress_dialog.update_progress(0.3, "SSH verified, mounting...")
-        if is_running_in_flatpak():
-            _open_sftp_flatpak_compatible(uri, user, host, port, error_callback, progress_dialog)
-        else:
-            _mount_and_open_sftp(uri, user, host, error_callback, progress_dialog)
-
-    _verify_ssh_connection_async(user, host, port, _on_verify_complete)
-
-    return True, None
-
-def _mount_and_open_sftp(uri: str, user: str, host: str, error_callback=None, progress_dialog=None):
-    """Mount SFTP location and open in file manager"""
-    try:
-        logger.info(f"Mounting SFTP location: {uri}")
-
-        # Create progress dialog if not provided
-        if progress_dialog is None:
-            progress_dialog = _create_mount_progress_dialog(user, host)
-            progress_dialog.present()
-
-        gfile = Gio.File.new_for_uri(uri)
-        op = Gio.MountOperation()
-
-        def on_mounted(source, res, data=None):
-            try:
-                source.mount_enclosing_volume_finish(res)
-                logger.info(f"SFTP mount successful for {user}@{host}, opening file manager...")
-
-                # Update progress dialog
-                progress_dialog.update_progress(1.0, "Mount successful! Opening file manager...")
-
-                # Now it's mounted → open in the default file manager
-                Gio.AppInfo.launch_default_for_uri(uri, None)
-                logger.info(f"File manager launched successfully for {user}@{host}")
-
-                # Close progress dialog after a short delay
-                GLib.timeout_add(1000, lambda: GLib.idle_add(progress_dialog.close))
-
-            except GLib.Error as e:
-                # Check if the error is "already mounted" - this is actually a success case
-                if "already mounted" in e.message.lower():
-                    logger.info(f"SFTP location already mounted for {user}@{host}, opening file manager...")
-
-                    # Update progress dialog
-                    progress_dialog.update_progress(1.0, "Location already mounted! Opening file manager...")
-
-                    # Open in the default file manager
-                    Gio.AppInfo.launch_default_for_uri(uri, None)
-                    logger.info(f"File manager launched successfully for {user}@{host}")
-
-                    # Close progress dialog after a short delay
-                    GLib.timeout_add(1000, lambda: GLib.idle_add(progress_dialog.close))
-                else:
-                    error_msg = f"Could not mount {uri}: {e.message}"
-                    logger.error(f"Mount failed for {user}@{host}: {error_msg}")
-                    progress_dialog.update_progress(0.0, f"Mount failed: {e.message}")
-                    progress_dialog.show_error(error_msg)
-
-                    # Try Flatpak-compatible methods as fallback
-                    if is_running_in_flatpak():
-                        logger.info("Falling back to Flatpak-compatible methods")
-                        GLib.idle_add(progress_dialog.close)
-                        success, msg = _try_flatpak_compatible_mount(uri, user, host, None, error_callback)
-                        if not success and error_callback:
-                            error_callback(msg)
-                    else:
-                        GLib.timeout_add(1500, lambda: GLib.idle_add(progress_dialog.close))
-                        if error_callback:
-                            error_callback(error_msg)
-            except Exception as e:
-                error_msg = f"Unexpected error during mount: {str(e)}"
-                logger.error(f"Mount error for {user}@{host}: {e}")
-                progress_dialog.update_progress(0.0, f"Error: {str(e)}")
-                progress_dialog.show_error(error_msg)
-                GLib.timeout_add(1500, lambda: GLib.idle_add(progress_dialog.close))
-                if error_callback:
-                    error_callback(error_msg)
-
-        # Start progress updates if not already running
-        if not getattr(progress_dialog, 'progress_timer', None):
-            progress_dialog.start_progress_updates()
-
-        gfile.mount_enclosing_volume(
-            Gio.MountMountFlags.NONE,
-            op,
-            None,  # cancellable
-            on_mounted,
-            None
-        )
-
-        logger.info(f"Mount operation started for {user}@{host}")
-        return True, None
-        
-    except Exception as e:
-        error_msg = f"Failed to start mount operation: {str(e)}"
-        logger.error(f"Mount operation failed for {user}@{host}: {e}")
-        GLib.timeout_add(1500, lambda: GLib.idle_add(progress_dialog.close))
-
-        # Try Flatpak-compatible methods as fallback
-        if is_running_in_flatpak():
-            logger.info("Primary mount failed, trying Flatpak-compatible methods")
-            return _try_flatpak_compatible_mount(uri, user, host, None, error_callback)
-
-        if error_callback:
-            error_callback(error_msg)
-        return False, error_msg
-
-def _verify_ssh_connection(user: str, host: str, port: Optional[int]) -> bool:
-    """Verify SSH connection without full mount"""
-    ssh_cmd = ["ssh", "-o", "ConnectTimeout=10", "-o", "BatchMode=yes", 
-               "-o", "StrictHostKeyChecking=accept-new"]
-    if port:
-        ssh_cmd.extend(["-p", str(port)])
-    ssh_cmd.extend([f"{user}@{host}", "echo", "READY"])
-    
-    try:
-        result = subprocess.run(ssh_cmd, capture_output=True, text=True, timeout=15)
-        return result.returncode == 0
-    except (subprocess.TimeoutExpired, Exception):
-        return False
-
-def _verify_ssh_connection_async(user: str, host: str, port: Optional[int], callback: Callable[[bool], None]) -> None:
-    """Verify SSH connection on a background thread and invoke callback with the result"""
-
-    def worker():
-        success = _verify_ssh_connection(user, host, port)
-        GLib.idle_add(callback, success)
-
-    threading.Thread(target=worker, daemon=True).start()
-
-def _open_sftp_flatpak_compatible(uri: str, user: str, host: str, port: Optional[int],
-                                 error_callback: Optional[Callable], progress_dialog=None,
-                                 parent_window=None) -> Tuple[bool, Optional[str]]:
-    """Open SFTP using Flatpak-compatible methods with proper portal usage"""
-
-    # Reuse existing progress dialog if provided
-    if progress_dialog is None:
-        progress_dialog = MountProgressDialog(user, host, parent_window)
-        progress_dialog.present()
-    if not getattr(progress_dialog, 'progress_timer', None):
-        progress_dialog.start_progress_updates()
-    
-    # Method 1: Use XDG Desktop Portal File Chooser to access GVFS mounts
-    try:
-        progress_dialog.update_progress(0.2, "Trying portal file access...")
-        success = _try_portal_file_access(uri, user, host)
-        if success:
-            progress_dialog.update_progress(1.0, "Success! Opening file manager...")
-            GLib.timeout_add(1000, lambda: GLib.idle_add(progress_dialog.close))
-            return True, None
-    except Exception as e:
-        logger.warning(f"Portal file access failed: {e}")
-    
-    # Method 2: Try to launch external file manager that can handle SFTP
-    try:
-        progress_dialog.update_progress(0.4, "Trying external file managers...")
-        success = _try_external_file_managers(uri, user, host)
-        if success:
-            progress_dialog.update_progress(1.0, "Success! File manager opened...")
-            GLib.timeout_add(1000, lambda: GLib.idle_add(progress_dialog.close))
-            return True, None
-    except Exception as e:
-        logger.warning(f"External file managers failed: {e}")
-    
-    # Method 3: Use host's GVFS if accessible
-    try:
-        progress_dialog.update_progress(0.6, "Checking host GVFS mounts...")
-        success = _try_host_gvfs_access(uri, user, host, port)
-        if success:
-            progress_dialog.update_progress(1.0, "Success! Found existing mount...")
-            GLib.timeout_add(1000, lambda: GLib.idle_add(progress_dialog.close))
-            return True, None
-    except Exception as e:
-        logger.warning(f"Host GVFS access failed: {e}")
-    
-    # Method 4: Show connection dialog for manual setup
-    progress_dialog.update_progress(0.8, "Preparing manual connection options...")
-    success = _show_manual_connection_dialog(user, host, port, uri)
-    if success:
-        GLib.idle_add(progress_dialog.close)
-        return True, "Manual connection dialog opened"
-    
-    # All methods failed
-    error_msg = "Could not open SFTP connection - try mounting the location manually first"
-    progress_dialog.show_error(error_msg)
-    GLib.timeout_add(1500, lambda: GLib.idle_add(progress_dialog.close))
-    if error_callback:
-        GLib.idle_add(error_callback, error_msg)
-    return False, error_msg
-
-def _try_portal_file_access(uri: str, user: str, host: str) -> bool:
-    """Try to access SFTP location via XDG Desktop Portal - skip file chooser"""
-    
-    # Skip the file chooser dialog approach - it's not what we want
-    # Instead, try to use the portal to trigger a mount and then open directly
-    try:
-        # Try to mount via D-Bus portal interface directly
-        return _try_dbus_gvfs_mount(uri, user, host)
-    except Exception as e:
-        logger.warning(f"Portal D-Bus mount failed: {e}")
-        return False
-
-def _try_dbus_gvfs_mount(uri: str, user: str, host: str) -> bool:
-    """Try to mount GVFS via gio command and open directly"""
-    
-    try:
-        if subprocess.run(["which", "flatpak-spawn"], capture_output=True).returncode == 0:
-            # Check if gio is available on host (it should be)
-            check_cmd = ["flatpak-spawn", "--host", "which", "gio"]
-            if subprocess.run(check_cmd, capture_output=True).returncode == 0:
-                logger.info(f"Using gio mount for {uri}")
-                
-                # Mount using host's gio mount
-                mount_cmd = ["flatpak-spawn", "--host", "gio", "mount", uri]
-                result = subprocess.run(mount_cmd, capture_output=True, text=True, timeout=30)
-                
-                logger.info(f"gio mount result: returncode={result.returncode}, stdout={result.stdout}, stderr={result.stderr}")
-                
-                if result.returncode == 0 or "already mounted" in result.stderr.lower() or "Operation not supported" not in result.stderr:
-                    logger.info(f"gio mount successful or location already accessible")
-                    
-                    # Give it a moment for the mount to be ready
-                    import time
-                    time.sleep(1)
-                    
-                    # Find the actual mount point and open that instead of the URI
-                    mount_point = _find_gvfs_mount_point(user, host)
-                    if mount_point:
-                        open_cmd = ["flatpak-spawn", "--host", "xdg-open", mount_point]
-                        subprocess.Popen(open_cmd, stdout=subprocess.DEVNULL, stderr=subprocess.DEVNULL)
-                        logger.info(f"File manager opened at mount point: {mount_point}")
-                        return True
-                    else:
-                        # Try opening the URI directly with specific file managers
-                        logger.info("Mount point not found, trying file managers with URI")
-                        return _try_specific_file_managers_with_uri(uri)
-                else:
-                    logger.warning(f"gio mount failed: {result.stderr}")
-                    # Still try file managers in case they can handle it
-                    return _try_specific_file_managers_with_uri(uri)
-            else:
-                logger.warning("gio not available on host system")
-                return _try_specific_file_managers_with_uri(uri)
-        
-        return False
-        
-    except Exception as e:
-        logger.warning(f"gio mount failed: {e}")
-        return False
-
-def _find_gvfs_mount_point(user: str, host: str) -> Optional[str]:
-    """Find the actual GVFS mount point for the SFTP connection"""
-    
-    gvfs_paths = [
-        f"/run/user/{os.getuid()}/gvfs",
-        f"/var/run/user/{os.getuid()}/gvfs"
-    ]
-    
-    for gvfs_path in gvfs_paths:
-        try:
-            if os.path.exists(gvfs_path):
-                for mount_dir in os.listdir(gvfs_path):
-                    # Look for SFTP mount matching our host
-                    if f"sftp:host={host}" in mount_dir and f"user={user}" in mount_dir:
-                        mount_point = os.path.join(gvfs_path, mount_dir)
-                        logger.info(f"Found GVFS mount point: {mount_point}")
-                        return mount_point
-        except Exception as e:
-            logger.debug(f"Could not check GVFS path {gvfs_path}: {e}")
-    
-    return None
-
-def _try_specific_file_managers_with_uri(uri: str) -> bool:
-    """Try specific file managers that handle SFTP URIs properly"""
-    
-    # File managers that are known to handle SFTP URIs well
-    managers = [
-        ["flatpak-spawn", "--host", "nautilus", uri],
-        ["flatpak-spawn", "--host", "thunar", uri],
-        ["flatpak-spawn", "--host", "dolphin", uri],
-        ["flatpak-spawn", "--host", "nemo", uri]
-    ]
-    
-    for cmd in managers:
-        try:
-            # Check if the file manager exists on host
-            check_cmd = ["flatpak-spawn", "--host", "which", cmd[2]]
-            if subprocess.run(check_cmd, capture_output=True).returncode == 0:
-                logger.info(f"Trying {cmd[2]} with SFTP URI")
-                subprocess.Popen(cmd, stdout=subprocess.DEVNULL, stderr=subprocess.DEVNULL)
-                logger.info(f"Launched {cmd[2]} via flatpak-spawn")
-                return True
-        except Exception as e:
-            logger.debug(f"Failed to launch {cmd[2]}: {e}")
-    
-    return False
-
-def _try_external_file_managers(uri: str, user: str, host: str) -> bool:
-    """Try launching external file managers that handle SFTP"""
-    
-    # File managers with their specific SFTP handling
-    managers = [
-        ("nautilus", [uri]),  # Usually handles SFTP URIs well
-        ("thunar", [uri]),    # Good SFTP support
-        ("dolphin", [uri]),   # KDE file manager
-        ("nemo", [uri]),      # Cinnamon file manager
-        ("pcmanfm", [uri]),   # Lightweight option
-    ]
-    
-    for manager, cmd in managers:
-        try:
-            # Use flatpak-spawn to run on the host if available
-            if subprocess.run(["which", "flatpak-spawn"], capture_output=True).returncode == 0:
-                # Check if manager exists on host
-                check_cmd = ["flatpak-spawn", "--host", "which", manager]
-                if subprocess.run(check_cmd, capture_output=True).returncode == 0:
-                    spawn_cmd = ["flatpak-spawn", "--host", manager, uri]
-                    subprocess.Popen(spawn_cmd, stdout=subprocess.DEVNULL, stderr=subprocess.DEVNULL)
-                    logger.info(f"Launched {manager} via flatpak-spawn with URI")
-                    return True
-            
-            # Try direct launch as fallback
-            elif subprocess.run(["which", manager], capture_output=True).returncode == 0:
-                subprocess.Popen(cmd, stdout=subprocess.DEVNULL, stderr=subprocess.DEVNULL)
-                logger.info(f"Launched {manager} directly with URI")
-                return True
-                
-        except Exception as e:
-            logger.debug(f"Failed to launch {manager}: {e}")
-            continue
-    
-    # If no file manager worked with URI, try a different approach
-    logger.warning("No file manager could handle SFTP URI directly")
-    return _try_alternative_approaches(uri, user, host)
-
-def _try_alternative_approaches(uri: str, user: str, host: str) -> bool:
-    """Try alternative approaches when direct URI opening fails"""
-    
-    # Method 1: Try opening network locations in file managers
-    network_locations = [
-        "network:///",
-        "sftp://",
-        f"sftp://{host}/"
-    ]
-    
-    for location in network_locations:
-        try:
-            if subprocess.run(["which", "flatpak-spawn"], capture_output=True).returncode == 0:
-                cmd = ["flatpak-spawn", "--host", "nautilus", location]
-                subprocess.Popen(cmd, stdout=subprocess.DEVNULL, stderr=subprocess.DEVNULL)
-                logger.info(f"Opened network location: {location}")
-                return True
-        except Exception as e:
-            logger.debug(f"Failed to open {location}: {e}")
-    
-    # Method 2: Try using gio mount command
-    try:
-        if subprocess.run(["which", "flatpak-spawn"], capture_output=True).returncode == 0:
-            # Check if gio is available
-            check_cmd = ["flatpak-spawn", "--host", "which", "gio"]
-            if subprocess.run(check_cmd, capture_output=True).returncode == 0:
-                # Use gio to mount
-                mount_cmd = ["flatpak-spawn", "--host", "gio", "mount", uri]
-                result = subprocess.run(mount_cmd, capture_output=True, text=True, timeout=30)
-                
-                if result.returncode == 0:
-                    # Try to open with nautilus after mounting
-                    open_cmd = ["flatpak-spawn", "--host", "nautilus", uri]
-                    subprocess.Popen(open_cmd, stdout=subprocess.DEVNULL, stderr=subprocess.DEVNULL)
-                    logger.info(f"Mounted with gio and opened with nautilus")
-                    return True
-    except Exception as e:
-        logger.debug(f"gio mount failed: {e}")
-    
-    return False
-
-def _try_host_gvfs_access(uri: str, user: str, host: str, port: Optional[int]) -> bool:
-    """Try accessing GVFS mounts on the host system"""
-    
-    # Check if we can access the host's GVFS mounts
-    gvfs_paths = [
-        f"/run/user/{os.getuid()}/gvfs",
-        f"/var/run/user/{os.getuid()}/gvfs",
-        f"{os.path.expanduser('~')}/.gvfs"
-    ]
-    
-    for gvfs_path in gvfs_paths:
-        if os.path.exists(gvfs_path):
-            # Look for existing SFTP mount
-            sftp_pattern = f"sftp:host={host}"
-            try:
-                for mount_dir in os.listdir(gvfs_path):
-                    if sftp_pattern in mount_dir:
-                        mount_path = os.path.join(gvfs_path, mount_dir)
-                        # Open in file manager
-                        subprocess.Popen(["xdg-open", mount_path], 
-                                       stdout=subprocess.DEVNULL, stderr=subprocess.DEVNULL)
-                        logger.info(f"Opened existing GVFS mount: {mount_path}")
-                        return True
-            except Exception as e:
-                logger.debug(f"Could not access GVFS path {gvfs_path}: {e}")
-                continue
-    
-    return False
-
-def _show_manual_connection_dialog(user: str, host: str, port: Optional[int], uri: str) -> bool:
-    """Show dialog with manual connection instructions"""
-    
-    dialog = SftpConnectionDialog(user, host, port, uri)
-    dialog.present()
-    return True
-
-def _open_sftp_native(uri: str, user: str, host: str, error_callback: Optional[Callable], parent_window=None) -> Tuple[bool, Optional[str]]:
-    """Native installation SFTP opening with GVFS"""
-    
-    # Try direct GVFS mount first
-    try:
-        success = _mount_and_open_sftp_native(uri, user, host, error_callback, parent_window)
-        if success:
-            return True, None
-    except Exception as e:
-        logger.warning(f"Native GVFS mount failed: {e}")
-    
-    # Fall back to Flatpak-compatible methods
-    return _open_sftp_flatpak_compatible(uri, user, host, None, error_callback, parent_window=parent_window)
-
-def _mount_and_open_sftp_native(uri: str, user: str, host: str, error_callback: Optional[Callable], parent_window=None) -> bool:
-    """Original native GVFS mounting method"""
-    
-    logger.info(f"Mounting SFTP location: {uri}")
-    
-    progress_dialog = MountProgressDialog(user, host, parent_window)
-    progress_dialog.present()
-    
-    gfile = Gio.File.new_for_uri(uri)
-    op = Gio.MountOperation()
-    
-    def on_mounted(source, res, data=None):
-        try:
-            source.mount_enclosing_volume_finish(res)
-            logger.info(f"SFTP mount successful for {user}@{host}")
-            progress_dialog.update_progress(1.0, "Mount successful! Opening file manager...")
-            Gio.AppInfo.launch_default_for_uri(uri, None)
-            GLib.timeout_add(1000, progress_dialog.close)
-            
-        except GLib.Error as e:
-            if "already mounted" in e.message.lower():
-                logger.info(f"SFTP location already mounted for {user}@{host}")
-                progress_dialog.update_progress(1.0, "Location already mounted! Opening file manager...")
-                Gio.AppInfo.launch_default_for_uri(uri, None)
-                GLib.timeout_add(1000, progress_dialog.close)
-            else:
-                error_msg = f"Could not mount {uri}: {e.message}"
-                logger.error(f"Mount failed for {user}@{host}: {error_msg}")
-                progress_dialog.show_error(error_msg)
-                if error_callback:
-                    error_callback(error_msg)
-    
-    progress_dialog.start_progress_updates()
-    gfile.mount_enclosing_volume(Gio.MountMountFlags.NONE, op, None, on_mounted, None)
-    logger.info(f"Mount operation started for {user}@{host}")
-    return True
-
-def _try_flatpak_compatible_mount(uri: str, user: str, host: str, port: int|None, error_callback=None):
-    """Try various methods to open SFTP in Flatpak environment"""
-    
-    # Method 1: Try direct URI launch (sometimes works if gvfs is available)
-    try:
-        logger.info("Trying direct URI launch...")
-        Gio.AppInfo.launch_default_for_uri(uri, None)
-        logger.info(f"Direct URI launch successful for {user}@{host}")
-        return True, None
-    except Exception as e:
-        logger.warning(f"Direct URI launch failed: {e}")
-    
-    # Method 2: Try external file managers that handle SFTP
-    external_managers = [
-        ("nautilus", [uri]),  # GNOME Files
-        ("thunar", [uri]),    # XFCE Thunar
-        ("dolphin", [uri]),   # KDE Dolphin
-        ("pcmanfm", [uri]),   # PCManFM
-        ("nemo", [uri]),      # Nemo
-    ]
-    
-    for manager, cmd in external_managers:
-        try:
-            # Check if the file manager exists
-            if subprocess.run(["which", manager], capture_output=True).returncode == 0:
-                logger.info(f"Trying external file manager: {manager}")
-                subprocess.Popen(cmd, stdout=subprocess.DEVNULL, stderr=subprocess.DEVNULL)
-                logger.info(f"External file manager {manager} launched for {user}@{host}")
-                return True, None
-        except Exception as e:
-            logger.warning(f"Failed to launch {manager}: {e}")
-    
-    # Method 3: Try mounting via command line tools
-    return _try_command_line_mount(user, host, port, error_callback)
-
-def _try_command_line_mount(user: str, host: str, port: int|None, error_callback=None):
-    """Try mounting via command line utilities"""
-    
-    # Create a mount point in user's home directory
-    mount_point = os.path.expanduser(f"~/sftp-{host}")
-    
-    try:
-        # Create mount point if it doesn't exist
-        os.makedirs(mount_point, exist_ok=True)
-        
-        # Try sshfs if available
-        sshfs_cmd = ["sshfs"]
-        if port:
-            sshfs_cmd.extend(["-p", str(port)])
-        
-        sshfs_cmd.extend([
-            "-o", "reconnect,ServerAliveInterval=15,ServerAliveCountMax=3",
-            f"{user}@{host}:/",
-            mount_point
-        ])
-        
-        logger.info(f"Trying sshfs mount: {' '.join(sshfs_cmd)}")
-        result = subprocess.run(sshfs_cmd, capture_output=True, text=True, timeout=30)
-        
-        if result.returncode == 0:
-            logger.info(f"sshfs mount successful at {mount_point}")
-            # Open the mount point in file manager
-            try:
-                subprocess.Popen(["xdg-open", mount_point])
-                return True, None
-            except Exception as e:
-                logger.warning(f"Failed to open mount point: {e}")
-                return True, f"Mounted at {mount_point} but couldn't open file manager"
-        else:
-            logger.warning(f"sshfs failed: {result.stderr}")
-            
-    except subprocess.TimeoutExpired:
-        logger.error("sshfs mount timeout")
-    except Exception as e:
-        logger.error(f"sshfs mount error: {e}")
-    
-    # Method 4: Fall back to terminal-based SFTP client
-    return _launch_terminal_sftp(user, host, port, error_callback)
-
-def _launch_terminal_sftp(user: str, host: str, port: int|None, error_callback=None):
-    """Launch terminal-based SFTP client as last resort"""
-    
-    terminals = ["gnome-terminal", "konsole", "xfce4-terminal", "xterm"]
-    
-    sftp_cmd = ["sftp"]
-    if port:
-        sftp_cmd.extend(["-P", str(port)])
-    sftp_cmd.append(f"{user}@{host}")
-    
-    for terminal in terminals:
-        try:
-            if subprocess.run(["which", terminal], capture_output=True).returncode == 0:
-                logger.info(f"Launching terminal SFTP with {terminal}")
-                
-                if terminal == "gnome-terminal":
-                    cmd = [terminal, "--", *sftp_cmd]
-                elif terminal == "konsole":
-                    cmd = [terminal, "-e", *sftp_cmd]
-                elif terminal == "xfce4-terminal":
-                    cmd = [terminal, "-e", " ".join(sftp_cmd)]
-                else:
-                    cmd = [terminal, "-e", " ".join(sftp_cmd)]
-                
-                subprocess.Popen(cmd, stdout=subprocess.DEVNULL, stderr=subprocess.DEVNULL)
-                return True, f"Opened SFTP connection in {terminal}"
-                
-        except Exception as e:
-            logger.warning(f"Failed to launch {terminal}: {e}")
-    
-    error_msg = "Could not open SFTP connection - no compatible file manager or terminal found"
-    logger.error(error_msg)
-    if error_callback:
-        error_callback(error_msg)
-        return False, error_msg
-
-def _create_mount_progress_dialog(user: str, host: str):
-    """Create a progress dialog for SFTP mount operation"""
-    return MountProgressDialog(user, host)
-
-class MountProgressDialog(Adw.Window):
-    """Progress dialog for SFTP mount operations"""
-    
-    def __init__(self, user: str, host: str, parent_window=None):
-        super().__init__()
-        self.user = user
-        self.host = host
-        self.progress_value = 0.0
-        self.is_cancelled = False
-        self.progress_timer = None
-        
-        self.set_title("Mounting SFTP Connection")
-        self.set_default_size(500, 200)
-        self.set_resizable(False)
-        self.set_modal(True)
-        
-        # Set as transient for parent window if provided
-        if parent_window:
-            self.set_transient_for(parent_window)
-        
-        # Main container
-        main_box = Gtk.Box(orientation=Gtk.Orientation.VERTICAL, spacing=12)
-        main_box.set_margin_start(20)
-        main_box.set_margin_end(20)
-        main_box.set_margin_top(20)
-        main_box.set_margin_bottom(20)
-        
-        # Header
-        header_label = Gtk.Label()
-        header_label.set_markup(f"<b>Connecting to {user}@{host}</b>")
-        main_box.append(header_label)
-        
-        # Progress bar
-        self.progress_bar = Gtk.ProgressBar()
-        self.progress_bar.set_show_text(True)
-        self.progress_bar.set_text("Initializing connection...")
-        main_box.append(self.progress_bar)
-        
-        # Status label
-        self.status_label = Gtk.Label()
-        self.status_label.set_text("Preparing SFTP mount...")
-        main_box.append(self.status_label)
-        
-        # Cancel button
-        self.cancel_button = Gtk.Button.new_with_label("Cancel")
-        self.cancel_button.connect('clicked', self._on_cancel)
-        self.cancel_button.set_halign(Gtk.Align.CENTER)
-        main_box.append(self.cancel_button)
-        
-        self.set_content(main_box)
-    
-    def _on_cancel(self, button):
-        """Cancel mount operation"""
-        self.is_cancelled = True
-        if self.progress_timer:
-            GLib.source_remove(self.progress_timer)
-        self.close()
-    
-    def start_progress_updates(self):
-        """Start simulated progress updates"""
-        self.progress_value = 0.0
-        self.progress_timer = GLib.timeout_add(100, self._update_progress_simulation)
-        
-    def _update_progress_simulation(self):
-        """Simulate mounting progress"""
-        if self.is_cancelled:
-            return False
-            
-        self.progress_value += 0.02
-        if self.progress_value >= 0.9:
-            self.progress_value = 0.9
-            
-        self.update_progress(self.progress_value, "Establishing SFTP connection...")
-        return True
-        
-    def update_progress(self, fraction: float, text: str):
-        """Update progress bar and status"""
-        self.progress_bar.set_fraction(fraction)
-        self.progress_bar.set_text(text)
-        self.status_label.set_text(text)
-        
-    def show_error(self, error_text: str):
-        """Show error state"""
-        self.progress_bar.add_css_class("error")
-        self.cancel_button.set_label("Close")
-    
-    def close(self, widget=None):
-        """Close the dialog"""
-        if self.progress_timer:
-            GLib.source_remove(self.progress_timer)
-        self.destroy()
-
-class SftpConnectionDialog(Adw.Window):
-    """Dialog showing manual connection options for SFTP"""
-    
-    def __init__(self, user: str, host: str, port: Optional[int], uri: str):
-        super().__init__()
-        self.user = user
-        self.host = host  
-        self.port = port
-        self.uri = uri
-        
-        self.set_title("SFTP Connection")
-        self.set_default_size(600, 400)
-        self.set_modal(True)
-        
-        # Main container
-        main_box = Gtk.Box(orientation=Gtk.Orientation.VERTICAL, spacing=16)
-        main_box.set_margin_start(24)
-        main_box.set_margin_end(24)
-        main_box.set_margin_top(24)
-        main_box.set_margin_bottom(24)
-        
-        # Header
-        header_box = Gtk.Box(orientation=Gtk.Orientation.HORIZONTAL, spacing=16)
-        
-        icon = Gtk.Image.new_from_icon_name("folder-remote-symbolic")
-        icon.set_pixel_size(48)
-        header_box.append(icon)
-        
-        title_box = Gtk.Box(orientation=Gtk.Orientation.VERTICAL, spacing=4)
-        title_label = Gtk.Label()
-        title_label.set_markup("<b>SFTP Connection Options</b>")
-        title_label.set_halign(Gtk.Align.START)
-        title_box.append(title_label)
-        
-        subtitle_label = Gtk.Label()
-        subtitle_label.set_text(f"Connect to {user}@{host}")
-        subtitle_label.add_css_class("dim-label")
-        subtitle_label.set_halign(Gtk.Align.START)
-        title_box.append(subtitle_label)
-        
-        header_box.append(title_box)
-        main_box.append(header_box)
-        
-        # Instructions
-        instructions = Gtk.Label()
-        instructions.set_markup(
-            "Due to Flatpak security restrictions, direct SFTP mounting is limited.\n"
-            "Please choose one of the following options:"
-        )
-        instructions.set_wrap(True)
-        instructions.set_halign(Gtk.Align.START)
-        main_box.append(instructions)
-        
-        # Options list
-        options_box = Gtk.Box(orientation=Gtk.Orientation.VERTICAL, spacing=12)
-        
-        # Option 1: File Manager
-        option1_box = self._create_option_box(
-            "Open in File Manager",
-            "Try opening the SFTP location directly in your system's file manager",
-            "folder-symbolic",
-            lambda: self._try_file_manager()
-        )
-        options_box.append(option1_box)
-        
-        # Option 2: Copy URI
-        option2_box = self._create_option_box(
-            "Copy SFTP URI",
-            f"Copy the SFTP URI to clipboard: {uri}",
-            "edit-copy-symbolic", 
-            lambda: self._copy_uri()
-        )
-        options_box.append(option2_box)
-        
-        # Option 3: Terminal
-        option3_box = self._create_option_box(
-            "Open in Terminal",
-            "Open an SFTP connection in terminal",
-            "utilities-terminal-symbolic",
-            lambda: self._open_terminal()
-        )
-        options_box.append(option3_box)
-        
-        main_box.append(options_box)
-        
-        # Close button
-        close_button = Gtk.Button.new_with_label("Close")
-        close_button.connect('clicked', lambda b: self.close())
-        close_button.set_halign(Gtk.Align.END)
-        main_box.append(close_button)
-        
-        self.set_content(main_box)
-        
-    def _create_option_box(self, title: str, description: str, icon_name: str, callback: Callable) -> Gtk.Box:
-        """Create an option box with icon, text, and button"""
-        
-        box = Gtk.Box(orientation=Gtk.Orientation.HORIZONTAL, spacing=12)
-        box.add_css_class("card")
-        box.set_margin_start(12)
-        box.set_margin_end(12) 
-        box.set_margin_top(8)
-        box.set_margin_bottom(8)
-        
-        icon = Gtk.Image.new_from_icon_name(icon_name)
-        icon.set_pixel_size(24)
-        box.append(icon)
-        
-        text_box = Gtk.Box(orientation=Gtk.Orientation.VERTICAL, spacing=2)
-        text_box.set_hexpand(True)
-        
-        title_label = Gtk.Label()
-        title_label.set_markup(f"<b>{title}</b>")
-        title_label.set_halign(Gtk.Align.START)
-        text_box.append(title_label)
-        
-        desc_label = Gtk.Label()
-        desc_label.set_text(description)
-        desc_label.set_halign(Gtk.Align.START)
-        desc_label.add_css_class("dim-label")
-        desc_label.set_wrap(True)
-        text_box.append(desc_label)
-        
-        box.append(text_box)
-        
-        button = Gtk.Button.new_with_label("Try")
-        button.connect('clicked', lambda b: callback())
-        box.append(button)
-        
-        return box
-    
-    def _try_file_manager(self):
-        """Try opening in file manager"""
-        try:
-            Gio.AppInfo.launch_default_for_uri(self.uri, None)
-        except Exception:
-            # Fall back to xdg-open
-            subprocess.Popen(["xdg-open", self.uri], 
-                           stdout=subprocess.DEVNULL, stderr=subprocess.DEVNULL)
-    
-    def _copy_uri(self):
-        """Copy URI to clipboard"""
-        clipboard = Gtk.Clipboard.get(Gdk.SELECTION_CLIPBOARD)
-        clipboard.set_text(self.uri, -1)
-    
-    def _open_terminal(self):
-        """Open SFTP in terminal"""
-        sftp_cmd = ["sftp"]
-        if self.port:
-            sftp_cmd.extend(["-P", str(self.port)])
-        sftp_cmd.append(f"{self.user}@{self.host}")
-        
-        terminals = ["gnome-terminal", "konsole", "xfce4-terminal", "xterm"]
-        
-        for terminal in terminals:
-            try:
-                if subprocess.run(["which", terminal], capture_output=True).returncode == 0:
-                    if terminal == "gnome-terminal":
-                        cmd = [terminal, "--", *sftp_cmd]
-                    elif terminal == "konsole":
-                        cmd = [terminal, "-e", *sftp_cmd] 
-                    else:
-                        cmd = [terminal, "-e", " ".join(sftp_cmd)]
-                    
-                    subprocess.Popen(cmd, stdout=subprocess.DEVNULL, stderr=subprocess.DEVNULL)
-                    break
-            except Exception:
-                continue
-
-
->>>>>>> 6696c513
+
 # ============================================================================
 # Advanced Grouping System
 # ============================================================================
