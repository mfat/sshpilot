--- conflicted
+++ resolved
@@ -161,7 +161,6 @@
                 processes_to_clean = dict(self.processes)
                 self.processes.clear()
 
-<<<<<<< HEAD
             # Track processes that need sequential handling (e.g. active local jobs)
             pgid_map: Dict[int, int] = {}
             local_active: List[int] = []
@@ -188,14 +187,7 @@
 
                 pgid_map[pid] = pgid
                 try:
-=======
-            # Clean up processes without holding the lock
-            pgid_map = {}
-            for pid, info in processes_to_clean.items():
-                try:
-                    pgid = os.getpgid(pid)
-                    pgid_map[pid] = pgid
->>>>>>> d743a865
+
                     os.killpg(pgid, signal.SIGTERM)
                     logger.debug(
                         f"Sent SIGTERM to process {pid} (command: {info.get('command', 'unknown')})"
@@ -203,50 +195,33 @@
                 except Exception as e:
                     logger.debug(f"Failed to send SIGTERM to {pid}: {e}")
 
-<<<<<<< HEAD
             # Wait for batched processes to exit collectively
             remaining = set(pgid_map.keys()) - set(local_active)
             end_time = time.time() + 0.3  # shorter timeout for idle terminals
-=======
-            # Wait for all processes to exit collectively
-            remaining = set(pgid_map.keys())
-            end_time = time.time() + 1.0  # 1 second max for all processes
->>>>>>> d743a865
+
             while remaining and time.time() < end_time:
                 try:
                     waited_pid, _ = os.waitpid(-1, os.WNOHANG)
                     if waited_pid == 0:
                         time.sleep(0.05)
                         continue
-<<<<<<< HEAD
                     remaining.discard(waited_pid)
                 except ChildProcessError:
                     break
 
             # Force kill any remaining batched processes
             for pid in list(remaining):
-=======
-                    if waited_pid in remaining:
-                        remaining.remove(waited_pid)
-                except ChildProcessError:
-                    # No child processes remain
-                    break
-
-            # Force kill any remaining processes
-            for pid in remaining:
->>>>>>> d743a865
+
                 try:
                     os.killpg(pgid_map.get(pid, pid), signal.SIGKILL)
                     logger.debug(f"Force killed process {pid}")
                 except Exception as e:
                     logger.debug(f"Failed to force kill {pid}: {e}")
-<<<<<<< HEAD
 
             # Handle active local jobs sequentially to respect warnings
             for pid in local_active:
                 self._terminate_process_by_pid(pid)
-=======
->>>>>>> d743a865
+
             
             # Clean up terminals separately
             for terminal in list(self.terminals):
@@ -2269,21 +2244,14 @@
         except Exception:
             return False
 
-<<<<<<< HEAD
     def _on_termprops_changed(self, terminal, *unused):
-=======
-    def _on_termprops_changed(self, terminal, _changed, _ids):
->>>>>>> d743a865
+
         """Handle terminal property changes for job detection (local terminals only).
 
         Args:
             terminal: The VTE terminal emitting the signal.
-<<<<<<< HEAD
             *unused: Additional signal parameters ignored.
-=======
-            _changed: Number of changed properties (unused).
-            _ids: Sequence of changed termprop identifiers (unused).
->>>>>>> d743a865
+
         """
         # Only enable job detection for local terminals
         if not self._is_local_terminal():
