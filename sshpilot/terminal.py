--- conflicted
+++ resolved
@@ -682,7 +682,6 @@
             # Create a new PTY for the terminal
             pty = Vte.Pty.new_sync(Vte.PtyFlags.DEFAULT)
             
-<<<<<<< HEAD
             # Start the SSH process using VTE's spawn_async with our PTY
             logger.debug(f"Flatpak debug: About to spawn SSH with command: {ssh_cmd}")
             
@@ -715,28 +714,6 @@
                 self._on_spawn_complete,
                 ()     # User data - empty tuple for Flatpak VTE compatibility
             )
-=======
-            # Start the SSH process using VTE; prefer spawn_sync to avoid GI signature pitfalls
-            try:
-                ok, pid = self.vte.spawn_sync(
-                    Vte.PtyFlags.DEFAULT,
-                    os.path.expanduser('~') or '/',
-                    ssh_cmd,
-                    None,  # inherit environment (so PATH is available)
-                    GLib.SpawnFlags.SEARCH_PATH,
-                    None,  # child_setup
-                    None,  # child_setup_data
-                    None,  # cancellable
-                )
-                if not ok:
-                    raise RuntimeError('VTE spawn failed')
-                # Emulate async completion callback
-                self._on_spawn_complete(self.vte, pid, None, None)
-            except Exception as e:
-                logger.error(f"Failed to spawn SSH in VTE: {e}")
-                self._on_connection_failed(str(e))
-                return
->>>>>>> 20b3fb6b
             
             # Store the PTY for later cleanup
             self.pty = pty
