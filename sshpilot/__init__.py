--- conflicted
+++ resolved
@@ -5,11 +5,9 @@
 
 
 
-<<<<<<< HEAD
-__version__ = "3.8.1"
-=======
+
 __version__ = "3.8.4"
->>>>>>> eb21e35c
+
 
 
 
