# sshPilot - SSH connection manager with integrated terminal
# Copyright (C) 2025 mFat <newmfat@gmail.com>
# Licensed under GPL-3.0



<<<<<<< HEAD
__version__ = "2.8.7"
=======

__version__ = "2.8.6"
>>>>>>> 72b6fb3f






__author__ = "mFat"
__email__ = "newmfat@gmail.com"<|MERGE_RESOLUTION|>--- conflicted
+++ resolved
@@ -4,12 +4,8 @@
 
 
 
-<<<<<<< HEAD
-__version__ = "2.8.7"
-=======
 
 __version__ = "2.8.6"
->>>>>>> 72b6fb3f
 
 
 
