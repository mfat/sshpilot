from __future__ import annotations

import gi
gi.require_version('Gtk', '4.0')
gi.require_version('Adw', '1')

from gi.repository import Gtk, Adw, GLib, Gio, GObject
import os
import stat
import threading
from pathlib import Path
from typing import Optional, TYPE_CHECKING
import paramiko
from datetime import datetime
from typing import Optional, Dict, Any

if TYPE_CHECKING:
    from .connection_manager import Connection

class SftpFileManager(Adw.ApplicationWindow):
<<<<<<< HEAD
    def __init__(
        self,
        app,
        *,
        connection: Optional["Connection"] = None,
        restrict_to_file_manager: bool = False,
        auto_connect: bool = False,
    ):
=======
    def __init__(self, app, connection_info: Optional[Dict[str, Any]] = None):
>>>>>>> 3f04c5bc
        super().__init__(application=app)

        self.sftp_client = None
        self.ssh_client = None
        self.current_local_path = Path.home()
        self.current_remote_path = "/"
<<<<<<< HEAD

        self.local_store = None
        self.local_tree_view = None
        self.remote_store = None
        self.remote_tree_view = None
        self.upload_btn = None
        self.download_btn = None

        self.prefill_host: Optional[str] = None
        self.prefill_port: int = 22
        self.prefill_username: Optional[str] = None
        self.prefill_password: Optional[str] = None
        self.auto_connect = auto_connect
        self.restrict_to_file_manager = restrict_to_file_manager

        if connection is not None:
            self._apply_connection_defaults(connection)
=======
        self._initial_connection_info: Dict[str, Any] = dict(connection_info or {})
        self._auto_focus_remote = bool(self._initial_connection_info)
>>>>>>> 3f04c5bc

        self.set_title("SFTP File Manager")
        self.set_default_size(1200, 800)

        self.setup_ui()
        self.refresh_local_view()

<<<<<<< HEAD
        if (
            self.auto_connect
            and self.prefill_host
            and self.prefill_username
            and self.prefill_password
        ):
            try:
                self.connect_sftp(
                    self.prefill_host,
                    self.prefill_port,
                    self.prefill_username,
                    self.prefill_password,
                )
            except Exception:
                pass
        elif self.auto_connect and (self.prefill_host or self.prefill_username):
            GLib.idle_add(lambda: (self.show_connection_dialog(self.connect_btn), False)[1])

    def _apply_connection_defaults(self, connection: "Connection"):
        host = getattr(connection, "hostname", None) or getattr(connection, "host", None)
        if isinstance(host, str) and host:
            self.prefill_host = host
        nickname = getattr(connection, "nickname", None)
        if not self.prefill_host and isinstance(nickname, str) and nickname:
            self.prefill_host = nickname
        try:
            port = int(getattr(connection, "port", 22) or 22)
        except Exception:
            port = 22
        self.prefill_port = port
        username = getattr(connection, "username", None)
        if isinstance(username, str) and username:
            self.prefill_username = username
        password = getattr(connection, "password", None)
        if isinstance(password, str) and password:
            self.prefill_password = password
=======
        if self._initial_connection_info:
            GLib.idle_add(self._attempt_initial_connection)
>>>>>>> 3f04c5bc
        
    def setup_ui(self):
        # Main content
        main_box = Gtk.Box(orientation=Gtk.Orientation.VERTICAL)
        self.set_content(main_box)

        # Header bar
        header_bar = Adw.HeaderBar()
        main_box.append(header_bar)
        
        # Connection button
        self.connect_btn = Gtk.Button(label="Connect to Server")
        self.connect_btn.add_css_class("suggested-action")
        self.connect_btn.connect("clicked", self.show_connection_dialog)
        header_bar.pack_start(self.connect_btn)
        
        # Status label
        self.status_label = Gtk.Label(label="Not connected")
        self.status_label.add_css_class("dim-label")
        header_bar.pack_end(self.status_label)
        
        # Main content area
        if self.restrict_to_file_manager:
            remote_panel = self.create_file_panel("Remote", False, enable_transfers=False)
            main_box.append(remote_panel)
            self.paned = None
        else:
            self.paned = Gtk.Paned(orientation=Gtk.Orientation.HORIZONTAL)
            self.paned.set_shrink_start_child(False)
            self.paned.set_shrink_end_child(False)
            self.paned.set_position(600)
            main_box.append(self.paned)

            # Local panel
            local_panel = self.create_file_panel("Local", True)
            self.paned.set_start_child(local_panel)

            # Remote panel
            remote_panel = self.create_file_panel("Remote", False)
            self.paned.set_end_child(remote_panel)
        
    def create_file_panel(self, title, is_local, enable_transfers=True):
        # Main container
        panel_box = Gtk.Box(orientation=Gtk.Orientation.VERTICAL)
        
        # Panel header
        header_box = Gtk.Box(orientation=Gtk.Orientation.HORIZONTAL)
        header_box.set_margin_start(12)
        header_box.set_margin_end(12)
        header_box.set_margin_top(6)
        header_box.set_margin_bottom(6)
        panel_box.append(header_box)
        
        # Title
        title_label = Gtk.Label(label=title)
        title_label.add_css_class("heading")
        header_box.append(title_label)
        
        # Path entry
        path_entry = Gtk.Entry()
        path_entry.set_hexpand(True)
        path_entry.set_margin_start(12)
        if is_local:
            path_entry.set_text(str(self.current_local_path))
            path_entry.connect("activate", self.on_local_path_changed)
            self.local_path_entry = path_entry
        else:
            path_entry.set_text(self.current_remote_path)
            path_entry.connect("activate", self.on_remote_path_changed)
            path_entry.set_sensitive(False)
            self.remote_path_entry = path_entry
        header_box.append(path_entry)
        
        # Navigation buttons
        nav_box = Gtk.Box(orientation=Gtk.Orientation.HORIZONTAL)
        nav_box.add_css_class("linked")
        header_box.append(nav_box)
        
        # Up button
        up_btn = Gtk.Button(icon_name="go-up-symbolic")
        up_btn.set_tooltip_text("Go up")
        if is_local:
            up_btn.connect("clicked", lambda x: self.navigate_local(".."))
        else:
            up_btn.connect("clicked", lambda x: self.navigate_remote(".."))
        nav_box.append(up_btn)
        
        # Refresh button
        refresh_btn = Gtk.Button(icon_name="view-refresh-symbolic")
        refresh_btn.set_tooltip_text("Refresh")
        if is_local:
            refresh_btn.connect("clicked", lambda x: self.refresh_local_view())
        else:
            refresh_btn.connect("clicked", lambda x: self.refresh_remote_view())
        nav_box.append(refresh_btn)
        
        # File list
        scrolled = Gtk.ScrolledWindow()
        scrolled.set_policy(Gtk.PolicyType.AUTOMATIC, Gtk.PolicyType.AUTOMATIC)
        scrolled.set_vexpand(True)
        panel_box.append(scrolled)
        
        # Create list store and tree view
        store = Gtk.ListStore(str, str, str, str, bool)  # name, size, modified, type, is_dir
        tree_view = Gtk.TreeView(model=store)
        tree_view.set_headers_visible(True)
        
        # Name column
        name_renderer = Gtk.CellRendererText()
        name_column = Gtk.TreeViewColumn("Name", name_renderer, text=0)
        name_column.set_expand(True)
        tree_view.append_column(name_column)
        
        # Size column
        size_renderer = Gtk.CellRendererText()
        size_column = Gtk.TreeViewColumn("Size", size_renderer, text=1)
        size_column.set_min_width(80)
        tree_view.append_column(size_column)
        
        # Modified column
        modified_renderer = Gtk.CellRendererText()
        modified_column = Gtk.TreeViewColumn("Modified", modified_renderer, text=2)
        modified_column.set_min_width(150)
        tree_view.append_column(modified_column)
        
        # Type column
        type_renderer = Gtk.CellRendererText()
        type_column = Gtk.TreeViewColumn("Type", type_renderer, text=3)
        type_column.set_min_width(80)
        tree_view.append_column(type_column)
        
        # Connect double-click
        if is_local:
            tree_view.connect("row-activated", self.on_local_row_activated)
            self.local_store = store
            self.local_tree_view = tree_view
        else:
            tree_view.connect("row-activated", self.on_remote_row_activated)
            self.remote_store = store
            self.remote_tree_view = tree_view
        
        scrolled.set_child(tree_view)
        
        # Action buttons
        action_box = Gtk.Box(orientation=Gtk.Orientation.HORIZONTAL)
        action_box.set_spacing(6)
        action_box.set_margin_start(12)
        action_box.set_margin_end(12)
        action_box.set_margin_bottom(12)
        panel_box.append(action_box)

        if is_local:
            upload_btn = Gtk.Button(label="Upload →")
            upload_btn.add_css_class("suggested-action")
            upload_btn.connect("clicked", self.upload_file)
            upload_btn.set_sensitive(False)
            action_box.append(upload_btn)
            self.upload_btn = upload_btn
        else:
            if enable_transfers:
                download_btn = Gtk.Button(label="← Download")
                download_btn.add_css_class("suggested-action")
                download_btn.connect("clicked", self.download_file)
                download_btn.set_sensitive(False)
                action_box.append(download_btn)
                self.download_btn = download_btn
            else:
                self.download_btn = None

        return panel_box
    
    def show_connection_dialog(self, button):
        dialog = Adw.MessageDialog(
            transient_for=self,
            heading="Connect to SFTP Server"
        )
        
        # Create form
        form_box = Gtk.Box(orientation=Gtk.Orientation.VERTICAL)
        form_box.set_spacing(12)
        form_box.set_margin_start(12)
        form_box.set_margin_end(12)
        form_box.set_margin_top(12)
        form_box.set_margin_bottom(12)
        
        # Host
        host_group = Adw.PreferencesGroup()
        host_row = Adw.EntryRow()
        host_row.set_title("Host")
<<<<<<< HEAD
        if self.prefill_host:
            host_row.set_text(self.prefill_host)
        else:
            host_row.set_text("localhost")
=======
        default_host = self._initial_connection_info.get("host")
        host_row.set_text(default_host or "localhost")
>>>>>>> 3f04c5bc
        host_group.add(host_row)
        form_box.append(host_group)

        # Port
        port_group = Adw.PreferencesGroup()
        port_row = Adw.EntryRow()
        port_row.set_title("Port")
<<<<<<< HEAD
        port_row.set_text(str(self.prefill_port))
=======
        port_value = self._initial_connection_info.get("port", 22)
        try:
            port_row.set_text(str(int(port_value)))
        except (TypeError, ValueError):
            port_row.set_text("22")
>>>>>>> 3f04c5bc
        port_group.add(port_row)
        form_box.append(port_group)

        # Username
        user_group = Adw.PreferencesGroup()
        user_row = Adw.EntryRow()
        user_row.set_title("Username")
<<<<<<< HEAD
        if self.prefill_username:
            user_row.set_text(self.prefill_username)
=======
        user_row.set_text(self._initial_connection_info.get("username", ""))
>>>>>>> 3f04c5bc
        user_group.add(user_row)
        form_box.append(user_group)

        # Password
        pass_group = Adw.PreferencesGroup()
        pass_row = Adw.PasswordEntryRow()
        pass_row.set_title("Password")
<<<<<<< HEAD
        if self.prefill_password:
            pass_row.set_text(self.prefill_password)
=======
        default_password = self._initial_connection_info.get("password")
        if default_password:
            pass_row.set_text(str(default_password))
>>>>>>> 3f04c5bc
        pass_group.add(pass_row)
        form_box.append(pass_group)
        
        dialog.set_extra_child(form_box)
        dialog.add_response("cancel", "Cancel")
        dialog.add_response("connect", "Connect")
        dialog.set_response_appearance("connect", Adw.ResponseAppearance.SUGGESTED)
        
        def _on_response(dialog_ref, response_id):
            port_text = port_row.get_text()
            try:
                port_int = int(port_text or 22)
            except (TypeError, ValueError):
                port_int = 22
            self.on_connection_response(
                dialog_ref,
                response_id,
                host_row.get_text(),
                port_int,
                user_row.get_text(),
                pass_row.get_text(),
            )

        dialog.connect("response", _on_response)
        
        dialog.present()
    
    def on_connection_response(self, dialog, response, host, port, username, password):
        dialog.close()
        if response == "connect":
            self.connect_sftp(host, port, username, password)
    
    def connect_sftp(self, host: str, port: int, username: str, password: Optional[str]):
        self._initial_connection_info = {
            "host": host,
            "port": port,
            "username": username,
        }
        if password:
            self._initial_connection_info["password"] = password
        self._auto_focus_remote = True

        def do_connect():
            try:
                self.ssh_client = paramiko.SSHClient()
                self.ssh_client.set_missing_host_key_policy(paramiko.AutoAddPolicy())
                self.ssh_client.connect(
                    host,
                    port,
                    username=username or None,
                    password=password or None,
                )
                self.sftp_client = self.ssh_client.open_sftp()

                GLib.idle_add(self.on_connected, host)
            except Exception as e:
                GLib.idle_add(self.on_connection_error, str(e))

        threading.Thread(target=do_connect, daemon=True).start()
        self.status_label.set_text(f"Connecting to {host}…")
        self.connect_btn.set_sensitive(False)

    def _attempt_initial_connection(self):
        host = self._initial_connection_info.get("host")
        username = self._initial_connection_info.get("username")
        if not host or not username:
            return False

        port_value = self._initial_connection_info.get("port", 22)
        try:
            port = int(port_value)
        except (TypeError, ValueError):
            port = 22

        password = self._initial_connection_info.get("password")
        self.connect_sftp(host, port, username, password)
        return False
    
    def on_connected(self, host):
        self.status_label.set_text(f"Connected to {host}")
        self.connect_btn.set_sensitive(True)
        self.connect_btn.set_label("Disconnect")
        self.connect_btn.remove_css_class("suggested-action")
        self.connect_btn.add_css_class("destructive-action")
        self.connect_btn.disconnect_by_func(self.show_connection_dialog)
        self.connect_btn.connect("clicked", self.disconnect_sftp)

        self.remote_path_entry.set_sensitive(True)
<<<<<<< HEAD
        if self.upload_btn:
            self.upload_btn.set_sensitive(True)
        if self.download_btn:
            self.download_btn.set_sensitive(True)
        
=======
        self.upload_btn.set_sensitive(True)
        self.download_btn.set_sensitive(True)

>>>>>>> 3f04c5bc
        self.refresh_remote_view()

        if getattr(self, "remote_tree_view", None) and self._auto_focus_remote:
            try:
                self.remote_tree_view.grab_focus()
            except Exception:
                pass
            self._auto_focus_remote = False
    
    def on_connection_error(self, error):
        self.status_label.set_text("Connection failed")
        self.connect_btn.set_sensitive(True)
        self.connect_btn.set_label("Connect to Server")

        dialog = Adw.MessageDialog(
            transient_for=self,
            heading="Connection Error",
            body=f"Failed to connect: {error}"
        )
        dialog.add_response("ok", "OK")
        dialog.present()
    
    def disconnect_sftp(self, button):
        if self.sftp_client:
            self.sftp_client.close()
        if self.ssh_client:
            self.ssh_client.close()

        self.sftp_client = None
        self.ssh_client = None

        self.status_label.set_text("Not connected")
        self.connect_btn.set_sensitive(True)
        self.connect_btn.set_label("Connect to Server")
        self.connect_btn.remove_css_class("destructive-action")
        self.connect_btn.add_css_class("suggested-action")
        self.connect_btn.disconnect_by_func(self.disconnect_sftp)
        self.connect_btn.connect("clicked", self.show_connection_dialog)
        
        self.remote_path_entry.set_sensitive(False)
        if self.upload_btn:
            self.upload_btn.set_sensitive(False)
        if self.download_btn:
            self.download_btn.set_sensitive(False)

        if self.remote_store:
            self.remote_store.clear()
    
    def refresh_local_view(self):
        self.local_store.clear()
        try:
            entries = list(self.current_local_path.iterdir())
            entries.sort(key=lambda x: (not x.is_dir(), x.name.lower()))

            for entry in entries:
                try:
                    stat_info = entry.stat()
                    size = self.format_size(stat_info.st_size) if entry.is_file() else ""
                    modified = datetime.fromtimestamp(stat_info.st_mtime).strftime("%Y-%m-%d %H:%M")
                    file_type = "Directory" if entry.is_dir() else "File"
                    
                    self.local_store.append([
                        entry.name, size, modified, file_type, entry.is_dir()
                    ])
                except (OSError, PermissionError):
                    continue
                    
        except (OSError, PermissionError) as e:
            self.show_error(f"Cannot read directory: {e}")
        
        if hasattr(self, "local_path_entry") and self.local_path_entry:
            self.local_path_entry.set_text(str(self.current_local_path))
    
    def refresh_remote_view(self):
        if not self.sftp_client:
            return

        def do_refresh():
            try:
                entries = self.sftp_client.listdir_attr(self.current_remote_path)
                entries.sort(key=lambda x: (not stat.S_ISDIR(x.st_mode), x.filename.lower()))
                
                GLib.idle_add(self.update_remote_store, entries)
            except Exception as e:
                GLib.idle_add(self.show_error, f"Cannot read remote directory: {e}")
        
        threading.Thread(target=do_refresh, daemon=True).start()
    
    def update_remote_store(self, entries):
        if not self.remote_store:
            return
        self.remote_store.clear()
        for entry in entries:
            size = self.format_size(entry.st_size) if not stat.S_ISDIR(entry.st_mode) else ""
            modified = datetime.fromtimestamp(entry.st_mtime).strftime("%Y-%m-%d %H:%M")
            file_type = "Directory" if stat.S_ISDIR(entry.st_mode) else "File"
            
            self.remote_store.append([
                entry.filename, size, modified, file_type, stat.S_ISDIR(entry.st_mode)
            ])
        
        self.remote_path_entry.set_text(self.current_remote_path)
    
    def format_size(self, size):
        for unit in ['B', 'KB', 'MB', 'GB']:
            if size < 1024:
                return f"{size:.1f} {unit}"
            size /= 1024
        return f"{size:.1f} TB"
    
    def navigate_local(self, path):
        if path == "..":
            new_path = self.current_local_path.parent
        else:
            new_path = self.current_local_path / path
        
        if new_path.exists() and new_path.is_dir():
            self.current_local_path = new_path
            self.refresh_local_view()
    
    def navigate_remote(self, path):
        if not self.sftp_client:
            return
            
        if path == "..":
            new_path = str(Path(self.current_remote_path).parent)
        else:
            new_path = str(Path(self.current_remote_path) / path)
        
        try:
            self.sftp_client.listdir(new_path)
            self.current_remote_path = new_path
            self.refresh_remote_view()
        except Exception as e:
            self.show_error(f"Cannot navigate to {new_path}: {e}")
    
    def on_local_path_changed(self, entry):
        path = Path(entry.get_text())
        if path.exists() and path.is_dir():
            self.current_local_path = path
            self.refresh_local_view()
    
    def on_remote_path_changed(self, entry):
        if not self.sftp_client:
            return
        
        path = entry.get_text()
        try:
            self.sftp_client.listdir(path)
            self.current_remote_path = path
            self.refresh_remote_view()
        except Exception as e:
            self.show_error(f"Cannot navigate to {path}: {e}")
            entry.set_text(self.current_remote_path)
    
    def on_local_row_activated(self, tree_view, path, column):
        model = tree_view.get_model()
        iterator = model.get_iter(path)
        name = model.get_value(iterator, 0)
        is_dir = model.get_value(iterator, 4)
        
        if is_dir:
            self.navigate_local(name)
    
    def on_remote_row_activated(self, tree_view, path, column):
        model = tree_view.get_model()
        iterator = model.get_iter(path)
        name = model.get_value(iterator, 0)
        is_dir = model.get_value(iterator, 4)
        
        if is_dir:
            self.navigate_remote(name)
    
    def upload_file(self, button):
        if not self.local_tree_view:
            self.show_error("Local browser is unavailable in this mode")
            return
        selection = self.local_tree_view.get_selection()
        model, iterator = selection.get_selected()
        
        if not iterator:
            self.show_error("Please select a file to upload")
            return
        
        filename = model.get_value(iterator, 0)
        is_dir = model.get_value(iterator, 4)
        
        if is_dir:
            self.show_error("Directory upload not supported yet")
            return
        
        local_path = self.current_local_path / filename
        remote_path = str(Path(self.current_remote_path) / filename)
        
        def do_upload():
            try:
                self.sftp_client.put(str(local_path), remote_path)
                GLib.idle_add(self.refresh_remote_view)
                GLib.idle_add(self.show_info, f"Uploaded {filename}")
            except Exception as e:
                GLib.idle_add(self.show_error, f"Upload failed: {e}")
        
        threading.Thread(target=do_upload, daemon=True).start()
    
    def download_file(self, button):
        if not self.remote_tree_view:
            self.show_error("Remote browser is unavailable")
            return
        selection = self.remote_tree_view.get_selection()
        model, iterator = selection.get_selected()
        
        if not iterator:
            self.show_error("Please select a file to download")
            return
        
        filename = model.get_value(iterator, 0)
        is_dir = model.get_value(iterator, 4)
        
        if is_dir:
            self.show_error("Directory download not supported yet")
            return
        
        remote_path = str(Path(self.current_remote_path) / filename)
        local_path = self.current_local_path / filename
        
        def do_download():
            try:
                self.sftp_client.get(remote_path, str(local_path))
                GLib.idle_add(self.refresh_local_view)
                GLib.idle_add(self.show_info, f"Downloaded {filename}")
            except Exception as e:
                GLib.idle_add(self.show_error, f"Download failed: {e}")
        
        threading.Thread(target=do_download, daemon=True).start()
    
    def show_error(self, message):
        dialog = Adw.MessageDialog(
            transient_for=self,
            heading="Error",
            body=message
        )
        dialog.add_response("ok", "OK")
        dialog.present()
    
    def show_info(self, message):
        toast = Adw.Toast(title=message)
        toast.set_timeout(3)
        # Note: You'd need to add a toast overlay to show toasts
<<<<<<< HEAD
        print(f"Info: {message}")  # Fallback for now

def launch_sftp_file_manager_for_connection(
    app: Adw.Application,
    connection: "Connection",
    *,
    restrict_to_file_manager: bool = False,
    auto_connect: bool = True,
) -> SftpFileManager:
    """Create and present a :class:`SftpFileManager` configured for ``connection``."""

    window = SftpFileManager(
        app,
        connection=connection,
        restrict_to_file_manager=restrict_to_file_manager,
        auto_connect=auto_connect,
    )
    window.present()
    return window

class SftpFileManagerApp(Adw.Application):
    def __init__(self):
        super().__init__(application_id="com.example.sftpfilemanager")
        self.connect("activate", self.on_activate)
    
    def on_activate(self, app):
        self.window = SftpFileManager(self)
        self.window.present()

if __name__ == "__main__":
    app = SftpFileManagerApp()
    app.run()
=======
        print(f"Info: {message}")  # Fallback for now
>>>>>>> 3f04c5bc
<|MERGE_RESOLUTION|>--- conflicted
+++ resolved
@@ -18,7 +18,6 @@
     from .connection_manager import Connection
 
 class SftpFileManager(Adw.ApplicationWindow):
-<<<<<<< HEAD
     def __init__(
         self,
         app,
@@ -27,16 +26,13 @@
         restrict_to_file_manager: bool = False,
         auto_connect: bool = False,
     ):
-=======
-    def __init__(self, app, connection_info: Optional[Dict[str, Any]] = None):
->>>>>>> 3f04c5bc
+
         super().__init__(application=app)
 
         self.sftp_client = None
         self.ssh_client = None
         self.current_local_path = Path.home()
         self.current_remote_path = "/"
-<<<<<<< HEAD
 
         self.local_store = None
         self.local_tree_view = None
@@ -54,10 +50,7 @@
 
         if connection is not None:
             self._apply_connection_defaults(connection)
-=======
-        self._initial_connection_info: Dict[str, Any] = dict(connection_info or {})
-        self._auto_focus_remote = bool(self._initial_connection_info)
->>>>>>> 3f04c5bc
+
 
         self.set_title("SFTP File Manager")
         self.set_default_size(1200, 800)
@@ -65,7 +58,6 @@
         self.setup_ui()
         self.refresh_local_view()
 
-<<<<<<< HEAD
         if (
             self.auto_connect
             and self.prefill_host
@@ -102,10 +94,7 @@
         password = getattr(connection, "password", None)
         if isinstance(password, str) and password:
             self.prefill_password = password
-=======
-        if self._initial_connection_info:
-            GLib.idle_add(self._attempt_initial_connection)
->>>>>>> 3f04c5bc
+
         
     def setup_ui(self):
         # Main content
@@ -295,15 +284,11 @@
         host_group = Adw.PreferencesGroup()
         host_row = Adw.EntryRow()
         host_row.set_title("Host")
-<<<<<<< HEAD
         if self.prefill_host:
             host_row.set_text(self.prefill_host)
         else:
             host_row.set_text("localhost")
-=======
-        default_host = self._initial_connection_info.get("host")
-        host_row.set_text(default_host or "localhost")
->>>>>>> 3f04c5bc
+
         host_group.add(host_row)
         form_box.append(host_group)
 
@@ -311,15 +296,8 @@
         port_group = Adw.PreferencesGroup()
         port_row = Adw.EntryRow()
         port_row.set_title("Port")
-<<<<<<< HEAD
         port_row.set_text(str(self.prefill_port))
-=======
-        port_value = self._initial_connection_info.get("port", 22)
-        try:
-            port_row.set_text(str(int(port_value)))
-        except (TypeError, ValueError):
-            port_row.set_text("22")
->>>>>>> 3f04c5bc
+
         port_group.add(port_row)
         form_box.append(port_group)
 
@@ -327,12 +305,9 @@
         user_group = Adw.PreferencesGroup()
         user_row = Adw.EntryRow()
         user_row.set_title("Username")
-<<<<<<< HEAD
         if self.prefill_username:
             user_row.set_text(self.prefill_username)
-=======
-        user_row.set_text(self._initial_connection_info.get("username", ""))
->>>>>>> 3f04c5bc
+
         user_group.add(user_row)
         form_box.append(user_group)
 
@@ -340,14 +315,9 @@
         pass_group = Adw.PreferencesGroup()
         pass_row = Adw.PasswordEntryRow()
         pass_row.set_title("Password")
-<<<<<<< HEAD
         if self.prefill_password:
             pass_row.set_text(self.prefill_password)
-=======
-        default_password = self._initial_connection_info.get("password")
-        if default_password:
-            pass_row.set_text(str(default_password))
->>>>>>> 3f04c5bc
+
         pass_group.add(pass_row)
         form_box.append(pass_group)
         
@@ -436,17 +406,12 @@
         self.connect_btn.connect("clicked", self.disconnect_sftp)
 
         self.remote_path_entry.set_sensitive(True)
-<<<<<<< HEAD
         if self.upload_btn:
             self.upload_btn.set_sensitive(True)
         if self.download_btn:
             self.download_btn.set_sensitive(True)
         
-=======
-        self.upload_btn.set_sensitive(True)
-        self.download_btn.set_sensitive(True)
-
->>>>>>> 3f04c5bc
+
         self.refresh_remote_view()
 
         if getattr(self, "remote_tree_view", None) and self._auto_focus_remote:
@@ -695,7 +660,6 @@
         toast = Adw.Toast(title=message)
         toast.set_timeout(3)
         # Note: You'd need to add a toast overlay to show toasts
-<<<<<<< HEAD
         print(f"Info: {message}")  # Fallback for now
 
 def launch_sftp_file_manager_for_connection(
@@ -728,6 +692,3 @@
 if __name__ == "__main__":
     app = SftpFileManagerApp()
     app.run()
-=======
-        print(f"Info: {message}")  # Fallback for now
->>>>>>> 3f04c5bc
