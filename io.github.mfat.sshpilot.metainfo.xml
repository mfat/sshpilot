--- conflicted
+++ resolved
@@ -31,13 +31,7 @@
   <url type="donation">https://github.com/sponsors/mfat</url>
 
   <releases>
-<<<<<<< HEAD
-
-    <release version="3.7.6" date="2025-09-11">
-
-=======
     <release version="3.7.7" date="2025-09-11">
->>>>>>> 0a135b8b
       <description>
         <p>Latest stable release.</p>
       </description>
