--- conflicted
+++ resolved
@@ -31,11 +31,9 @@
   <url type="donation">https://github.com/sponsors/mfat</url>
 
   <releases>
-<<<<<<< HEAD
-    <release version="3.7.3" date="2025-09-11">
-=======
+
     <release version="3.7.5" date="2025-09-11">
->>>>>>> 781d1cb3
+
       <description>
         <p>Latest stable release.</p>
       </description>
