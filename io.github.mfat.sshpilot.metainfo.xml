<?xml version="1.0" encoding="UTF-8"?>
<!-- Copyright 2025 mFat -->
<component type="desktop-application">
  <id>io.github.mfat.sshpilot</id>
  <metadata_license>CC0-1.0</metadata_license>
  <project_license>GPL-3.0-or-later</project_license>
  <name>SSH Pilot</name>
  <summary>Manage your servers with ease</summary>
  <description>
    <p>sshPilot is a user-friendly SSH connection manager and client. It features a built-in tabbed terminal, remote file management, key transfer, port forwarding and more.</p>
    <ul>
      <li>Manage multiple machines from a unified, clean interface</li>
      <li>Transfer files to and from servers using the built-in file manager</li>
      <li>Tuned for fast keyboard navigation with customizable shortcuts</li>
      <li>Easily generate and transfer SSH keys to servers</li>
      <li>Loads existing ~/.ssh/config and works with standard SSH keys and settings</li>
      <li>Configure local, remote and dynamic port forwarding</li>
      <li>Server grouping</li>

    </ul>
  </description>

  <launchable type="desktop-id">io.github.mfat.sshpilot.desktop</launchable>
  <provides>
    <binary>sshpilot</binary>
  </provides>

  <developer id="io.github.mfat">
    <name>mFat</name>
  </developer>

  <url type="homepage">https://github.com/mfat/sshpilot</url>
  <url type="bugtracker">https://github.com/mfat/sshpilot/issues</url>
  <url type="donation">https://github.com/sponsors/mfat</url>

  <releases>

<<<<<<< HEAD
    <release version="4.3.8" date="2025-11-07">
=======
    <release version="4.3.9" date="2025-11-16">
>>>>>>> 00ff1a71

      <description>
        <p>Bug fixes</p>
      </description>
    </release>
  </releases>

  <content_rating type="oars-1.1"/>

  <branding>
    <color type="primary" scheme_preference="light">#5a7c5b</color>
    <color type="primary" scheme_preference="dark">#1c2840</color>
  </branding>

  <screenshots>
    <screenshot type="default">
      <image>https://raw.githubusercontent.com/mfat/sshpilot/c8b8a73186c217a670c4dce8722b79ec3141ba01/screenshots/start-page.png</image>
      <caption>Start Page</caption>
    </screenshot>
    <screenshot type="default">
      <image>https://raw.githubusercontent.com/mfat/sshpilot/6ef5e5bc618ab6dc563a47aa4470b576d9b25ac8/screenshots/main.png</image>
      <caption>Terminal</caption>
    </screenshot>
    <screenshot type="default">
      <image>https://raw.githubusercontent.com/mfat/sshpilot/524e9a0d1405d968a6e6e88d31b31b0a480589ab/screenshots/file-manager.png</image>
      <caption>SFTP File Manager</caption>
    </screenshot>
    <screenshot type="default">
      <image>https://raw.githubusercontent.com/mfat/sshpilot/38e1a8a/screenshots/tab-overview.png</image>
      <caption>Tab Overview</caption>
    </screenshot>
    <screenshot type="default">
      <image>https://raw.githubusercontent.com/mfat/sshpilot/38e1a8a/screenshots/ssh-copy-id.png</image>
      <caption>ssh-copy-id Window</caption>
    </screenshot>
  </screenshots>

  <categories>
    <category>Utility</category>
    <category>Network</category>
  </categories>

</component><|MERGE_RESOLUTION|>--- conflicted
+++ resolved
@@ -35,14 +35,10 @@
 
   <releases>
 
-<<<<<<< HEAD
-    <release version="4.3.8" date="2025-11-07">
-=======
     <release version="4.3.9" date="2025-11-16">
->>>>>>> 00ff1a71
 
       <description>
-        <p>Bug fixes</p>
+        <p>Bg fixes</p>
       </description>
     </release>
   </releases>
