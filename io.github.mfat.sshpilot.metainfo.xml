<?xml version="1.0" encoding="UTF-8"?>
<!-- Copyright 2025 mFat -->
<component type="desktop-application">
  <id>io.github.mfat.sshpilot</id>
  <metadata_license>CC0-1.0</metadata_license>
  <project_license>GPL-3.0-or-later</project_license>
  <name>sshPilot</name>
  <summary>SSH connection manager with integrated terminal</summary>
  <description>
    <p>sshPilot is a user-friendly SSH connection manager for managing remote servers. It features multi-tab terminals, key management, port forwarding, and file uploads.</p>
    <ul>
      <li>Manage multiple machines from a unified, clean interface</li>
      <li>Integrated terminal with theming</li>
      <li>Local, remote and dynamic port forwarding</li>
      <li>File uploads</li>
      <li>SSH key generation and copying to server</li>
    </ul>
  </description>

  <launchable type="desktop-id">io.github.mfat.sshpilot.desktop</launchable>
  <provides>
    <binary>sshpilot</binary>
  </provides>

  <developer id="io.github.mfat">
    <name>mFat</name>
  </developer>

  <url type="homepage">https://github.com/mfat/sshpilot</url>
  <url type="bugtracker">https://github.com/mfat/sshpilot/issues</url>
  <url type="donation">https://github.com/sponsors/mfat</url>

  <releases>
<<<<<<< HEAD
    <release version="3.8.1" date="2025-09-12">
=======
    <release version="3.8.2" date="2025-09-13">
>>>>>>> 56780217
      <description>
        <p>Latest stable release.</p>
      </description>
    </release>
  </releases>

  <content_rating type="oars-1.1"/>

  <branding>
    <color type="primary">#3584E4</color>
  </branding>

  <screenshots>
    <screenshot type="default">
      <image>https://raw.githubusercontent.com/mfat/sshpilot/0693ac470dfaae93b975566fe8199289434f9dc2/screenshots/main-window.png</image>
      <caption>Main window</caption>
    </screenshot>
  </screenshots>

  <categories>
    <category>Utility</category>
    <category>Security</category>
    <category>Networking</category>
  </categories>

</component>


<|MERGE_RESOLUTION|>--- conflicted
+++ resolved
@@ -31,11 +31,7 @@
   <url type="donation">https://github.com/sponsors/mfat</url>
 
   <releases>
-<<<<<<< HEAD
-    <release version="3.8.1" date="2025-09-12">
-=======
     <release version="3.8.2" date="2025-09-13">
->>>>>>> 56780217
       <description>
         <p>Latest stable release.</p>
       </description>
