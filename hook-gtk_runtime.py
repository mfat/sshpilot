# hook-gtk_runtime.py  (packaging file, not app source)
import os, sys
from pathlib import Path

if sys.platform == "darwin":
    # Find .../Contents robustly from the running executable
    cur = Path(sys.executable).resolve()
    for _ in range(8):
        if (cur / "Contents").exists():
            contents = cur / "Contents"; break
        cur = cur.parent
    else:
        contents = Path(getattr(sys, "_MEIPASS", Path.cwd())) / ".."

    resources  = (contents / "Resources").resolve()
    frameworks = (contents / "Frameworks").resolve()

    gi_paths = [
        str(resources / "girepository-1.0"),
        str(resources / "gi_typelibs"),  # PyInstaller’s GI dump
    ]
    os.environ["GI_TYPELIB_PATH"] = ":".join([p for p in gi_paths if Path(p).exists()])
    os.environ["GSETTINGS_SCHEMA_DIR"] = str(resources / "share" / "glib-2.0" / "schemas")
    os.environ["XDG_DATA_DIRS"] = str(resources / "share")
    
    # Set up GDK-Pixbuf loaders (handle both new and legacy bundle layouts)
<<<<<<< HEAD
    gdkpixbuf_candidates = []

    resources_gdk_root = resources / "lib" / "gdk-pixbuf-2.0"
    if resources_gdk_root.exists():
        for version_dir in sorted(resources_gdk_root.iterdir()):
            if version_dir.is_dir():
                gdkpixbuf_candidates.append(version_dir)

    gdkpixbuf_candidates.append(frameworks / "lib" / "gdk-pixbuf")
=======
    gdkpixbuf_candidates = [
        resources / "lib" / "gdk-pixbuf-2.0" / "2.10.0",
        frameworks / "lib" / "gdk-pixbuf",
    ]
>>>>>>> ff810f22

    gdkpixbuf_root = None
    for candidate in gdkpixbuf_candidates:
        print(f"DEBUG: Checking GDK-Pixbuf candidate {candidate}")
<<<<<<< HEAD
        if not candidate.exists():
            continue

        gdkpixbuf_module_dir = candidate / "loaders"
        gdkpixbuf_module_file = candidate / "loaders.cache"

        if not gdkpixbuf_module_dir.exists():
            print(f"DEBUG: Skipping {candidate}; missing {gdkpixbuf_module_dir}")
            continue

        if not gdkpixbuf_module_file.exists():
            print(f"DEBUG: Skipping {candidate}; missing {gdkpixbuf_module_file}")
            continue

        gdkpixbuf_root = candidate
        print(f"DEBUG: Using GDK-Pixbuf root {gdkpixbuf_root}")
        os.environ["GDK_PIXBUF_MODULEDIR"] = str(gdkpixbuf_module_dir)
        print(f"DEBUG: Set GDK_PIXBUF_MODULEDIR = {gdkpixbuf_module_dir}")
        os.environ["GDK_PIXBUF_MODULE_FILE"] = str(gdkpixbuf_module_file)
        print(f"DEBUG: Set GDK_PIXBUF_MODULE_FILE = {gdkpixbuf_module_file}")
        break

    if gdkpixbuf_root is None:
        print("DEBUG: No GDK-Pixbuf root found; GDK pixbuf environment variables not set")
=======
        if candidate.exists():
            gdkpixbuf_root = candidate
            print(f"DEBUG: Using GDK-Pixbuf root {gdkpixbuf_root}")
            break

    if gdkpixbuf_root is None:
        print("DEBUG: No GDK-Pixbuf root found; GDK pixbuf environment variables not set")
    else:
        gdkpixbuf_module_dir = gdkpixbuf_root / "loaders"
        gdkpixbuf_module_file = gdkpixbuf_root / "loaders.cache"

        if gdkpixbuf_module_dir.exists():
            os.environ["GDK_PIXBUF_MODULEDIR"] = str(gdkpixbuf_module_dir)
            print(f"DEBUG: Set GDK_PIXBUF_MODULEDIR = {gdkpixbuf_module_dir}")
        else:
            print(f"DEBUG: GDK_PIXBUF_MODULEDIR not set; missing {gdkpixbuf_module_dir}")

        if gdkpixbuf_module_file.exists():
            os.environ["GDK_PIXBUF_MODULE_FILE"] = str(gdkpixbuf_module_file)
            print(f"DEBUG: Set GDK_PIXBUF_MODULE_FILE = {gdkpixbuf_module_file}")
        else:
            print(f"DEBUG: GDK_PIXBUF_MODULE_FILE not set; missing {gdkpixbuf_module_file}")
>>>>>>> ff810f22
    
    # Set up keyring environment for macOS (like the working bundle)
    os.environ["KEYRING_BACKEND"] = "keyring.backends.macOS.Keyring"
    os.environ["PYTHON_KEYRING_BACKEND"] = "keyring.backends.macOS.Keyring"
    
    # Ensure keyring can access the user's keychain
    if "HOME" not in os.environ:
        os.environ["HOME"] = os.path.expanduser("~")
    if "USER" not in os.environ:
        os.environ["USER"] = os.environ.get("LOGNAME", "unknown")
    if "LOGNAME" not in os.environ:
        os.environ["LOGNAME"] = os.environ.get("USER", "unknown")
    if "SHELL" not in os.environ:
        os.environ["SHELL"] = "/bin/bash"
    
    # Critical for macOS keychain access (from working bundle)
    os.environ["KEYCHAIN_ACCESS_GROUP"] = "*"
    
    # Set up XDG directories for keyring
    home = os.environ["HOME"]
    os.environ["XDG_CONFIG_HOME"] = os.path.join(home, ".config")
    os.environ["XDG_DATA_HOME"] = os.path.join(home, ".local", "share")
    os.environ["XDG_CACHE_HOME"] = os.path.join(home, ".cache")
    
    # Create XDG directories if they don't exist
    for xdg_dir in ["XDG_CONFIG_HOME", "XDG_DATA_HOME", "XDG_CACHE_HOME"]:
        xdg_path = os.environ[xdg_dir]
        os.makedirs(xdg_path, exist_ok=True)
    
    # Set PATH explicitly for double-click launches (like working bundle)
    # This ensures the app has access to all necessary tools including system Python
    system_paths = ["/opt/homebrew/bin", "/usr/local/bin", "/usr/bin", "/bin"]
    current_path = os.environ.get("PATH", "")
    os.environ["PATH"] = ":".join(system_paths + [current_path])
    
    # Add bundled sshpass to PATH
    bundled_bin = str(resources / "bin")
    if Path(bundled_bin).exists():
        os.environ["PATH"] = f"{bundled_bin}:{os.environ['PATH']}"
        print(f"DEBUG: Added bundled bin to PATH: {bundled_bin}")
    
    # Add GI modules to Python path for Cairo bindings
    gi_modules_path = str(frameworks / "gi")
    if Path(gi_modules_path).exists():
        current_pythonpath = os.environ.get("PYTHONPATH", "")
        if current_pythonpath:
            os.environ["PYTHONPATH"] = f"{gi_modules_path}:{current_pythonpath}"
        else:
            os.environ["PYTHONPATH"] = gi_modules_path
        print(f"DEBUG: Added GI modules to PYTHONPATH: {gi_modules_path}")
    
    # Include both Frameworks and Frameworks/Frameworks for libraries
    fallback_paths = [str(frameworks), str(frameworks / "Frameworks")]
    os.environ["DYLD_FALLBACK_LIBRARY_PATH"] = ":".join(fallback_paths)
    # Also set DYLD_LIBRARY_PATH for GObject Introspection
    os.environ["DYLD_LIBRARY_PATH"] = ":".join(fallback_paths)
    print(f"DEBUG: DYLD_FALLBACK_LIBRARY_PATH = {os.environ['DYLD_FALLBACK_LIBRARY_PATH']}")
    print(f"DEBUG: DYLD_LIBRARY_PATH = {os.environ['DYLD_LIBRARY_PATH']}")
    print(f"DEBUG: frameworks = {frameworks}")
    print(f"DEBUG: frameworks/Frameworks = {frameworks / 'Frameworks'}")
    print(f"DEBUG: resources = {resources}")
    print(f"DEBUG: GI_TYPELIB_PATH = {os.environ.get('GI_TYPELIB_PATH', 'NOT SET')}")
    os.environ.pop("LD_LIBRARY_PATH", None)<|MERGE_RESOLUTION|>--- conflicted
+++ resolved
@@ -24,7 +24,6 @@
     os.environ["XDG_DATA_DIRS"] = str(resources / "share")
     
     # Set up GDK-Pixbuf loaders (handle both new and legacy bundle layouts)
-<<<<<<< HEAD
     gdkpixbuf_candidates = []
 
     resources_gdk_root = resources / "lib" / "gdk-pixbuf-2.0"
@@ -34,17 +33,11 @@
                 gdkpixbuf_candidates.append(version_dir)
 
     gdkpixbuf_candidates.append(frameworks / "lib" / "gdk-pixbuf")
-=======
-    gdkpixbuf_candidates = [
-        resources / "lib" / "gdk-pixbuf-2.0" / "2.10.0",
-        frameworks / "lib" / "gdk-pixbuf",
-    ]
->>>>>>> ff810f22
+
 
     gdkpixbuf_root = None
     for candidate in gdkpixbuf_candidates:
         print(f"DEBUG: Checking GDK-Pixbuf candidate {candidate}")
-<<<<<<< HEAD
         if not candidate.exists():
             continue
 
@@ -69,30 +62,7 @@
 
     if gdkpixbuf_root is None:
         print("DEBUG: No GDK-Pixbuf root found; GDK pixbuf environment variables not set")
-=======
-        if candidate.exists():
-            gdkpixbuf_root = candidate
-            print(f"DEBUG: Using GDK-Pixbuf root {gdkpixbuf_root}")
-            break
 
-    if gdkpixbuf_root is None:
-        print("DEBUG: No GDK-Pixbuf root found; GDK pixbuf environment variables not set")
-    else:
-        gdkpixbuf_module_dir = gdkpixbuf_root / "loaders"
-        gdkpixbuf_module_file = gdkpixbuf_root / "loaders.cache"
-
-        if gdkpixbuf_module_dir.exists():
-            os.environ["GDK_PIXBUF_MODULEDIR"] = str(gdkpixbuf_module_dir)
-            print(f"DEBUG: Set GDK_PIXBUF_MODULEDIR = {gdkpixbuf_module_dir}")
-        else:
-            print(f"DEBUG: GDK_PIXBUF_MODULEDIR not set; missing {gdkpixbuf_module_dir}")
-
-        if gdkpixbuf_module_file.exists():
-            os.environ["GDK_PIXBUF_MODULE_FILE"] = str(gdkpixbuf_module_file)
-            print(f"DEBUG: Set GDK_PIXBUF_MODULE_FILE = {gdkpixbuf_module_file}")
-        else:
-            print(f"DEBUG: GDK_PIXBUF_MODULE_FILE not set; missing {gdkpixbuf_module_file}")
->>>>>>> ff810f22
     
     # Set up keyring environment for macOS (like the working bundle)
     os.environ["KEYRING_BACKEND"] = "keyring.backends.macOS.Keyring"
